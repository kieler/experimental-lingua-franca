--- conflicted
+++ resolved
@@ -47,30 +47,5 @@
     public static long longOr(long a, long b) {
         return a | b;
     }
-<<<<<<< HEAD
-    
-    /**
-     * Turn an iterator into a sequential stream.
-     * 
-     * @param iterator The iterator to create a sequential stream for.
-     * @return A stream.
-     */
-    public static <T> Stream<T> asStream(Iterator<T> iterator) {
-        return asStream(iterator, false);
-    }
 
-    /**
-     * Turn an iterator into a sequential or parallel stream. 
-     * 
-     * @param iterator The iterator to create a stream for.
-     * @param parallel Whether or not the stream should be parallel.
-     * @return A stream.
-     */
-    public static <T> Stream<T> asStream(Iterator<T> iterator, boolean parallel) {
-        Iterable<T> iterable = () -> iterator;
-        return StreamSupport.stream(iterable.spliterator(), parallel);
-    }
-=======
-
->>>>>>> 1dd68bbb
 }