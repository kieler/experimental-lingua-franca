/*
Copyright (c) 2022, The University of California at Berkeley.

Redistribution and use in source and binary forms, with or without modification,
are permitted provided that the following conditions are met:

1. Redistributions of source code must retain the above copyright notice,
   this list of conditions and the following disclaimer.

2. Redistributions in binary form must reproduce the above copyright notice,
   this list of conditions and the following disclaimer in the documentation
   and/or other materials provided with the distribution.

THIS SOFTWARE IS PROVIDED BY THE COPYRIGHT HOLDERS AND CONTRIBUTORS "AS IS" AND
ANY EXPRESS OR IMPLIED WARRANTIES, INCLUDING, BUT NOT LIMITED TO, THE IMPLIED
WARRANTIES OF MERCHANTABILITY AND FITNESS FOR A PARTICULAR PURPOSE ARE
DISCLAIMED. IN NO EVENT SHALL THE COPYRIGHT HOLDER OR CONTRIBUTORS BE LIABLE FOR
ANY DIRECT, INDIRECT, INCIDENTAL, SPECIAL, EXEMPLARY, OR CONSEQUENTIAL DAMAGES
(INCLUDING, BUT NOT LIMITED TO, PROCUREMENT OF SUBSTITUTE GOODS OR SERVICES;
LOSS OF USE, DATA, OR PROFITS; OR BUSINESS INTERRUPTION) HOWEVER CAUSED AND ON
ANY THEORY OF LIABILITY, WHETHER IN CONTRACT, STRICT LIABILITY, OR TORT
(INCLUDING NEGLIGENCE OR OTHERWISE) ARISING IN ANY WAY OUT OF THE USE OF THIS
SOFTWARE, EVEN IF ADVISED OF THE POSSIBILITY OF SUCH DAMAGE.
*/

package org.lflang;

import java.util.List;

import org.eclipse.emf.ecore.EObject;
import org.eclipse.xtext.nodemodel.ICompositeNode;
import org.eclipse.xtext.nodemodel.util.NodeModelUtils;
import org.eclipse.xtext.resource.XtextResource;

import org.lflang.lf.Action;
import org.lflang.lf.Attribute;
import org.lflang.lf.Input;
import org.lflang.lf.Instantiation;
import org.lflang.lf.Output;
import org.lflang.lf.Parameter;
import org.lflang.lf.Reaction;
import org.lflang.lf.Reactor;
import org.lflang.lf.StateVar;
import org.lflang.lf.Timer;
import org.lflang.util.StringUtil;

/**
 * A helper class for processing attributes in the AST.
 *
 * @author{Shaokai Lin <shaokai@berkeley.edu>}
 * @author{Clément Fournier, TU Dresden, INSA Rennes}
 * @author{Alexander Schulz-Rosengarten <als@informatik.uni-kiel.de>}
 */
public class AttributeUtils {

    /**
     * Return the attributes declared on the given node. Throws
     * if the node does not support declaring attributes.
     *
     * @throws IllegalArgumentException If the node cannot have attributes
     */
    public static List<Attribute> getAttributes(EObject node) {
        if (node instanceof Reactor) {
            return ((Reactor) node).getAttributes();
        } else if (node instanceof Reaction) {
            return ((Reaction) node).getAttributes();
        } else if (node instanceof Action) {
            return ((Action) node).getAttributes();
        } else if (node instanceof Timer) {
            return ((Timer) node).getAttributes();
        } else if (node instanceof StateVar) {
            return ((StateVar) node).getAttributes();
        } else if (node instanceof Parameter) {
            return ((Parameter) node).getAttributes();
        } else if (node instanceof Input) {
            return ((Input) node).getAttributes();
        } else if (node instanceof Output) {
            return ((Output) node).getAttributes();
        } else if (node instanceof Instantiation) {
            return ((Instantiation) node).getAttributes();
        }
        throw new IllegalArgumentException("Not annotatable: " + node);
    }

    /**
     * Return the attribute with the given name
     * if present, otherwise return null.
     *
     * @throws IllegalArgumentException If the node cannot have attributes
     */
    public static Attribute findAttributeByName(EObject node, String name) {
        List<Attribute> attrs = getAttributes(node);
        return attrs.stream()
                    .filter(it -> it.getAttrName().equalsIgnoreCase(name)) // case-insensitive search (more user-friendly)
                    .findFirst()
                    .orElse(null);
    }

    /**
     * Return the first argument specified for the attribute.
     *
     * This should be used if the attribute is expected to have a single argument.
     * If there is no argument, null is returned.
     */
    public static String getFirstArgumentValue(Attribute attr) {
        if (attr == null || attr.getAttrParms().isEmpty()) {
            return null;
        }
        return StringUtil.removeQuotes(attr.getAttrParms().get(0).getValue());
    }

    /**
     * Search for an attribute with the given name on the given AST node and return its first
     * argument as a String.
     *
     * This should only be used on attributes that are expected to have a single argument.
     *
     * Returns null if the attribute is not found or if it does not have any arguments.
     */
    public static String getAttributeValue(EObject node, String attrName) {
        final var attr = findAttributeByName(node, attrName);
        String value = getFirstArgumentValue(attr);
        // Attribute annotations in comments are deprecated, but we still check for then for backwards
        // compatibility
        if (value == null) {
            return findAnnotationInComments(node, "@" + attrName);
        }
        return value;
    }

    /**
     * Retrieve a specific annotation in a comment associated with the given model element in the AST.
     *
     * This will look for a comment. If one is found, it searches for the given annotation `key`.
     * and extracts any string that follows the annotation marker.
     *
     * @param object the AST model element to search a comment for
     * @param key the specific annotation key to be extracted
     * @return `null` if no JavaDoc style comment was found or if it does not contain the given key.
     *     The string immediately following the annotation marker otherwise.
     */
    public static String findAnnotationInComments(EObject object, String key) {
        if (!(object.eResource() instanceof XtextResource)) return null;
        ICompositeNode node = NodeModelUtils.findActualNodeFor(object);
        return ASTUtils.getPrecedingComments(node, n -> true).flatMap(String::lines)
            .filter(line -> line.contains(key))
            .map(String::trim)
            .map(it -> it.substring(it.indexOf(key) + key.length()))
            .map(it -> it.endsWith("*/") ? it.substring(0, it.length() - "*/".length()) : it)
            .findFirst().orElse(null);
    }

    /**
     * Return true if the specified node is an Input and has an {@code @sparse}
     * attribute.
     * @param node An AST node.
     */
    public static boolean isSparse(EObject node) {
        return findAttributeByName(node, "sparse") != null;
<<<<<<< HEAD
    }

    /**
     * Return the language attribute on a reaction, or null if none is defined.
     */
    public static Target findReactionLanguageAttribute(Reaction reaction) {
        for (var attribute : getAttributes(reaction)) {
            if (attribute.getAttrName().equalsIgnoreCase("language")) {
                return Target.valueOf(attribute.getAttrParms().get(0).getValue().getStr());
            }
        }
        return null;
    }

    /**
     * Return true if the reaction is unordered.
     */
    public static boolean isUnordered(Reaction reaction) {
        for (var attribute : getAttributes(reaction)) {
            if (
                attribute.getAttrName().equalsIgnoreCase("_fed_recv") ||
                attribute.getAttrName().equalsIgnoreCase("_fed_send") ||
                attribute.getAttrName().equalsIgnoreCase("_fed_inp_ctrl") ||
                attribute.getAttrName().equalsIgnoreCase("_fed_out_ctrl")
            ) {
                return true;
            }
        }
        return false;
    }

    /**
     * Return the declared label of the node, as given by the @label annotation.
     */
    public static String getLabel(EObject node) {
        return getAttributeValue(node, "label");
    }

    /**
     * Return the declared icon of the node, as given by the @icon annotation.
     */
    public static  String getIconPath(EObject node) {
        return getAttributeValue(node, "icon");
    }

=======
    }

    /**
     * Return the declared label of the node, as given by the @label annotation.
     */
    public static String getLabel(EObject node) {
        return getAttributeValue(node, "label");
    }

    /**
     * Return the declared icon of the node, as given by the @icon annotation.
     */
    public static  String getIconPath(EObject node) {
        return getAttributeValue(node, "icon");
    }

>>>>>>> 165f0bfa
}<|MERGE_RESOLUTION|>--- conflicted
+++ resolved
@@ -157,7 +157,6 @@
      */
     public static boolean isSparse(EObject node) {
         return findAttributeByName(node, "sparse") != null;
-<<<<<<< HEAD
     }
 
     /**
@@ -166,7 +165,7 @@
     public static Target findReactionLanguageAttribute(Reaction reaction) {
         for (var attribute : getAttributes(reaction)) {
             if (attribute.getAttrName().equalsIgnoreCase("language")) {
-                return Target.valueOf(attribute.getAttrParms().get(0).getValue().getStr());
+                return Target.valueOf(attribute.getAttrParms().get(0).getValue());
             }
         }
         return null;
@@ -203,22 +202,4 @@
         return getAttributeValue(node, "icon");
     }
 
-=======
-    }
-
-    /**
-     * Return the declared label of the node, as given by the @label annotation.
-     */
-    public static String getLabel(EObject node) {
-        return getAttributeValue(node, "label");
-    }
-
-    /**
-     * Return the declared icon of the node, as given by the @icon annotation.
-     */
-    public static  String getIconPath(EObject node) {
-        return getAttributeValue(node, "icon");
-    }
-
->>>>>>> 165f0bfa
 }