/*
Copyright (c) 2022, The University of California at Berkeley.

Redistribution and use in source and binary forms, with or without modification,
are permitted provided that the following conditions are met:

1. Redistributions of source code must retain the above copyright notice,
   this list of conditions and the following disclaimer.

2. Redistributions in binary form must reproduce the above copyright notice,
   this list of conditions and the following disclaimer in the documentation
   and/or other materials provided with the distribution.

THIS SOFTWARE IS PROVIDED BY THE COPYRIGHT HOLDERS AND CONTRIBUTORS "AS IS" AND 
ANY EXPRESS OR IMPLIED WARRANTIES, INCLUDING, BUT NOT LIMITED TO, THE IMPLIED 
WARRANTIES OF MERCHANTABILITY AND FITNESS FOR A PARTICULAR PURPOSE ARE 
DISCLAIMED. IN NO EVENT SHALL THE COPYRIGHT HOLDER OR CONTRIBUTORS BE LIABLE FOR
ANY DIRECT, INDIRECT, INCIDENTAL, SPECIAL, EXEMPLARY, OR CONSEQUENTIAL DAMAGES 
(INCLUDING, BUT NOT LIMITED TO, PROCUREMENT OF SUBSTITUTE GOODS OR SERVICES; 
LOSS OF USE, DATA, OR PROFITS; OR BUSINESS INTERRUPTION) HOWEVER CAUSED AND ON 
ANY THEORY OF LIABILITY, WHETHER IN CONTRACT, STRICT LIABILITY, OR TORT 
(INCLUDING NEGLIGENCE OR OTHERWISE) ARISING IN ANY WAY OUT OF THE USE OF THIS 
SOFTWARE, EVEN IF ADVISED OF THE POSSIBILITY OF SUCH DAMAGE.
*/

package org.lflang;

import java.util.List;

import org.eclipse.emf.ecore.EObject;

import org.lflang.lf.Action;
import org.lflang.lf.Attribute;
import org.lflang.lf.Input;
import org.lflang.lf.Output;
import org.lflang.lf.Parameter;
import org.lflang.lf.Reaction;
import org.lflang.lf.Reactor;
import org.lflang.lf.StateVar;
import org.lflang.lf.Timer;

/**
 * A helper class for processing attributes in the AST.
 * 
 * @author{Shaokai Lin <shaokai@berkeley.edu>}
 * @author{Clément Fournier, TU Dresden, INSA Rennes}
 * @author{Alexander Schulz-Rosengarten <als@informatik.uni-kiel.de>}
 */
public class AttributeUtils {

    /**
     * Return the attributes declared on the given node. Throws
     * if the node does not support declaring attributes.
     *
     * @throws IllegalArgumentException If the node cannot have attributes
     */
    public static List<Attribute> getAttributes(EObject node) {
        if (node instanceof Reactor) {
            return ((Reactor) node).getAttributes();
        } else if (node instanceof Reaction) {
            return ((Reaction) node).getAttributes();
        } else if (node instanceof Action) {
            return ((Action) node).getAttributes();
        } else if (node instanceof Timer) {
            return ((Timer) node).getAttributes();
        } else if (node instanceof StateVar) {
            return ((StateVar) node).getAttributes();
        } else if (node instanceof Parameter) {
            return ((Parameter) node).getAttributes();
        } else if (node instanceof Input) {
            return ((Input) node).getAttributes();
        } else if (node instanceof Output) {
            return ((Output) node).getAttributes();
        }
        throw new IllegalArgumentException("Not annotatable: " + node);
    }

    /**
     * Return the value of the attribute with the given name
     * if present, otherwise return null.
     *
     * @throws IllegalArgumentException If the node cannot have attributes
     */
    public static String findAttributeByName(EObject node, String name) {
        List<Attribute> attrs = getAttributes(node);
        return attrs.stream()
                    .filter(it -> it.getAttrName().equalsIgnoreCase(name)) // case-insensitive search (more user-friendly)
                    .map(it -> it.getAttrParms().get(0).getValue().getStr())
                    .findFirst()
                    .orElse(null);
    }
    
    /**
<<<<<<< HEAD
     * Return the value of the {@code @label} attribute if
     * present, otherwise return null.
     *
     * @throws IllegalArgumentException If the node cannot have attributes
     */
    public static String findLabelAttribute(EObject node) {
        return findAttributeByName(node, "label");
=======
     * Return true if the specified node is an Input and has an {@code @sparse}
     * attribute.
     * @param node An AST node.
     */
    public static boolean isSparse(EObject node) {
        if (node instanceof Input) {
            for (var attribute : getAttributes(node)) {
                if (attribute.getAttrName().equalsIgnoreCase("sparse")) return true;
            }
        }
        return false;
>>>>>>> 29947fa1
    }

    /**
     * Return the declared label of the node, as given by the @label
     * annotation (or an @label comment).
     *
     * @throws IllegalArgumentException If the node cannot have attributes
     */
    public static String label(EObject n) {
        String fromAttr = findLabelAttribute(n);
        if (fromAttr == null) {
            return ASTUtils.findAnnotationInComments(n, "@label");
        }
        return fromAttr;
    }

    /**
     * Search for an `@label` annotation for a given reaction.
     *
     * @param n the reaction for which the label should be searched
     * @return The annotated string if an `@label` annotation was found. `null` otherwise.
     */
    public static String label(Reaction n) {
        return label((EObject) n);
    }
}<|MERGE_RESOLUTION|>--- conflicted
+++ resolved
@@ -91,7 +91,6 @@
     }
     
     /**
-<<<<<<< HEAD
      * Return the value of the {@code @label} attribute if
      * present, otherwise return null.
      *
@@ -99,7 +98,9 @@
      */
     public static String findLabelAttribute(EObject node) {
         return findAttributeByName(node, "label");
-=======
+    }
+
+    /**
      * Return true if the specified node is an Input and has an {@code @sparse}
      * attribute.
      * @param node An AST node.
@@ -111,7 +112,6 @@
             }
         }
         return false;
->>>>>>> 29947fa1
     }
 
     /**
