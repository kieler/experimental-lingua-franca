--- conflicted
+++ resolved
@@ -121,22 +121,27 @@
 BehaviorTree:
     {BehaviorTree}
     (attributes+=Attribute)*
-    'btree' (name=ID)? // TODO behaviortree statt btree
+    'behaviortree' (name=ID)?
     ('(' parameters+=Parameter (',' parameters+=Parameter)* ')')?
     '{'
-    ((inputs+=Input) | (outputs+=Output))*  // locals hinzufügen
+    ((inputs+=Input) | (outputs+=Output) | (locals+=Local))*
     rootNode=BehaviorTreeNode?
     '}'                                            
 ;
 
+Local:
+    (attributes+=Attribute)* pure?='pure'? 'local' (widthSpec=WidthSpec)? name=ID (':' type=Type)? ';'?
+;
+
 BehaviorTreeNode:
     Task | Sequence | Fallback | Parallel | SubTree
 ;
 
 Task:
     {Task}
-//    (attributes+=Attribute)*
-    ('task'|condition?='condition')
+    (attributes+=Attribute)*
+    ('task' | condition?='condition')
+    (name=ID)?
     (label=STRING)?
     (
         (taskSources+=VarRef (',' taskSources+=VarRef)*)?
@@ -161,16 +166,10 @@
     )
 ;
 
-//    (attributes+=Attribute)* mutable?='mutable'? 'input' (widthSpec=WidthSpec)? name=ID (':' type=Type)? ';'?;
-
-Local:
-    {Local}                 // delete this
-    (attributes+=Attribute)* mutable?='mutable'? 'local' (widthSpec=WidthSpec)? name=ID (':' type=Type)? ';'?
-;
-
 Sequence:
     {Sequence}
     'sequence'
+    (name=ID)?
     (label=STRING)?
     '{'
         locals+=Local*
@@ -181,6 +180,7 @@
 Fallback:
     {Fallback}
     'fallback'
+    (name=ID)?
     (label=STRING)?
     '{'
         locals+=Local*
@@ -191,6 +191,7 @@
 Parallel:
     {Parallel}
     'parallel'
+    (name=ID)?
     (label=STRING)?
     (M=INT)?
     '{'
@@ -263,18 +264,10 @@
 ;
 
 Input:
-<<<<<<< HEAD
-    (attributes+=Attribute)* mutable?='mutable'? (local=Boolean)? 'input' (widthSpec=WidthSpec)? name=ID (':' type=Type)? ';'?
-    ;
-
-Output:
-    (attributes+=Attribute)* (local=Boolean)? 'output' (widthSpec=WidthSpec)? name=ID (':' type=Type)? ';'?;
-=======
     (attributes+=Attribute)* pure?='pure'? mutable?='mutable'? 'input' (widthSpec=WidthSpec)? name=ID (':' type=Type)? ';'?;
 
 Output:
     (attributes+=Attribute)* pure?='pure'? 'output' (widthSpec=WidthSpec)? name=ID (':' type=Type)? ';'?;
->>>>>>> 86446ce0
 
 // Timing specification for a timer: (offset, period)
 // Can be empty, which means (0,0) = (NOW, ONCE).
@@ -389,7 +382,7 @@
 ;
 
 Variable:
-    TypedVariable | Timer | Mode | Local; // added | Local
+    TypedVariable | Timer | Mode | Local;
 
 VarRef:
     variable=[Variable] | container=[Instantiation] '.' variable=[Variable]
@@ -438,7 +431,7 @@
 // This rule tells Xtext to create a common super class for these model elements 
 // and has no role in the grammar itself.
 Port:
-    Input | Output;
+    Input | Output | Local;
     
 // A type is in the target language, hence either an ID or target code.
 Type:
