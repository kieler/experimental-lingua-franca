--- conflicted
+++ resolved
@@ -89,44 +89,23 @@
         }.joinToString(", ", "${cppType}::Parameters{", "}")
     }
 
-<<<<<<< HEAD
-    private fun Instantiation.getParameterValues() = reactor.parameters.joinToString(", ") { getParameterValue(it) }
-
-    private fun Instantiation.getUniquePointerInitializer(parentRef: String): String {
-        val params = getParameterValues()
-        return if (params.isEmpty())
-            """std::make_unique<$cppType>("$name", $parentRef)"""
-        else {
-            """std::make_unique<$cppType>("$name", $parentRef, $params)"""
-        }
-    }
-
     private fun generateInitializer(inst: Instantiation): String {
         with(inst) {
             assert(!isBank)
-            return if (!isAffiliate) ", $name(${getUniquePointerInitializer("this")})"
+            return if (!isAffiliate) """, $name(std::make_unique<$cppType>("$name}", this, ${getParameterStruct()}))"""
             else """
                 , __lf_env_$name(this->fqn() + ".$name", this->environment())
-                , $name(${getUniquePointerInitializer("&__lf_env_$name")})
+                , $name(std::make_unique<$cppType>("$name}", &__lf_env_$name, ${getParameterStruct()}))
             """.trimIndent()
         }
-=======
-    private fun generateInitializer(inst: Instantiation): String {
-        assert(!inst.isBank)
-        return """, ${inst.name}(std::make_unique<${inst.cppType}>("${inst.name}", this, ${inst.getParameterStruct()}))"""
->>>>>>> be0254fb
     }
 
     private fun generateConstructorInitializer(inst: Instantiation): String {
         with(inst) {
             assert(isBank)
-<<<<<<< HEAD
             assert(!isAffiliate)
-            val emplaceLine = "$name.emplace_back(${getUniquePointerInitializer("this")});"
-=======
             val emplaceLine =
                 "$name.emplace_back(std::make_unique<$cppType>(__lf_inst_name, this, ${inst.getParameterStruct()}));"
->>>>>>> be0254fb
 
             val width = inst.widthSpec.toCppCode()
             return """
