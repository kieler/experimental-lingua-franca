--- conflicted
+++ resolved
@@ -63,11 +63,7 @@
             |  unsigned workers = ${if (targetConfig.workers != 0) targetConfig.workers else "std::thread::hardware_concurrency()"};
             |  bool fast{${targetConfig.fastMode}};
             |  bool keepalive{${targetConfig.keepalive}};
-<<<<<<< HEAD
-            |  reactor::Duration timeout = ${targetConfig.timeout?.toCppCode() ?: "reactor::Duration::max()"};
-=======
-            |  reactor::Duration timeout = ${targetConfig.timeout?.toTimeNode().orZero().toCppTime()};
->>>>>>> be0254fb
+            |  reactor::Duration timeout = ${targetConfig.timeout?.toTimeNode().orZero().toCppTime() ?: "reactor::Duration::max()"};
             |  
             |  // the timeout variable needs to be tested beyond fitting the Duration-type 
             |  options
