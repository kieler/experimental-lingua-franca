--- conflicted
+++ resolved
@@ -49,14 +49,8 @@
 import org.lflang.TargetConfig;
 import org.lflang.TimeUnit;
 import org.lflang.TimeValue;
-<<<<<<< HEAD
+import org.lflang.ast.AstTransformation;
 import org.lflang.behaviortrees.BehaviorTreeTransformation;
-import org.lflang.federated.FedASTUtils;
-import org.lflang.federated.FederateInstance;
-import org.lflang.federated.serialization.SupportedSerializers;
-=======
-import org.lflang.ast.AstTransformation;
->>>>>>> 86446ce0
 import org.lflang.graph.InstantiationGraph;
 import org.lflang.lf.Connection;
 import org.lflang.lf.Expression;
@@ -64,6 +58,7 @@
 import org.lflang.lf.LfFactory;
 import org.lflang.lf.LfPackage;
 import org.lflang.lf.Mode;
+import org.lflang.lf.Model;
 import org.lflang.lf.Port;
 import org.lflang.lf.Reaction;
 import org.lflang.lf.Reactor;
@@ -272,15 +267,11 @@
         // Process target files. Copy each of them into the src-gen dir.
         // FIXME: Should we do this here? This doesn't make sense for federates the way it is
         // done here.
-<<<<<<< HEAD
-        copyUserFiles(this.targetConfig, this.fileConfig);
+        copyUserFiles(this.targetConfig, context.getFileConfig());
         
         // Transform behavior trees
         // FIXME only works with single LF file
-        transformBehaviorTrees(fileConfig.resource);
-=======
-        copyUserFiles(this.targetConfig, context.getFileConfig());
->>>>>>> 86446ce0
+        transformBehaviorTrees(context.getFileConfig().resource);
 
         // Collect reactors and create an instantiation graph.
         // These are needed to figure out which resources we need
@@ -375,7 +366,7 @@
     private void transformBehaviorTrees(Resource r) {
         BehaviorTreeTransformation.transform((Model) r.getContents().get(0));
     }
-    
+
     /**
      * Copy user specific files to the src-gen folder.
      *
