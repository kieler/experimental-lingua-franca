package org.lflang.generator.c;

import static org.lflang.generator.c.CUtil.generateWidthVariable;

import java.util.LinkedHashMap;
import java.util.LinkedHashSet;
import java.util.LinkedList;
import java.util.List;
import java.util.Map;
import java.util.Set;
import org.lflang.ASTUtils;
import org.lflang.ErrorReporter;
import org.lflang.InferredType;
import org.lflang.Target;
import org.lflang.federated.CGeneratorExtension;
import org.lflang.federated.FederateInstance;
import org.lflang.generator.CodeBuilder;
import org.lflang.generator.ReactionInstance;
import org.lflang.generator.TriggerInstance;
import org.lflang.lf.Action;
import org.lflang.lf.ActionOrigin;
import org.lflang.lf.BuiltinTriggerRef;
import org.lflang.lf.Code;
import org.lflang.lf.Input;
import org.lflang.lf.Instantiation;
import org.lflang.lf.Mode;
import org.lflang.lf.ModeTransition;
import org.lflang.lf.Output;
import org.lflang.lf.Port;
import org.lflang.lf.Reaction;
import org.lflang.lf.Reactor;
import org.lflang.lf.ReactorDecl;
import org.lflang.lf.Timer;
import org.lflang.lf.TriggerRef;
import org.lflang.lf.VarRef;
import org.lflang.lf.Variable;
import org.lflang.util.StringUtil;

import static org.lflang.util.StringUtil.addDoubleQuotes;

public class CReactionGenerator {
    protected static String DISABLE_REACTION_INITIALIZATION_MARKER
        = "// **** Do not include initialization code in this reaction.";

    /**
     * Generate necessary initialization code inside the body of the reaction that belongs to reactor decl.
     * @param body The body of the reaction. Used to check for the DISABLE_REACTION_INITIALIZATION_MARKER.
     * @param reaction The initialization code will be generated for this specific reaction
     * @param decl The reactor that has the reaction
     * @param reactionIndex The index of the reaction relative to other reactions in the reactor, starting from 0
     */
    public static String generateInitializationForReaction(String body,
                                                           Reaction reaction,
                                                           ReactorDecl decl,
                                                           int reactionIndex,
                                                           CTypes types,
                                                           ErrorReporter errorReporter,
                                                           Instantiation mainDef,
                                                           boolean isFederatedAndDecentralized,
                                                           boolean requiresTypes) {
        Reactor reactor = ASTUtils.toDefinition(decl);

        // Construct the reactionInitialization code to go into
        // the body of the function before the verbatim code.
        CodeBuilder reactionInitialization = new CodeBuilder();

        CodeBuilder code = new CodeBuilder();

        // Define the "self" struct.
        String structType = CUtil.selfType(decl);
        // A null structType means there are no inputs, state,
        // or anything else. No need to declare it.
        if (structType != null) {
             code.pr(String.join("\n",
                 "#pragma GCC diagnostic push",
                 "#pragma GCC diagnostic ignored \"-Wunused-variable\"",
                 structType+"* self = ("+structType+"*)instance_args;"
             ));
        }

        // Do not generate the initialization code if the body is marked
        // to not generate it.
        if (body.startsWith(DISABLE_REACTION_INITIALIZATION_MARKER)) {
             code.pr("#pragma GCC diagnostic pop");
            return code.toString();
        }

        // A reaction may send to or receive from multiple ports of
        // a contained reactor. The variables for these ports need to
        // all be declared as fields of the same struct. Hence, we first
        // collect the fields to be defined in the structs and then
        // generate the structs.
        Map<Instantiation, CodeBuilder> fieldsForStructsForContainedReactors = new LinkedHashMap<>();

        // Actions may appear twice, first as a trigger, then with the outputs.
        // But we need to declare it only once. Collect in this data structure
        // the actions that are declared as triggered so that if they appear
        // again with the outputs, they are not defined a second time.
        // That second redefinition would trigger a compile error.
        Set<Action> actionsAsTriggers = new LinkedHashSet<>();

        // Next, add the triggers (input and actions; timers are not needed).
        // This defines a local variable in the reaction function whose
        // name matches that of the trigger. The value of the local variable
        // is a struct with a value and is_present field, the latter a boolean
        // that indicates whether the input/action is present.
        // If the trigger is an output, then it is an output of a
        // contained reactor. In this case, a struct with the name
        // of the contained reactor is created with one field that is
        // a pointer to a struct with a value and is_present field.
        // E.g., if the contained reactor is named 'c' and its output
        // port is named 'out', then c.out->value c.out->is_present are
        // defined so that they can be used in the verbatim code.
        for (TriggerRef trigger : ASTUtils.convertToEmptyListIfNull(reaction.getTriggers())) {
            if (trigger instanceof VarRef) {
                VarRef triggerAsVarRef = (VarRef) trigger;
                if (triggerAsVarRef.getVariable() instanceof Port) {
                    generatePortVariablesInReaction(
                        reactionInitialization,
                        fieldsForStructsForContainedReactors,
                        triggerAsVarRef,
                        decl,
                        types);
                } else if (triggerAsVarRef.getVariable() instanceof Action) {
                    reactionInitialization.pr(generateActionVariablesInReaction(
                        (Action) triggerAsVarRef.getVariable(),
                        decl,
                        types
                    ));
                    actionsAsTriggers.add((Action) triggerAsVarRef.getVariable());
                }
            }
        }
        if (reaction.getTriggers() == null || reaction.getTriggers().size() == 0) {
            // No triggers are given, which means react to any input.
            // Declare an argument for every input.
            // NOTE: this does not include contained outputs.
            for (Input input : reactor.getInputs()) {
                reactionInitialization.pr(generateInputVariablesInReaction(input, decl, types));
            }
        }
        // Define argument for non-triggering inputs.
        for (VarRef src : ASTUtils.convertToEmptyListIfNull(reaction.getSources())) {
            if (src.getVariable() instanceof Port) {
                generatePortVariablesInReaction(reactionInitialization, fieldsForStructsForContainedReactors, src, decl, types);
            } else if (src.getVariable() instanceof Action) {
                // It's a bit odd to read but not be triggered by an action, but
                // OK, I guess we allow it.
                reactionInitialization.pr(generateActionVariablesInReaction(
                    (Action) src.getVariable(),
                    decl,
                    types
                ));
                actionsAsTriggers.add((Action) src.getVariable());
            }
        }

        // Define variables for each declared output or action.
        // In the case of outputs, the variable is a pointer to where the
        // output is stored. This gives the reaction code access to any previous
        // value that may have been written to that output in an earlier reaction.
        if (reaction.getEffects() != null) {
            for (VarRef effect : reaction.getEffects()) {
                Variable variable = effect.getVariable();
                if (variable instanceof Action) {
                    // It is an action, not an output.
                    // If it has already appeared as trigger, do not redefine it.
                    if (!actionsAsTriggers.contains(effect.getVariable())) {
                        reactionInitialization.pr(CGenerator.variableStructType(variable, decl)+"* "+variable.getName()+" = &self->_lf_"+variable.getName()+";");
                    }
                } else if (effect.getVariable() instanceof Mode) {
                    // Mode change effect
                    int idx = ASTUtils.allModes(reactor).indexOf((Mode)effect.getVariable());
                    String name = effect.getVariable().getName();
                    if (idx >= 0) {
                        reactionInitialization.pr(
                            "reactor_mode_t* " + name + " = &self->_lf__modes[" + idx + "];\n"
                            + "lf_mode_change_type_t _lf_" + name + "_change_type = "
<<<<<<< HEAD
                            + (effect.getTransition() == ModeTransition.HISTORY ?
                                    "history_transition" : "reset_transition") 
=======
                            + (ModeTransitionType.getModeTransitionType(effect) == ModeTransitionType.HISTORY ?
                                    "history_transition" : "reset_transition")
>>>>>>> 05084b54
                            + ";"
                        );
                    } else {
                        errorReporter.reportError(
                            reaction,
                            "In generateReaction(): " + name + " not a valid mode of this reactor."
                        );
                    }
                } else {
                    if (variable instanceof Output) {
                        reactionInitialization.pr(generateOutputVariablesInReaction(
                            effect,
                            decl,
                            errorReporter,
                            requiresTypes
                        ));
                    } else if (variable instanceof Input) {
                        // It is the input of a contained reactor.
                        generateVariablesForSendingToContainedReactors(
                            reactionInitialization,
                            fieldsForStructsForContainedReactors,
                            effect.getContainer(),
                            (Input) variable
                        );
                    } else {
                        errorReporter.reportError(
                            reaction,
                            "In generateReaction(): effect is neither an input nor an output."
                        );
                    }
                }
            }
        }
        // Before the reaction initialization,
        // generate the structs used for communication to and from contained reactors.
        for (Instantiation containedReactor : fieldsForStructsForContainedReactors.keySet()) {
            String array = "";
            if (containedReactor.getWidthSpec() != null) {
                String containedReactorWidthVar = generateWidthVariable(containedReactor.getName());
                code.pr("int "+containedReactorWidthVar+" = self->_lf_"+containedReactorWidthVar+";");
                // Windows does not support variables in arrays declared on the stack,
                // so we use the maximum size over all bank members.
                array = "["+maxContainedReactorBankWidth(containedReactor, null, 0, mainDef)+"]";
            }
            code.pr(String.join("\n",
                "struct "+containedReactor.getName()+" {",
                "    "+fieldsForStructsForContainedReactors.get(containedReactor)+"",
                "} "+containedReactor.getName()+array+";"
            ));
        }
        // Next generate all the collected setup code.
        code.pr(reactionInitialization.toString());
        code.pr("#pragma GCC diagnostic pop");

        if (reaction.getStp() == null) {
            // Pass down the intended_tag to all input and output effects
            // downstream if the current reaction does not have a STP
            // handler.
            code.pr(generateIntendedTagInheritence(body, reaction, decl, reactionIndex, types, isFederatedAndDecentralized));
        }
        return code.toString();
    }

    /**
     * Return the maximum bank width for the given instantiation within all
     * instantiations of its parent reactor.
     * On the first call to this method, the breadcrumbs should be null and the max
     * argument should be zero. On recursive calls, breadcrumbs is a list of nested
     * instantiations, the max is the maximum width found so far.  The search for
     * instances of the parent reactor will begin with the last instantiation
     * in the specified list.
     *
     * This rather complicated method is used when a reaction sends or receives data
     * to or from a bank of contained reactors. There will be an array of structs on
     * the self struct of the parent, and the size of the array is conservatively set
     * to the maximum of all the identified bank widths.  This is a bit wasteful of
     * memory, but it avoids having to malloc the array for each instance, and in
     * typical usage, there will be few instances or instances that are all the same
     * width.
     *
     * @param containedReactor The contained reactor instantiation.
     * @param breadcrumbs null on first call (non-recursive).
     * @param max 0 on first call.
     */
    public static int maxContainedReactorBankWidth(
        Instantiation containedReactor,
        LinkedList<Instantiation> breadcrumbs,
        int max,
        Instantiation mainDef
    ) {
        // If the instantiation is not a bank, return 1.
        if (containedReactor.getWidthSpec() == null) {
            return 1;
        }
        // If there is no main, then we just use the default width.
        if (mainDef == null) {
            return ASTUtils.width(containedReactor.getWidthSpec(), null);
        }
        LinkedList<Instantiation> nestedBreadcrumbs = breadcrumbs;
        if (nestedBreadcrumbs == null) {
            nestedBreadcrumbs = new LinkedList<>();
            nestedBreadcrumbs.add(mainDef);
        }
        int result = max;
        Reactor parent = (Reactor) containedReactor.eContainer();
        if (parent == ASTUtils.toDefinition(mainDef.getReactorClass())) {
            // The parent is main, so there can't be any other instantiations of it.
            return ASTUtils.width(containedReactor.getWidthSpec(), null);
        }
        // Search for instances of the parent within the tail of the breadcrumbs list.
        Reactor container = ASTUtils.toDefinition(nestedBreadcrumbs.get(0).getReactorClass());
        for (Instantiation instantiation : container.getInstantiations()) {
            // Put this new instantiation at the head of the list.
            nestedBreadcrumbs.add(0, instantiation);
            if (ASTUtils.toDefinition(instantiation.getReactorClass()) == parent) {
                // Found a matching instantiation of the parent.
                // Evaluate the original width specification in this context.
                int candidate = ASTUtils.width(containedReactor.getWidthSpec(), nestedBreadcrumbs);
                if (candidate > result) {
                    result = candidate;
                }
            } else {
                // Found some other instantiation, not the parent.
                // Search within it for instantiations of the parent.
                // Note that we assume here that the parent cannot contain
                // instances of itself.
                int candidate = maxContainedReactorBankWidth(containedReactor, nestedBreadcrumbs, result, mainDef);
                if (candidate > result) {
                    result = candidate;
                }
            }
            nestedBreadcrumbs.remove();
        }
        return result;
    }

    /**
     * Generate code that passes existing intended tag to all output ports
     * and actions. This intended tag is the minimum intended tag of the
     * triggering inputs of the reaction.
     *
     * @param body The body of the reaction. Used to check for the DISABLE_REACTION_INITIALIZATION_MARKER.
     * @param reaction The initialization code will be generated for this specific reaction
     * @param decl The reactor that has the reaction
     * @param reactionIndex The index of the reaction relative to other reactions in the reactor, starting from 0
     */
    public static String generateIntendedTagInheritence(String body, Reaction reaction, ReactorDecl decl, int reactionIndex, CTypes types, boolean isFederatedAndDecentralized) {
        // Construct the intended_tag inheritance code to go into
        // the body of the function.
        CodeBuilder intendedTagInheritenceCode = new CodeBuilder();
        // Check if the coordination mode is decentralized and if the reaction has any effects to inherit the STP violation
        if (isFederatedAndDecentralized && !(reaction.getEffects() == null || reaction.getEffects().isEmpty())) {
            intendedTagInheritenceCode.pr(String.join("\n",
                "#pragma GCC diagnostic push",
                "#pragma GCC diagnostic ignored \"-Wunused-variable\"",
                "if (self->_lf__reaction_"+reactionIndex+".is_STP_violated == true) {"
            ));
            intendedTagInheritenceCode.indent();
            intendedTagInheritenceCode.pr(String.join("\n",
                "// The operations inside this if clause (if any exists) are expensive ",
                "// and must only be done if the reaction has unhandled STP violation.",
                "// Otherwise, all intended_tag values are (NEVER, 0) by default.",
                "",
                "// Inherited intended tag. This will take the minimum",
                "// intended_tag of all input triggers",
                types.getTargetTagType()+" inherited_min_intended_tag = ("+types.getTargetTagType()+") { .time = FOREVER, .microstep = UINT_MAX };"
            ));
            intendedTagInheritenceCode.pr("// Find the minimum intended tag");
            // Go through every trigger of the reaction and check the
            // value of intended_tag to choose the minimum.
            for (TriggerRef inputTrigger : ASTUtils.convertToEmptyListIfNull(reaction.getTriggers())) {
                if (inputTrigger instanceof VarRef) {
                    VarRef inputTriggerAsVarRef = (VarRef) inputTrigger;
                    Variable variable = inputTriggerAsVarRef.getVariable();
                    String variableName = inputTriggerAsVarRef.getVariable().getName();
                    if (variable instanceof Output) {
                        // Output from a contained reactor
                        String containerName = inputTriggerAsVarRef.getContainer().getName();
                        Output outputPort = (Output) variable;
                        if (ASTUtils.isMultiport(outputPort)) {
                            intendedTagInheritenceCode.pr(String.join("\n",
                                "for (int i=0; i < "+containerName+"."+generateWidthVariable(variableName)+"; i++) {",
                                "    if (lf_tag_compare("+containerName+"."+variableName+"[i]->intended_tag,",
                                "                        inherited_min_intended_tag) < 0) {",
                                "        inherited_min_intended_tag = "+containerName+"."+variableName+"[i]->intended_tag;",
                                "    }",
                                "}"
                            ));
                        } else
                            intendedTagInheritenceCode.pr(String.join("\n",
                                "if (lf_tag_compare("+containerName+"."+variableName+"->intended_tag,",
                                "                    inherited_min_intended_tag) < 0) {",
                                "    inherited_min_intended_tag = "+containerName+"."+variableName+"->intended_tag;",
                                "}"
                            ));
                    } else if (variable instanceof Port) {
                        // Input port
                        Port inputPort = (Port) variable;
                        if (ASTUtils.isMultiport(inputPort)) {
                            intendedTagInheritenceCode.pr(String.join("\n",
                                "for (int i=0; i < "+generateWidthVariable(variableName)+"; i++) {",
                                "    if (lf_tag_compare("+variableName+"[i]->intended_tag, inherited_min_intended_tag) < 0) {",
                                "        inherited_min_intended_tag = "+variableName+"[i]->intended_tag;",
                                "    }",
                                "}"
                            ));
                        } else {
                            intendedTagInheritenceCode.pr(String.join("\n",
                                "if (lf_tag_compare("+variableName+"->intended_tag, inherited_min_intended_tag) < 0) {",
                                "    inherited_min_intended_tag = "+variableName+"->intended_tag;",
                                "}"
                            ));
                        }
                    } else if (variable instanceof Action) {
                        intendedTagInheritenceCode.pr(String.join("\n",
                            "if (lf_tag_compare("+variableName+"->trigger->intended_tag, inherited_min_intended_tag) < 0) {",
                            "    inherited_min_intended_tag = "+variableName+"->trigger->intended_tag;",
                            "}"
                        ));
                    }

                }
            }
            if (reaction.getTriggers() == null || reaction.getTriggers().size() == 0) {
                // No triggers are given, which means the reaction would react to any input.
                // We need to check the intended tag for every input.
                // NOTE: this does not include contained outputs.
                for (Input input : ((Reactor) reaction.eContainer()).getInputs()) {
                    intendedTagInheritenceCode.pr(String.join("\n",
                        "if (lf_tag_compare("+input.getName()+"->intended_tag, inherited_min_intended_tag) > 0) {",
                        "    inherited_min_intended_tag = "+input.getName()+"->intended_tag;",
                        "}"
                    ));
                }
            }

            // Once the minimum intended tag has been found,
            // it will be passed down to the port effects
            // of the reaction. Note that the intended tag
            // will not pass on to actions downstream.
            // Last reaction that sets the intended tag for the effect
            // will be seen.
            intendedTagInheritenceCode.pr(String.join("\n",
                "// All effects inherit the minimum intended tag of input triggers",
                "if (inherited_min_intended_tag.time != NEVER) {"
            ));
            intendedTagInheritenceCode.indent();
            for (VarRef effect : ASTUtils.convertToEmptyListIfNull(reaction.getEffects())) {
                Variable effectVar = effect.getVariable();
                Instantiation effContainer = effect.getContainer();
                if (effectVar instanceof Input) {
                    if (ASTUtils.isMultiport((Port) effectVar)) {
                        intendedTagInheritenceCode.pr(String.join("\n",
                            "for(int i=0; i < "+effContainer.getName()+"."+generateWidthVariable(effectVar.getName())+"; i++) {",
                            "    "+effContainer.getName()+"."+effectVar.getName()+"[i]->intended_tag = inherited_min_intended_tag;",
                            "}"
                        ));
                    } else {
                        if (effContainer.getWidthSpec() != null) {
                            // Contained reactor is a bank.
                            intendedTagInheritenceCode.pr(String.join("\n",
                                "for (int bankIndex = 0; bankIndex < self->_lf_"+generateWidthVariable(effContainer.getName())+"; bankIndex++) {",
                                "    "+effContainer.getName()+"[bankIndex]."+effectVar.getName()+" = &(self->_lf_"+effContainer.getName()+"[bankIndex]."+effectVar.getName()+");",
                                "}"
                            ));
                        } else {
                            // Input to a contained reaction
                            intendedTagInheritenceCode.pr(String.join("\n",
                                "// Don't reset the intended tag of the output port if it has already been set.",
                                effContainer.getName()+"."+effectVar.getName()+"->intended_tag = inherited_min_intended_tag;"
                            ));
                        }
                    }
                }
            }
            intendedTagInheritenceCode.unindent();
            intendedTagInheritenceCode.pr("}");
            intendedTagInheritenceCode.unindent();
            intendedTagInheritenceCode.pr("#pragma GCC diagnostic pop");
            intendedTagInheritenceCode.pr("}");

        }
        return intendedTagInheritenceCode.toString();
    }

    /**
     * Generate code for the body of a reaction that takes an input and
     * schedules an action with the value of that input.
     * @param action The action to schedule
     * @param port The port to read from
     */
    public static String generateDelayBody(String ref, String actionName, boolean isTokenType) {
        // Note that the action.type set by the base class is actually
        // the port type.
        return isTokenType ?
                String.join("\n",
                    "if ("+ref+"->is_present) {",
                    "    // Put the whole token on the event queue, not just the payload.",
                    "    // This way, the length and element_size are transported.",
                    "    lf_schedule_token("+actionName+", 0, "+ref+"->token);",
                    "}"
                ) :
                "lf_schedule_copy("+actionName+", 0, &"+ref+"->value, 1);  // Length is 1.";
    }

    public static String generateForwardBody(String outputName, String targetType, String actionName, boolean isTokenType) {
        return isTokenType ?
                String.join("\n",
                    DISABLE_REACTION_INITIALIZATION_MARKER,
                    "self->_lf_"+outputName+".value = ("+targetType+")self->_lf__"+actionName+".token->value;",
                    "self->_lf_"+outputName+".token = (lf_token_t*)self->_lf__"+actionName+".token;",
                    "((lf_token_t*)self->_lf__"+actionName+".token)->ref_count++;",
                    "self->_lf_"+outputName+".is_present = true;"
                ) :
                "lf_set("+outputName+", "+actionName+"->value);";
    }

    /**
     * Generate into the specified string builder the code to
     * initialize local variables for sending data to an input
     * of a contained reactor. This will also, if necessary,
     * generate entries for local struct definitions into the
     * struct argument. These entries point to where the data
     * is stored.
     *
     * @param builder The string builder.
     * @param structs A map from reactor instantiations to a place to write
     *  struct fields.
     * @param definition AST node defining the reactor within which this occurs
     * @param input Input of the contained reactor.
     */
    private static void generateVariablesForSendingToContainedReactors(
        CodeBuilder builder,
        Map<Instantiation,CodeBuilder> structs,
        Instantiation definition,
        Input input
    ) {
        CodeBuilder structBuilder = structs.get(definition);
        if (structBuilder == null) {
            structBuilder = new CodeBuilder();
            structs.put(definition, structBuilder);
        }
        String inputStructType = CGenerator.variableStructType(input, definition.getReactorClass()).toString();
        String defName = definition.getName();
        String defWidth = generateWidthVariable(defName);
        String inputName = input.getName();
        String inputWidth = generateWidthVariable(inputName);
        if (!ASTUtils.isMultiport(input)) {
            // Contained reactor's input is not a multiport.
            structBuilder.pr(inputStructType+"* "+inputName+";");
            if (definition.getWidthSpec() != null) {
                // Contained reactor is a bank.
                builder.pr(String.join("\n",
                    "for (int bankIndex = 0; bankIndex < self->_lf_"+defWidth+"; bankIndex++) {",
                    "    "+defName+"[bankIndex]."+inputName+" = &(self->_lf_"+defName+"[bankIndex]."+inputName+");",
                    "}"
                ));
            } else {
                // Contained reactor is not a bank.
                builder.pr(defName+"."+inputName+" = &(self->_lf_"+defName+"."+inputName+");");
            }
        } else {
            // Contained reactor's input is a multiport.
            structBuilder.pr(String.join("\n",
                inputStructType+"** "+inputName+";",
                "int "+inputWidth+";"
            ));
            // If the contained reactor is a bank, then we have to set the
            // pointer for each element of the bank.
            if (definition.getWidthSpec() != null) {
                builder.pr(String.join("\n",
                    "for (int _i = 0; _i < self->_lf_"+defWidth+"; _i++) {",
                    "    "+defName+"[_i]."+inputName+" = self->_lf_"+defName+"[_i]."+inputName+";",
                    "    "+defName+"[_i]."+inputWidth+" = self->_lf_"+defName+"[_i]."+inputWidth+";",
                    "}"
                ));
            } else {
                builder.pr(String.join("\n",
                    defName+"."+inputName+" = self->_lf_"+defName+"."+inputName+";",
                    defName+"."+inputWidth+" = self->_lf_"+defName+"."+inputWidth+";"
                ));
            }
        }
    }

    /**
     * Generate into the specified string builder the code to
     * initialize local variables for ports in a reaction function
     * from the "self" struct. The port may be an input of the
     * reactor or an output of a contained reactor. The second
     * argument provides, for each contained reactor, a place to
     * write the declaration of the output of that reactor that
     * is triggering reactions.
     * @param builder The place into which to write the code.
     * @param structs A map from reactor instantiations to a place to write
     *  struct fields.
     * @param port The port.
     * @param reactor The reactor or import statement.
     */
    private static void generatePortVariablesInReaction(
        CodeBuilder builder,
        Map<Instantiation,CodeBuilder> structs,
        VarRef port,
        ReactorDecl decl,
        CTypes types
    ) {
        if (port.getVariable() instanceof Input) {
            builder.pr(generateInputVariablesInReaction((Input) port.getVariable(), decl, types));
        } else {
            // port is an output of a contained reactor.
            Output output = (Output) port.getVariable();
            String portStructType = CGenerator.variableStructType(output, port.getContainer().getReactorClass()).toString();

            CodeBuilder structBuilder = structs.get(port.getContainer());
            if (structBuilder == null) {
                structBuilder = new CodeBuilder();
                structs.put(port.getContainer(), structBuilder);
            }
            String reactorName = port.getContainer().getName();
            String reactorWidth = generateWidthVariable(reactorName);
            String outputName = output.getName();
            String outputWidth = generateWidthVariable(outputName);
            // First define the struct containing the output value and indicator
            // of its presence.
            if (!ASTUtils.isMultiport(output)) {
                // Output is not a multiport.
                structBuilder.pr(portStructType+"* "+outputName+";");
            } else {
                // Output is a multiport.
                structBuilder.pr(String.join("\n",
                    portStructType+"** "+outputName+";",
                    "int "+outputWidth+";"
                ));
            }

            // Next, initialize the struct with the current values.
            if (port.getContainer().getWidthSpec() != null) {
                // Output is in a bank.
                builder.pr(String.join("\n",
                    "for (int i = 0; i < "+reactorWidth+"; i++) {",
                    "    "+reactorName+"[i]."+outputName+" = self->_lf_"+reactorName+"[i]."+outputName+";",
                    "}"
                ));
                if (ASTUtils.isMultiport(output)) {
                    builder.pr(String.join("\n",
                        "for (int i = 0; i < "+reactorWidth+"; i++) {",
                        "    "+reactorName+"[i]."+outputWidth+" = self->_lf_"+reactorName+"[i]."+outputWidth+";",
                        "}"
                    ));
                }
            } else {
                 // Output is not in a bank.
                builder.pr(reactorName+"."+outputName+" = self->_lf_"+reactorName+"."+outputName+";");
                if (ASTUtils.isMultiport(output)) {
                    builder.pr(reactorName+"."+outputWidth+" = self->_lf_"+reactorName+"."+outputWidth+";");
                }
            }
        }
    }

    /** Generate action variables for a reaction.
     *  @param builder Where to write the code.
     *  @param action The action.
     *  @param reactor The reactor.
     */
    private static String generateActionVariablesInReaction(
        Action action,
        ReactorDecl decl,
        CTypes types
    ) {
        String structType = CGenerator.variableStructType(action, decl).toString();
        // If the action has a type, create variables for accessing the value.
        InferredType type = ASTUtils.getInferredType(action);
        // Pointer to the lf_token_t sent as the payload in the trigger.
        String tokenPointer = "(self->_lf__"+action.getName()+".token)";
        CodeBuilder builder = new CodeBuilder();

        builder.pr(
            String.join("\n",
            "// Expose the action struct as a local variable whose name matches the action name.",
            structType+"* "+action.getName()+" = &self->_lf_"+action.getName()+";",
            "// Set the fields of the action struct to match the current trigger.",
            action.getName()+"->is_present = (bool)self->_lf__"+action.getName()+".status;",
            action.getName()+"->has_value = ("+tokenPointer+" != NULL && "+tokenPointer+"->value != NULL);",
            action.getName()+"->token = "+tokenPointer+";")
        );
        // Set the value field only if there is a type.
        if (!type.isUndefined()) {
            // The value field will either be a copy (for primitive types)
            // or a pointer (for types ending in *).
            builder.pr("if ("+action.getName()+"->has_value) {");
            builder.indent();
            if (CUtil.isTokenType(type, types)) {
                builder.pr(action.getName()+"->value = ("+types.getTargetType(type)+")"+tokenPointer+"->value;");
            } else {
                builder.pr(action.getName()+"->value = *("+types.getTargetType(type)+"*)"+tokenPointer+"->value;");
            }
            builder.unindent();
            builder.pr("}");
        }
        return builder.toString();
    }

    /** Generate into the specified string builder the code to
     *  initialize local variables for the specified input port
     *  in a reaction function from the "self" struct.
     *  @param builder The string builder.
     *  @param input The input statement from the AST.
     *  @param reactor The reactor.
     */
    private static String generateInputVariablesInReaction(
        Input input,
        ReactorDecl decl,
        CTypes types
    ) {
        String structType = CGenerator.variableStructType(input, decl).toString();
        InferredType inputType = ASTUtils.getInferredType(input);
        CodeBuilder builder = new CodeBuilder();
        String inputName = input.getName();
        String inputWidth = generateWidthVariable(inputName);

        // Create the local variable whose name matches the input name.
        // If the input has not been declared mutable, then this is a pointer
        // to the upstream output. Otherwise, it is a copy of the upstream output,
        // which nevertheless points to the same token and value (hence, as done
        // below, we have to use writable_copy()). There are 8 cases,
        // depending on whether the input is mutable, whether it is a multiport,
        // and whether it is a token type.
        // Easy case first.
        if (!input.isMutable() && !CUtil.isTokenType(inputType, types) && !ASTUtils.isMultiport(input)) {
            // Non-mutable, non-multiport, primitive type.
            builder.pr(structType+"* "+inputName+" = self->_lf_"+inputName+";");
        } else if (input.isMutable()&& !CUtil.isTokenType(inputType, types) && !ASTUtils.isMultiport(input)) {
            // Mutable, non-multiport, primitive type.
            builder.pr(String.join("\n",
                "// Mutable input, so copy the input into a temporary variable.",
                "// The input value on the struct is a copy.",
                structType+" _lf_tmp_"+inputName+" = *(self->_lf_"+inputName+");",
                structType+"* "+inputName+" = &_lf_tmp_"+inputName+";"
            ));
        } else if (!input.isMutable()&& CUtil.isTokenType(inputType, types) && !ASTUtils.isMultiport(input)) {
            // Non-mutable, non-multiport, token type.
            builder.pr(String.join("\n",
                structType+"* "+inputName+" = self->_lf_"+inputName+";",
                "if ("+inputName+"->is_present) {",
                "    "+inputName+"->length = "+inputName+"->token->length;",
                "    "+inputName+"->value = ("+types.getTargetType(inputType)+")"+inputName+"->token->value;",
                "} else {",
                "    "+inputName+"->length = 0;",
                "}"
            ));
        } else if (input.isMutable()&& CUtil.isTokenType(inputType, types) && !ASTUtils.isMultiport(input)) {
            // Mutable, non-multiport, token type.
            builder.pr(String.join("\n",
                "// Mutable input, so copy the input struct into a temporary variable.",
                structType+" _lf_tmp_"+inputName+" = *(self->_lf_"+inputName+");",
                structType+"* "+inputName+" = &_lf_tmp_"+inputName+";",
                "if ("+inputName+"->is_present) {",
                "    "+inputName+"->length = "+inputName+"->token->length;",
                "    lf_token_t* _lf_input_token = "+inputName+"->token;",
                "    "+inputName+"->token = writable_copy(_lf_input_token);",
                "    if ("+inputName+"->token != _lf_input_token) {",
                "        // A copy of the input token has been made.",
                "        // This needs to be reference counted.",
                "        "+inputName+"->token->ref_count = 1;",
                "        // Repurpose the next_free pointer on the token to add to the list.",
                "        "+inputName+"->token->next_free = _lf_more_tokens_with_ref_count;",
                "        _lf_more_tokens_with_ref_count = "+inputName+"->token;",
                "    }",
                "    "+inputName+"->value = ("+types.getTargetType(inputType)+")"+inputName+"->token->value;",
                "} else {",
                "    "+inputName+"->length = 0;",
                "}"
            ));
        } else if (!input.isMutable()&& ASTUtils.isMultiport(input)) {
            // Non-mutable, multiport, primitive or token type.
            builder.pr(structType+"** "+inputName+" = self->_lf_"+inputName+";");
        } else if (CUtil.isTokenType(inputType, types)) {
            // Mutable, multiport, token type
            builder.pr(String.join("\n",
                "// Mutable multiport input, so copy the input structs",
                "// into an array of temporary variables on the stack.",
                structType+" _lf_tmp_"+inputName+"["+CUtil.multiportWidthExpression(input)+"];",
                structType+"* "+inputName+"["+CUtil.multiportWidthExpression(input)+"];",
                "for (int i = 0; i < "+CUtil.multiportWidthExpression(input)+"; i++) {",
                "    "+inputName+"[i] = &_lf_tmp_"+inputName+"[i];",
                "    _lf_tmp_"+inputName+"[i] = *(self->_lf_"+inputName+"[i]);",
                "    // If necessary, copy the tokens.",
                "    if ("+inputName+"[i]->is_present) {",
                "        "+inputName+"[i]->length = "+inputName+"[i]->token->length;",
                "        lf_token_t* _lf_input_token = "+inputName+"[i]->token;",
                "        "+inputName+"[i]->token = writable_copy(_lf_input_token);",
                "        if ("+inputName+"[i]->token != _lf_input_token) {",
                "            // A copy of the input token has been made.",
                "            // This needs to be reference counted.",
                "            "+inputName+"[i]->token->ref_count = 1;",
                "            // Repurpose the next_free pointer on the token to add to the list.",
                "            "+inputName+"[i]->token->next_free = _lf_more_tokens_with_ref_count;",
                "            _lf_more_tokens_with_ref_count = "+inputName+"[i]->token;",
                "        }",
                "        "+inputName+"[i]->value = ("+types.getTargetType(inputType)+")"+inputName+"[i]->token->value;",
                "    } else {",
                "        "+inputName+"[i]->length = 0;",
                "    }",
                "}"
            ));
        } else {
            // Mutable, multiport, primitive type
            builder.pr(String.join("\n",
                "// Mutable multiport input, so copy the input structs",
                "// into an array of temporary variables on the stack.",
                structType+" _lf_tmp_"+inputName+"["+CUtil.multiportWidthExpression(input)+"];",
                structType+"* "+inputName+"["+CUtil.multiportWidthExpression(input)+"];",
                "for (int i = 0; i < "+CUtil.multiportWidthExpression(input)+"; i++) {",
                "    "+inputName+"[i]  = &_lf_tmp_"+inputName+"[i];",
                "    // Copy the struct, which includes the value.",
                "    _lf_tmp_"+inputName+"[i] = *(self->_lf_"+inputName+"[i]);",
                "}"
            ));
        }
        // Set the _width variable for all cases. This will be -1
        // for a variable-width multiport, which is not currently supported.
        // It will be -2 if it is not multiport.
        builder.pr("int "+inputWidth+" = self->_lf_"+inputWidth+";");
        return builder.toString();
    }

    /**
     * Generate into the specified string builder the code to
     * initialize local variables for outputs in a reaction function
     * from the "self" struct.
     * @param effect The effect declared by the reaction. This must refer to an output.
     * @param decl The reactor containing the reaction or the import statement.
     */
    public static String generateOutputVariablesInReaction(
        VarRef effect,
        ReactorDecl decl,
        ErrorReporter errorReporter,
        boolean requiresTypes
    ) {
        Output output = (Output) effect.getVariable();
        String outputName = output.getName();
        String outputWidth = generateWidthVariable(outputName);
        if (output.getType() == null && requiresTypes) {
            errorReporter.reportError(output, "Output is required to have a type: " + outputName);
            return "";
        } else {
            // The container of the output may be a contained reactor or
            // the reactor containing the reaction.
            String outputStructType = (effect.getContainer() == null) ?
                    CGenerator.variableStructType(output, decl).toString()
                    :
                    CGenerator.variableStructType(output, effect.getContainer().getReactorClass()).toString();
            if (!ASTUtils.isMultiport(output)) {
                // Output port is not a multiport.
                return outputStructType+"* "+outputName+" = &self->_lf_"+outputName+";";
            } else {
                // Output port is a multiport.
                // Set the _width variable.
                return String.join("\n",
                    "int "+outputWidth+" = self->_lf_"+outputWidth+";",
                    outputStructType+"** "+outputName+" = self->_lf_"+outputName+"_pointers;"
                );

            }
        }
    }

    /**
     * Generate the fields of the self struct and statements for the constructor
     * to create and initialize a reaction_t struct for each reaction in the
     * specified reactor and a trigger_t struct for each trigger (input, action,
     * timer, or output of a contained reactor).
     * @param body The place to put the code for the self struct.
     * @param reactor The reactor.
     * @param constructorCode The place to put the constructor code.
     */
    public static void generateReactionAndTriggerStructs(
        FederateInstance currentFederate,
        CodeBuilder body,
        ReactorDecl decl,
        CodeBuilder constructorCode,
        CTypes types,
        boolean isFederated,
        boolean isFederatedAndDecentralized
    ) {
        var reactionCount = 0;
        var reactor = ASTUtils.toDefinition(decl);
        // Iterate over reactions and create initialize the reaction_t struct
        // on the self struct. Also, collect a map from triggers to the reactions
        // that are triggered by that trigger. Also, collect a set of sources
        // that are read by reactions but do not trigger reactions.
        // Finally, collect a set of triggers and sources that are outputs
        // of contained reactors.
        var triggerMap = new LinkedHashMap<Variable,LinkedList<Integer>>();
        var sourceSet = new LinkedHashSet<Variable>();
        var outputsOfContainedReactors = new LinkedHashMap<Variable,Instantiation>();
        var startupReactions = new LinkedHashSet<Integer>();
        var shutdownReactions = new LinkedHashSet<Integer>();
        var resetReactions = new LinkedHashSet<Integer>();
        for (Reaction reaction : ASTUtils.allReactions(reactor)) {
            if (currentFederate.contains(reaction)) {
                // Create the reaction_t struct.
                body.pr(reaction, "reaction_t _lf__reaction_"+reactionCount+";");

                // Create the map of triggers to reactions.
                for (TriggerRef trigger : reaction.getTriggers()) {
                    // trigger may not be a VarRef (it could be "startup" or "shutdown").
                    if (trigger instanceof VarRef) {
                        var triggerAsVarRef = (VarRef) trigger;
                        var reactionList = triggerMap.get(triggerAsVarRef.getVariable());
                        if (reactionList == null) {
                            reactionList = new LinkedList<Integer>();
                            triggerMap.put(triggerAsVarRef.getVariable(), reactionList);
                        }
                        reactionList.add(reactionCount);
                        if (triggerAsVarRef.getContainer() != null) {
                            outputsOfContainedReactors.put(triggerAsVarRef.getVariable(), triggerAsVarRef.getContainer());
                        }
                    } else if (trigger instanceof BuiltinTriggerRef) {
                        switch(((BuiltinTriggerRef) trigger).getType()) {
                            case STARTUP:
                                startupReactions.add(reactionCount);
                                break;
                            case SHUTDOWN:
                                shutdownReactions.add(reactionCount);
                                break;
                            case RESET:
                                resetReactions.add(reactionCount);
                                break;
                        }
                    }
                }
                // Create the set of sources read but not triggering.
                for (VarRef source : reaction.getSources()) {
                    sourceSet.add(source.getVariable());
                    if (source.getContainer() != null) {
                        outputsOfContainedReactors.put(source.getVariable(), source.getContainer());
                    }
                }

                var deadlineFunctionPointer = "NULL";
                if (reaction.getDeadline() != null) {
                    // The following has to match the name chosen in generateReactions
                    var deadlineFunctionName = generateDeadlineFunctionName(decl, reactionCount);
                    deadlineFunctionPointer = "&" + deadlineFunctionName;
                }

                // Assign the STP handler
                var STPFunctionPointer = "NULL";
                if (reaction.getStp() != null) {
                    // The following has to match the name chosen in generateReactions
                    var STPFunctionName = generateStpFunctionName(decl, reactionCount);
                    STPFunctionPointer = "&" + STPFunctionName;
                }

                // Set the defaults of the reaction_t struct in the constructor.
                // Since the self struct is allocated using calloc, there is no need to set:
                // self->_lf__reaction_"+reactionCount+".index = 0;
                // self->_lf__reaction_"+reactionCount+".chain_id = 0;
                // self->_lf__reaction_"+reactionCount+".pos = 0;
                // self->_lf__reaction_"+reactionCount+".status = inactive;
                // self->_lf__reaction_"+reactionCount+".deadline = 0LL;
                // self->_lf__reaction_"+reactionCount+".is_STP_violated = false;
                constructorCode.pr(reaction, String.join("\n",
                    "self->_lf__reaction_"+reactionCount+".number = "+reactionCount+";",
                    "self->_lf__reaction_"+reactionCount+".function = "+CReactionGenerator.generateReactionFunctionName(decl, reactionCount)+";",
                    "self->_lf__reaction_"+reactionCount+".self = self;",
                    "self->_lf__reaction_"+reactionCount+".deadline_violation_handler = "+deadlineFunctionPointer+";",
                    "self->_lf__reaction_"+reactionCount+".STP_handler = "+STPFunctionPointer+";",
                    "self->_lf__reaction_"+reactionCount+".name = "+addDoubleQuotes("?")+";",
                    (reaction.eContainer() instanceof Mode ?
                    "self->_lf__reaction_"+reactionCount+".mode = &self->_lf__modes["+reactor.getModes().indexOf((Mode) reaction.eContainer())+"];" :
                    "self->_lf__reaction_"+reactionCount+".mode = NULL;")
                ));

            }
            // Increment the reactionCount even if the reaction is not in the federate
            // so that reaction indices are consistent across federates.
            reactionCount++;
        }

        // Next, create and initialize the trigger_t objects.
        // Start with the timers.
        for (Timer timer : ASTUtils.allTimers(reactor)) {
            createTriggerT(body, timer, triggerMap, constructorCode, types, isFederated, isFederatedAndDecentralized);
            // Since the self struct is allocated using calloc, there is no need to set:
            // self->_lf__"+timer.name+".is_physical = false;
            // self->_lf__"+timer.name+".drop = false;
            // self->_lf__"+timer.name+".element_size = 0;
            constructorCode.pr("self->_lf__"+timer.getName()+".is_timer = true;");
            if (isFederatedAndDecentralized) {
                constructorCode.pr("self->_lf__"+timer.getName()+".intended_tag = (tag_t) { .time = NEVER, .microstep = 0u};");
            }
        }
<<<<<<< HEAD
        
        // Handle builtin triggers.
        if (startupReactions.size() > 0) {
            generateBuiltinTriggerdReactionsArray(startupReactions, "startup", body, constructorCode, isFederatedAndDecentralized);
=======

        // Handle startup triggers.
        if (startupReactions.size() > 0) {
            body.pr(String.join("\n",
                "trigger_t _lf__startup;",
                "reaction_t* _lf__startup_reactions["+startupReactions.size()+"];"
            ));
            if (isFederatedAndDecentralized) {
                constructorCode.pr("self->_lf__startup.intended_tag = (tag_t) { .time = NEVER, .microstep = 0u};");
            }
            var i = 0;
            for (Integer reactionIndex : startupReactions) {
                constructorCode.pr("self->_lf__startup_reactions["+i+++"] = &self->_lf__reaction_"+reactionIndex+";");
            }
            constructorCode.pr(String.join("\n",
                "self->_lf__startup.last = NULL;",
                "self->_lf__startup.reactions = &self->_lf__startup_reactions[0];",
                "self->_lf__startup.number_of_reactions = "+startupReactions.size()+";",
                "self->_lf__startup.is_timer = false;"
            ));
>>>>>>> 05084b54
        }
        if (shutdownReactions.size() > 0) {
<<<<<<< HEAD
            generateBuiltinTriggerdReactionsArray(shutdownReactions, "shutdown", body, constructorCode, isFederatedAndDecentralized);
        }
        if (resetReactions.size() > 0) {
            generateBuiltinTriggerdReactionsArray(resetReactions, "reset", body, constructorCode, isFederatedAndDecentralized);
=======
            body.pr(String.join("\n",
                "trigger_t _lf__shutdown;",
                "reaction_t* _lf__shutdown_reactions["+shutdownReactions.size()+"];"
            ));
            if (isFederatedAndDecentralized) {
                constructorCode.pr("self->_lf__shutdown.intended_tag = (tag_t) { .time = NEVER, .microstep = 0u};");
            }
            var i = 0;
            for (Integer reactionIndex : shutdownReactions) {
                constructorCode.pr("self->_lf__shutdown_reactions["+i+++"] = &self->_lf__reaction_"+reactionIndex+";");
            }
            constructorCode.pr(String.join("\n",
                "self->_lf__shutdown.last = NULL;",
                "self->_lf__shutdown.reactions = &self->_lf__shutdown_reactions[0];",
                "self->_lf__shutdown.number_of_reactions = "+shutdownReactions.size()+";",
                "self->_lf__shutdown.is_timer = false;"
            ));
>>>>>>> 05084b54
        }

        // Next handle actions.
        for (Action action : ASTUtils.allActions(reactor)) {
            if (currentFederate.contains(action)) {
                createTriggerT(body, action, triggerMap, constructorCode, types, isFederated, isFederatedAndDecentralized);
                var isPhysical = "true";
                if (action.getOrigin().equals(ActionOrigin.LOGICAL)) {
                    isPhysical = "false";
                }
                var elementSize = "0";
                // If the action type is 'void', we need to avoid generating the code
                // 'sizeof(void)', which some compilers reject.
                var rootType = action.getType() != null ? CUtil.rootType(types.getTargetType(action)) : null;
                if (rootType != null && !rootType.equals("void")) {
                    elementSize = "sizeof("+rootType+")";
                }

                // Since the self struct is allocated using calloc, there is no need to set:
                // self->_lf__"+action.getName()+".is_timer = false;
                constructorCode.pr(String.join("\n",
                    "self->_lf__"+action.getName()+".is_physical = "+isPhysical+";",
                    (!(action.getPolicy() == null || action.getPolicy().isEmpty()) ?
                    "self->_lf__"+action.getName()+".policy = "+action.getPolicy()+";" :
                    ""),
                    "self->_lf__"+action.getName()+".element_size = "+elementSize+";"
                ));
            }
        }

        // Next handle inputs.
        for (Input input : ASTUtils.allInputs(reactor)) {
            createTriggerT(body, input, triggerMap, constructorCode, types, isFederated, isFederatedAndDecentralized);
        }
    }

    /**
     * Define the trigger_t object on the self struct, an array of
     * reaction_t pointers pointing to reactions triggered by this variable,
     * and initialize the pointers in the array in the constructor.
     * @param body The place to write the self struct entries.
     * @param variable The trigger variable (Timer, Action, or Input).
     * @param triggerMap A map from Variables to a list of the reaction indices
     *  triggered by the variable.
     * @param constructorCode The place to write the constructor code.
     */
    private static void createTriggerT(
        CodeBuilder body,
        Variable variable,
        LinkedHashMap<Variable, LinkedList<Integer>> triggerMap,
        CodeBuilder constructorCode,
        CTypes types,
        boolean isFederated,
        boolean isFederatedAndDecentralized
    ) {
        var varName = variable.getName();
        // variable is a port, a timer, or an action.
        body.pr(variable, "trigger_t _lf__"+varName+";");
        constructorCode.pr(variable, "self->_lf__"+varName+".last = NULL;");
        if (isFederatedAndDecentralized) {
            constructorCode.pr(variable, "self->_lf__"+varName+".intended_tag = (tag_t) { .time = NEVER, .microstep = 0u};");
        }

        // Generate the reactions triggered table.
        var reactionsTriggered = triggerMap.get(variable);
        if (reactionsTriggered != null) {
            body.pr(variable, "reaction_t* _lf__"+varName+"_reactions["+reactionsTriggered.size()+"];");
            var count = 0;
            for (Integer reactionTriggered : reactionsTriggered) {
                constructorCode.prSourceLineNumber(variable);
                constructorCode.pr(variable, "self->_lf__"+varName+"_reactions["+count+"] = &self->_lf__reaction_"+reactionTriggered+";");
                count++;
            }
            // Set up the trigger_t struct's pointer to the reactions.
            constructorCode.pr(variable, String.join("\n",
                "self->_lf__"+varName+".reactions = &self->_lf__"+varName+"_reactions[0];",
                "self->_lf__"+varName+".number_of_reactions = "+count+";"
            ));

            if (isFederated) {
                // Set the physical_time_of_arrival
                constructorCode.pr(variable, "self->_lf__"+varName+".physical_time_of_arrival = NEVER;");
            }
        }
        if (variable instanceof Input) {
            var rootType = CUtil.rootType(types.getTargetType((Input) variable));
            // Since the self struct is allocated using calloc, there is no need to set:
            // self->_lf__"+input.name+".is_timer = false;
            // self->_lf__"+input.name+".offset = 0LL;
            // self->_lf__"+input.name+".period = 0LL;
            // self->_lf__"+input.name+".is_physical = false;
            // self->_lf__"+input.name+".drop = false;
            // If the input type is 'void', we need to avoid generating the code
            // 'sizeof(void)', which some compilers reject.
            var size = (rootType == "void") ? "0" : "sizeof("+rootType+")";
            constructorCode.pr("self->_lf__"+varName+".element_size = "+size+";");
            if (isFederated) {
                body.pr(
                    CGeneratorExtension.createPortStatusFieldForInput((Input) variable)
                );
            }
        }
    }

    public static void generateBuiltinTriggerdReactionsArray(
            Set<Integer> reactions,
            String name,
            CodeBuilder body, 
            CodeBuilder constructorCode,
            boolean isFederatedAndDecentralized
    ) {
        body.pr(String.join("\n", 
            "trigger_t _lf__"+name+";",
            "reaction_t* _lf__"+name+"_reactions["+reactions.size()+"];"
        ));
        if (isFederatedAndDecentralized) {
            constructorCode.pr("self->_lf__"+name+".intended_tag = (tag_t) { .time = NEVER, .microstep = 0u};");
        }
        var i = 0;
        for (Integer reactionIndex : reactions) {
            constructorCode.pr("self->_lf__"+name+"_reactions["+i+++"] = &self->_lf__reaction_"+reactionIndex+";");
        }
        constructorCode.pr(String.join("\n", 
            "self->_lf__"+name+".last = NULL;",
            "self->_lf__"+name+".reactions = &self->_lf__"+name+"_reactions[0];",
            "self->_lf__"+name+".number_of_reactions = "+reactions.size()+";",
            "self->_lf__"+name+".is_timer = false;"
        ));
    }
    
    public static String generateBuiltinTriggersTable(int reactionCount, String name) {
        return String.join("\n", List.of(
<<<<<<< HEAD
            "// Array of pointers to "+name+" triggers.",
            (reactionCount > 0 ? 
            "reaction_t* _lf_"+name+"_reactions["+reactionCount+"]" :  
            "reaction_t** _lf_"+name+"_reactions = NULL") + ";",
            "int _lf_"+name+"_reactions_size = "+reactionCount+";"
        ));
=======
                    "// Array of pointers to shutdown triggers.",
                    (shutdownReactionCount > 0 ?
                    "reaction_t* _lf_shutdown_reactions["+shutdownReactionCount+"]" :
                    "reaction_t** _lf_shutdown_reactions = NULL") + ";",
                    "int _lf_shutdown_reactions_size = "+shutdownReactionCount+";"
                ));
>>>>>>> 05084b54
    }

    /**
     * Generate the _lf_trigger_startup_reactions function.
     */
<<<<<<< HEAD
    public static String generateLfTriggerStartupReactions(int startupReactionCount, boolean hasModalReactors) {
        var s = new StringBuilder();
        s.append("void _lf_trigger_startup_reactions() {");
        if (startupReactionCount > 0) {
            s.append("\n");
            if (hasModalReactors) {
                s.append(String.join("\n",
                    "    for (int i = 0; i < _lf_startup_reactions_size; i++) {",
                    "        if (_lf_startup_reactions[i] != NULL) {",
                    "            if (_lf_startup_reactions[i]->mode != NULL) {",
                    "                // Skip reactions in modes",
                    "                continue;",
                    "            }",
                    "            _lf_trigger_reaction(_lf_startup_reactions[i], -1);",
                    "        }",
                    "    }",
                    "    _lf_handle_mode_startup_reset_reactions(",
                    "        _lf_startup_reactions, _lf_startup_reactions_size,",
                    "        NULL, 0,",
                    "        _lf_modal_reactor_states, _lf_modal_reactor_states_size);"
                ));
            } else {
                s.append(String.join("\n",
                    "    for (int i = 0; i < _lf_startup_reactions_size; i++) {",
                    "        if (_lf_startup_reactions[i] != NULL) {",
                    "            _lf_trigger_reaction(_lf_startup_reactions[i], -1);",
                    "        }",
                    "    }"
                ));
            }
            s.append("\n");
        }
        s.append("}\n");
        return s.toString();
    }

    /**
     * Generate the _lf_trigger_shutdown_reactions function.
     */
    public static String generateLfTriggerShutdownReactions(int shutdownReactionCount, boolean hasModalReactors) {
        var s = new StringBuilder();
        s.append("bool _lf_trigger_shutdown_reactions() {\n");
        if (shutdownReactionCount > 0) {
            if (hasModalReactors) {
                s.append(String.join("\n",
                    "    for (int i = 0; i < _lf_shutdown_reactions_size; i++) {",
                    "        if (_lf_shutdown_reactions[i] != NULL) {",
                    "            if (_lf_shutdown_reactions[i]->mode != NULL) {",
                    "                // Skip reactions in modes",
                    "                continue;",
                    "            }",
                    "            _lf_trigger_reaction(_lf_shutdown_reactions[i], -1);",
                    "        }",
                    "    }",
                    "    _lf_handle_mode_shutdown_reactions(_lf_shutdown_reactions, _lf_shutdown_reactions_size);",
                    "    return true;"
                ));
            } else {
                s.append(String.join("\n",
                    "    for (int i = 0; i < _lf_shutdown_reactions_size; i++) {",
                    "        if (_lf_shutdown_reactions[i] != NULL) {",
                    "            _lf_trigger_reaction(_lf_shutdown_reactions[i], -1);",
                    "        }",
                    "    }",
                    "    return true;"
                ));
            }
            s.append("\n");
        } else {
            s.append("    return false;\n");
        }
        s.append("}\n");
        return s.toString();
    }
    
    /**
     * Generate the _lf_handle_mode_triggered_reactions function.
     */
    public static String generateLfModeTriggeredReactions(
            int startupReactionCount,
            int resetReactionCount,
            boolean hasModalReactors
    ) {
        if (!hasModalReactors) {
            return "";
        }
        var s = new StringBuilder();
        s.append("void _lf_handle_mode_triggered_reactions() {\n");
        s.append("    _lf_handle_mode_startup_reset_reactions(\n");
        if (startupReactionCount > 0) {
            s.append("        _lf_startup_reactions, _lf_startup_reactions_size,\n");
        } else {
            s.append("        NULL, 0,\n");
        }
        if (resetReactionCount > 0) {
            s.append("        _lf_reset_reactions, _lf_reset_reactions_size,\n");
        } else {
            s.append("        NULL, 0,\n");
        }
        s.append("        _lf_modal_reactor_states, _lf_modal_reactor_states_size);\n");
        s.append("}\n");
        return s.toString();
=======
    public static String generateLfTriggerStartupReactions(int startupReactionCount) {
        return String.join("\n",
            "void _lf_trigger_startup_reactions() {",
            (startupReactionCount > 0 ?
            String.join("\n",
            "    for (int i = 0; i < _lf_startup_reactions_size; i++) {",
            "        if (_lf_startup_reactions[i] != NULL) {",
            "            #ifdef MODAL_REACTORS",
            "            if (!_lf_mode_is_active(_lf_startup_reactions[i]->mode)) {",
            "                // Mode is not active. Remember to trigger startup when the mode",
            "                // becomes active.",
            "                _lf_startup_reactions[i]->mode->should_trigger_startup = true;",
            "                continue;",
            "            }",
            "            #endif",
            "            _lf_trigger_reaction(_lf_startup_reactions[i], -1);",
            "        }",
            "    }"
            ) :
            ""),
            "}"
        );
    }

    public static String generateLfTriggerShutdownReactions(int shutdownReactionCount) {
        return String.join("\n",
            "bool _lf_trigger_shutdown_reactions() {",
            (shutdownReactionCount > 0 ?
            String.join("\n",
            "    for (int i = 0; i < _lf_shutdown_reactions_size; i++) {",
            "        if (_lf_shutdown_reactions[i] != NULL) {",
            "            _lf_trigger_reaction(_lf_shutdown_reactions[i], -1);",
            "        }",
            "    }"
            ) :
            ""),
            "    // Return true if there are shutdown reactions.",
            "    return (_lf_shutdown_reactions_size > 0);",
            "}"
        );
>>>>>>> 05084b54
    }

    /** Generate a reaction function definition for a reactor.
     *  This function will have a single argument that is a void* pointing to
     *  a struct that contains parameters, state variables, inputs (triggering or not),
     *  actions (triggering or produced), and outputs.
     *  @param reaction The reaction.
     *  @param reactor The reactor.
     *  @param reactionIndex The position of the reaction within the reactor.
     */
    public static String generateReaction(
        Reaction reaction,
        ReactorDecl decl,
        int reactionIndex,
        Instantiation mainDef,
        ErrorReporter errorReporter,
        CTypes types,
        boolean isFederatedAndDecentralized,
        boolean requiresType
    ) {
        var code = new CodeBuilder();
        var body = ASTUtils.toText(reaction.getCode());
        String init = generateInitializationForReaction(
                        body, reaction, decl, reactionIndex,
                        types, errorReporter, mainDef,
                        isFederatedAndDecentralized,
                        requiresType);
        code.pr(
            "#include " + StringUtil.addDoubleQuotes(
                CCoreFilesUtils.getCTargetSetHeader()));
        code.pr(generateFunction(
            generateReactionFunctionHeader(decl, reactionIndex),
            init, reaction.getCode()
        ));

        // Now generate code for the late function, if there is one
        // Note that this function can only be defined on reactions
        // in federates that have inputs from a logical connection.
        if (reaction.getStp() != null) {
            code.pr(generateFunction(
                generateStpFunctionHeader(decl, reactionIndex),
                init, reaction.getStp().getCode()));
        }

        // Now generate code for the deadline violation function, if there is one.
        if (reaction.getDeadline() != null) {
            code.pr(generateFunction(
                generateDeadlineFunctionHeader(decl, reactionIndex),
                init, reaction.getDeadline().getCode()));
        }
        code.pr(
            "#include " + StringUtil.addDoubleQuotes(
                CCoreFilesUtils.getCTargetSetUndefHeader()));
        return code.toString();
    }

    public static String generateFunction(String header, String init, Code code) {
        var function = new CodeBuilder();
        function.pr(header + " {");
        function.indent();
        function.pr(init);
        function.prSourceLineNumber(code);
        function.pr(ASTUtils.toText(code));
        function.unindent();
        function.pr("}");
        return function.toString();
    }

    /**
     * Returns the name of the deadline function for reaction.
     * @param decl The reactor with the deadline
     * @param index The number assigned to this reaction deadline
     */
    public static String generateDeadlineFunctionName(ReactorDecl decl, int reactionIndex) {
        return decl.getName().toLowerCase() + "_deadline_function" + reactionIndex;
    }

    /**
     * Return the function name for specified reaction of the
     * specified reactor.
     * @param reactor The reactor
     * @param reactionIndex The reaction index.
     * @return The function name for the reaction.
     */
    public static String generateReactionFunctionName(ReactorDecl reactor, int reactionIndex) {
        return reactor.getName().toLowerCase() + "reaction_function_" + reactionIndex;
    }

    /**
     * Returns the name of the stp function for reaction.
     * @param decl The reactor with the stp
     * @param index The number assigned to this reaction deadline
     */
    public static String generateStpFunctionName(ReactorDecl decl, int reactionIndex) {
        return decl.getName().toLowerCase() + "_STP_function" + reactionIndex;
    }

    /** Return the top level C function header for the deadline function numbered "reactionIndex" in "decl"
     *  @param decl The reactor declaration
     *  @param reactionIndex The reaction index.
     *  @return The function name for the deadline function.
     */
    public static String generateDeadlineFunctionHeader(ReactorDecl decl,
                                                        int reactionIndex) {
        String functionName = generateDeadlineFunctionName(decl, reactionIndex);
        return generateFunctionHeader(functionName);
    }

    /** Return the top level C function header for the reaction numbered "reactionIndex" in "decl"
     *  @param decl The reactor declaration
     *  @param reactionIndex The reaction index.
     *  @return The function name for the reaction.
     */
    public static String generateReactionFunctionHeader(ReactorDecl decl,
                                                        int reactionIndex) {
        String functionName = generateReactionFunctionName(decl, reactionIndex);
        return generateFunctionHeader(functionName);
    }

    public static String generateStpFunctionHeader(ReactorDecl decl,
                                                   int reactionIndex) {
        String functionName = generateStpFunctionName(decl, reactionIndex);
        return generateFunctionHeader(functionName);
    }

    private static String generateFunctionHeader(String functionName) {
        return "void " + functionName + "(void* instance_args)";
    }
}<|MERGE_RESOLUTION|>--- conflicted
+++ resolved
@@ -176,13 +176,8 @@
                         reactionInitialization.pr(
                             "reactor_mode_t* " + name + " = &self->_lf__modes[" + idx + "];\n"
                             + "lf_mode_change_type_t _lf_" + name + "_change_type = "
-<<<<<<< HEAD
                             + (effect.getTransition() == ModeTransition.HISTORY ?
-                                    "history_transition" : "reset_transition") 
-=======
-                            + (ModeTransitionType.getModeTransitionType(effect) == ModeTransitionType.HISTORY ?
                                     "history_transition" : "reset_transition")
->>>>>>> 05084b54
                             + ";"
                         );
                     } else {
@@ -978,59 +973,17 @@
                 constructorCode.pr("self->_lf__"+timer.getName()+".intended_tag = (tag_t) { .time = NEVER, .microstep = 0u};");
             }
         }
-<<<<<<< HEAD
         
         // Handle builtin triggers.
         if (startupReactions.size() > 0) {
             generateBuiltinTriggerdReactionsArray(startupReactions, "startup", body, constructorCode, isFederatedAndDecentralized);
-=======
-
-        // Handle startup triggers.
-        if (startupReactions.size() > 0) {
-            body.pr(String.join("\n",
-                "trigger_t _lf__startup;",
-                "reaction_t* _lf__startup_reactions["+startupReactions.size()+"];"
-            ));
-            if (isFederatedAndDecentralized) {
-                constructorCode.pr("self->_lf__startup.intended_tag = (tag_t) { .time = NEVER, .microstep = 0u};");
-            }
-            var i = 0;
-            for (Integer reactionIndex : startupReactions) {
-                constructorCode.pr("self->_lf__startup_reactions["+i+++"] = &self->_lf__reaction_"+reactionIndex+";");
-            }
-            constructorCode.pr(String.join("\n",
-                "self->_lf__startup.last = NULL;",
-                "self->_lf__startup.reactions = &self->_lf__startup_reactions[0];",
-                "self->_lf__startup.number_of_reactions = "+startupReactions.size()+";",
-                "self->_lf__startup.is_timer = false;"
-            ));
->>>>>>> 05084b54
-        }
+        }
+        // Handle shutdown triggers.
         if (shutdownReactions.size() > 0) {
-<<<<<<< HEAD
             generateBuiltinTriggerdReactionsArray(shutdownReactions, "shutdown", body, constructorCode, isFederatedAndDecentralized);
         }
         if (resetReactions.size() > 0) {
             generateBuiltinTriggerdReactionsArray(resetReactions, "reset", body, constructorCode, isFederatedAndDecentralized);
-=======
-            body.pr(String.join("\n",
-                "trigger_t _lf__shutdown;",
-                "reaction_t* _lf__shutdown_reactions["+shutdownReactions.size()+"];"
-            ));
-            if (isFederatedAndDecentralized) {
-                constructorCode.pr("self->_lf__shutdown.intended_tag = (tag_t) { .time = NEVER, .microstep = 0u};");
-            }
-            var i = 0;
-            for (Integer reactionIndex : shutdownReactions) {
-                constructorCode.pr("self->_lf__shutdown_reactions["+i+++"] = &self->_lf__reaction_"+reactionIndex+";");
-            }
-            constructorCode.pr(String.join("\n",
-                "self->_lf__shutdown.last = NULL;",
-                "self->_lf__shutdown.reactions = &self->_lf__shutdown_reactions[0];",
-                "self->_lf__shutdown.number_of_reactions = "+shutdownReactions.size()+";",
-                "self->_lf__shutdown.is_timer = false;"
-            ));
->>>>>>> 05084b54
         }
 
         // Next handle actions.
@@ -1163,27 +1116,17 @@
     
     public static String generateBuiltinTriggersTable(int reactionCount, String name) {
         return String.join("\n", List.of(
-<<<<<<< HEAD
             "// Array of pointers to "+name+" triggers.",
-            (reactionCount > 0 ? 
-            "reaction_t* _lf_"+name+"_reactions["+reactionCount+"]" :  
+            (reactionCount > 0 ?
+            "reaction_t* _lf_"+name+"_reactions["+reactionCount+"]" :
             "reaction_t** _lf_"+name+"_reactions = NULL") + ";",
             "int _lf_"+name+"_reactions_size = "+reactionCount+";"
         ));
-=======
-                    "// Array of pointers to shutdown triggers.",
-                    (shutdownReactionCount > 0 ?
-                    "reaction_t* _lf_shutdown_reactions["+shutdownReactionCount+"]" :
-                    "reaction_t** _lf_shutdown_reactions = NULL") + ";",
-                    "int _lf_shutdown_reactions_size = "+shutdownReactionCount+";"
-                ));
->>>>>>> 05084b54
     }
 
     /**
      * Generate the _lf_trigger_startup_reactions function.
      */
-<<<<<<< HEAD
     public static String generateLfTriggerStartupReactions(int startupReactionCount, boolean hasModalReactors) {
         var s = new StringBuilder();
         s.append("void _lf_trigger_startup_reactions() {");
@@ -1286,48 +1229,6 @@
         s.append("        _lf_modal_reactor_states, _lf_modal_reactor_states_size);\n");
         s.append("}\n");
         return s.toString();
-=======
-    public static String generateLfTriggerStartupReactions(int startupReactionCount) {
-        return String.join("\n",
-            "void _lf_trigger_startup_reactions() {",
-            (startupReactionCount > 0 ?
-            String.join("\n",
-            "    for (int i = 0; i < _lf_startup_reactions_size; i++) {",
-            "        if (_lf_startup_reactions[i] != NULL) {",
-            "            #ifdef MODAL_REACTORS",
-            "            if (!_lf_mode_is_active(_lf_startup_reactions[i]->mode)) {",
-            "                // Mode is not active. Remember to trigger startup when the mode",
-            "                // becomes active.",
-            "                _lf_startup_reactions[i]->mode->should_trigger_startup = true;",
-            "                continue;",
-            "            }",
-            "            #endif",
-            "            _lf_trigger_reaction(_lf_startup_reactions[i], -1);",
-            "        }",
-            "    }"
-            ) :
-            ""),
-            "}"
-        );
-    }
-
-    public static String generateLfTriggerShutdownReactions(int shutdownReactionCount) {
-        return String.join("\n",
-            "bool _lf_trigger_shutdown_reactions() {",
-            (shutdownReactionCount > 0 ?
-            String.join("\n",
-            "    for (int i = 0; i < _lf_shutdown_reactions_size; i++) {",
-            "        if (_lf_shutdown_reactions[i] != NULL) {",
-            "            _lf_trigger_reaction(_lf_shutdown_reactions[i], -1);",
-            "        }",
-            "    }"
-            ) :
-            ""),
-            "    // Return true if there are shutdown reactions.",
-            "    return (_lf_shutdown_reactions_size > 0);",
-            "}"
-        );
->>>>>>> 05084b54
     }
 
     /** Generate a reaction function definition for a reactor.
