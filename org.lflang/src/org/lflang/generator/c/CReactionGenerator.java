package org.lflang.generator.c;

import static org.lflang.generator.c.CUtil.generateWidthVariable;
import static org.lflang.util.StringUtil.addDoubleQuotes;

import java.util.LinkedHashMap;
import java.util.LinkedHashSet;
import java.util.LinkedList;
import java.util.List;
import java.util.Map;
import java.util.Set;

import org.lflang.ASTUtils;
import org.lflang.ErrorReporter;
import org.lflang.InferredType;
import org.lflang.federated.extensions.CExtensionUtils;
import org.lflang.federated.generator.FederateInstance;
import org.lflang.generator.CodeBuilder;
import org.lflang.lf.Action;
import org.lflang.lf.ActionOrigin;
import org.lflang.lf.BuiltinTriggerRef;
import org.lflang.lf.Code;
import org.lflang.lf.Input;
import org.lflang.lf.Instantiation;
import org.lflang.lf.Mode;
import org.lflang.lf.ModeTransition;
import org.lflang.lf.Output;
import org.lflang.lf.Port;
import org.lflang.lf.Reaction;
import org.lflang.lf.Reactor;
import org.lflang.lf.ReactorDecl;
import org.lflang.lf.Timer;
import org.lflang.lf.TriggerRef;
import org.lflang.lf.VarRef;
import org.lflang.lf.Variable;
import org.lflang.util.StringUtil;

public class CReactionGenerator {
    protected static String DISABLE_REACTION_INITIALIZATION_MARKER
        = "// **** Do not include initialization code in this reaction.";

    /**
     * Generate necessary initialization code inside the body of the reaction that belongs to reactor decl.
     * @param body The body of the reaction. Used to check for the DISABLE_REACTION_INITIALIZATION_MARKER.
     * @param reaction The initialization code will be generated for this specific reaction
     * @param decl The reactor that has the reaction
     * @param reactionIndex The index of the reaction relative to other reactions in the reactor, starting from 0
     */
    public static String generateInitializationForReaction(String body,
                                                           Reaction reaction,
                                                           ReactorDecl decl,
                                                           int reactionIndex,
                                                           CTypes types,
                                                           ErrorReporter errorReporter,
                                                           Instantiation mainDef,
                                                           boolean requiresTypes) {
        Reactor reactor = ASTUtils.toDefinition(decl);

        // Construct the reactionInitialization code to go into
        // the body of the function before the verbatim code.
        CodeBuilder reactionInitialization = new CodeBuilder();

        CodeBuilder code = new CodeBuilder();

        // Define the "self" struct.
        String structType = CUtil.selfType(decl);
        // A null structType means there are no inputs, state,
        // or anything else. No need to declare it.
        if (structType != null) {
             code.pr(String.join("\n",
                 "#pragma GCC diagnostic push",
                 "#pragma GCC diagnostic ignored \"-Wunused-variable\"",
                 structType+"* self = ("+structType+"*)instance_args;"
             ));
        }

        // Do not generate the initialization code if the body is marked
        // to not generate it.
        if (body.startsWith(DISABLE_REACTION_INITIALIZATION_MARKER)) {
             code.pr("#pragma GCC diagnostic pop");
            return code.toString();
        }

        // A reaction may send to or receive from multiple ports of
        // a contained reactor. The variables for these ports need to
        // all be declared as fields of the same struct. Hence, we first
        // collect the fields to be defined in the structs and then
        // generate the structs.
        Map<Instantiation, CodeBuilder> fieldsForStructsForContainedReactors = new LinkedHashMap<>();

        // Actions may appear twice, first as a trigger, then with the outputs.
        // But we need to declare it only once. Collect in this data structure
        // the actions that are declared as triggered so that if they appear
        // again with the outputs, they are not defined a second time.
        // That second redefinition would trigger a compile error.
        Set<Action> actionsAsTriggers = new LinkedHashSet<>();

        // Next, add the triggers (input and actions; timers are not needed).
        // This defines a local variable in the reaction function whose
        // name matches that of the trigger. The value of the local variable
        // is a struct with a value and is_present field, the latter a boolean
        // that indicates whether the input/action is present.
        // If the trigger is an output, then it is an output of a
        // contained reactor. In this case, a struct with the name
        // of the contained reactor is created with one field that is
        // a pointer to a struct with a value and is_present field.
        // E.g., if the contained reactor is named 'c' and its output
        // port is named 'out', then c.out->value c.out->is_present are
        // defined so that they can be used in the verbatim code.
        for (TriggerRef trigger : ASTUtils.convertToEmptyListIfNull(reaction.getTriggers())) {
            if (trigger instanceof VarRef triggerAsVarRef) {
                if (triggerAsVarRef.getVariable() instanceof Port) {
                    generatePortVariablesInReaction(
                        reactionInitialization,
                        fieldsForStructsForContainedReactors,
                        triggerAsVarRef,
                        decl,
                        types);
                } else if (triggerAsVarRef.getVariable() instanceof Action) {
                    reactionInitialization.pr(generateActionVariablesInReaction(
                        (Action) triggerAsVarRef.getVariable(),
                        decl,
                        types
                    ));
                    actionsAsTriggers.add((Action) triggerAsVarRef.getVariable());
                }
            }
        }
        if (reaction.getTriggers() == null || reaction.getTriggers().size() == 0) {
            // No triggers are given, which means react to any input.
            // Declare an argument for every input.
            // NOTE: this does not include contained outputs.
            for (Input input : reactor.getInputs()) {
                reactionInitialization.pr(generateInputVariablesInReaction(input, decl, types));
            }
        }
        // Define argument for non-triggering inputs.
        for (VarRef src : ASTUtils.convertToEmptyListIfNull(reaction.getSources())) {
            if (src.getVariable() instanceof Port) {
                generatePortVariablesInReaction(reactionInitialization, fieldsForStructsForContainedReactors, src, decl, types);
            } else if (src.getVariable() instanceof Action) {
                // It's a bit odd to read but not be triggered by an action, but
                // OK, I guess we allow it.
                reactionInitialization.pr(generateActionVariablesInReaction(
                    (Action) src.getVariable(),
                    decl,
                    types
                ));
                actionsAsTriggers.add((Action) src.getVariable());
            }
        }

        // Define variables for each declared output or action.
        // In the case of outputs, the variable is a pointer to where the
        // output is stored. This gives the reaction code access to any previous
        // value that may have been written to that output in an earlier reaction.
        if (reaction.getEffects() != null) {
            for (VarRef effect : reaction.getEffects()) {
                Variable variable = effect.getVariable();
                if (variable instanceof Action) {
                    // It is an action, not an output.
                    // If it has already appeared as trigger, do not redefine it.
                    if (!actionsAsTriggers.contains(effect.getVariable())) {
                        reactionInitialization.pr(CGenerator.variableStructType(variable, decl)+"* "+variable.getName()+" = &self->_lf_"+variable.getName()+";");
                    }
                } else if (effect.getVariable() instanceof Mode) {
                    // Mode change effect
                    int idx = ASTUtils.allModes(reactor).indexOf((Mode)effect.getVariable());
                    String name = effect.getVariable().getName();
                    if (idx >= 0) {
                        reactionInitialization.pr(
                            "reactor_mode_t* " + name + " = &self->_lf__modes[" + idx + "];\n"
                            + "lf_mode_change_type_t _lf_" + name + "_change_type = "
                            + (effect.getTransition() == ModeTransition.HISTORY ?
                                    "history_transition" : "reset_transition")
                            + ";"
                        );
                    } else {
                        errorReporter.reportError(
                            reaction,
                            "In generateReaction(): " + name + " not a valid mode of this reactor."
                        );
                    }
                } else {
                    if (variable instanceof Output) {
                        reactionInitialization.pr(generateOutputVariablesInReaction(
                            effect,
                            decl,
                            errorReporter,
                            requiresTypes
                        ));
                    } else if (variable instanceof Input) {
                        // It is the input of a contained reactor.
                        generateVariablesForSendingToContainedReactors(
                            reactionInitialization,
                            fieldsForStructsForContainedReactors,
                            effect.getContainer(),
                            (Input) variable
                        );
                    } else {
                        errorReporter.reportError(
                            reaction,
                            "In generateReaction(): effect is neither an input nor an output."
                        );
                    }
                }
            }
        }
        // Before the reaction initialization,
        // generate the structs used for communication to and from contained reactors.
        for (Instantiation containedReactor : fieldsForStructsForContainedReactors.keySet()) {
            String array = "";
            if (containedReactor.getWidthSpec() != null) {
                String containedReactorWidthVar = generateWidthVariable(containedReactor.getName());
                code.pr("int "+containedReactorWidthVar+" = self->_lf_"+containedReactorWidthVar+";");
                // Windows does not support variables in arrays declared on the stack,
                // so we use the maximum size over all bank members.
                array = "["+maxContainedReactorBankWidth(containedReactor, null, 0, mainDef)+"]";
            }
            code.pr(String.join("\n",
                "struct "+containedReactor.getName()+" {",
                "    "+fieldsForStructsForContainedReactors.get(containedReactor)+"",
                "} "+containedReactor.getName()+array+";"
            ));
        }
        // Next generate all the collected setup code.
        code.pr(reactionInitialization.toString());
        code.pr("#pragma GCC diagnostic pop");
<<<<<<< HEAD

        if (reaction.getStp() == null) {
            // Pass down the intended_tag to all input and output effects
            // downstream if the current reaction does not have a STP
            // handler.
            code.pr(generateIntendedTagInheritence(body, reaction, decl, reactionIndex, types));
        }
=======
        
>>>>>>> 608fc730
        return code.toString();
    }

    /**
     * Return the maximum bank width for the given instantiation within all
     * instantiations of its parent reactor.
     * On the first call to this method, the breadcrumbs should be null and the max
     * argument should be zero. On recursive calls, breadcrumbs is a list of nested
     * instantiations, the max is the maximum width found so far.  The search for
     * instances of the parent reactor will begin with the last instantiation
     * in the specified list.
     *
     * This rather complicated method is used when a reaction sends or receives data
     * to or from a bank of contained reactors. There will be an array of structs on
     * the self struct of the parent, and the size of the array is conservatively set
     * to the maximum of all the identified bank widths.  This is a bit wasteful of
     * memory, but it avoids having to malloc the array for each instance, and in
     * typical usage, there will be few instances or instances that are all the same
     * width.
     *
     * @param containedReactor The contained reactor instantiation.
     * @param breadcrumbs null on first call (non-recursive).
     * @param max 0 on first call.
     */
    public static int maxContainedReactorBankWidth(
        Instantiation containedReactor,
        LinkedList<Instantiation> breadcrumbs,
        int max,
        Instantiation mainDef
    ) {
        // If the instantiation is not a bank, return 1.
        if (containedReactor.getWidthSpec() == null) {
            return 1;
        }
        // If there is no main, then we just use the default width.
        if (mainDef == null) {
            return ASTUtils.width(containedReactor.getWidthSpec(), null);
        }
        LinkedList<Instantiation> nestedBreadcrumbs = breadcrumbs;
        if (nestedBreadcrumbs == null) {
            nestedBreadcrumbs = new LinkedList<>();
            nestedBreadcrumbs.add(mainDef);
        }
        int result = max;
        Reactor parent = (Reactor) containedReactor.eContainer();
        if (parent == ASTUtils.toDefinition(mainDef.getReactorClass())) {
            // The parent is main, so there can't be any other instantiations of it.
            return ASTUtils.width(containedReactor.getWidthSpec(), null);
        }
        // Search for instances of the parent within the tail of the breadcrumbs list.
        Reactor container = ASTUtils.toDefinition(nestedBreadcrumbs.get(0).getReactorClass());
        for (Instantiation instantiation : container.getInstantiations()) {
            // Put this new instantiation at the head of the list.
            nestedBreadcrumbs.add(0, instantiation);
            if (ASTUtils.toDefinition(instantiation.getReactorClass()) == parent) {
                // Found a matching instantiation of the parent.
                // Evaluate the original width specification in this context.
                int candidate = ASTUtils.width(containedReactor.getWidthSpec(), nestedBreadcrumbs);
                if (candidate > result) {
                    result = candidate;
                }
            } else {
                // Found some other instantiation, not the parent.
                // Search within it for instantiations of the parent.
                // Note that we assume here that the parent cannot contain
                // instances of itself.
                int candidate = maxContainedReactorBankWidth(containedReactor, nestedBreadcrumbs, result, mainDef);
                if (candidate > result) {
                    result = candidate;
                }
            }
            nestedBreadcrumbs.remove();
        }
        return result;
    }

    /**
<<<<<<< HEAD
     * Generate code that passes existing intended tag to all output ports
     * and actions. This intended tag is the minimum intended tag of the
     * triggering inputs of the reaction.
     *
     * @param body The body of the reaction. Used to check for the DISABLE_REACTION_INITIALIZATION_MARKER.
     * @param reaction The initialization code will be generated for this specific reaction
     * @param decl The reactor that has the reaction
     * @param reactionIndex The index of the reaction relative to other reactions in the reactor, starting from 0
     */
    public static String generateIntendedTagInheritence(String body, Reaction reaction, ReactorDecl decl, int reactionIndex, CTypes types) {
        // Construct the intended_tag inheritance code to go into
        // the body of the function.
        CodeBuilder intendedTagInheritenceCode = new CodeBuilder();
        // Check if the reaction has any effects to inherit the STP violation
        if (!(reaction.getEffects() == null || reaction.getEffects().isEmpty())) {
            intendedTagInheritenceCode.pr(String.join("\n",
                "#pragma GCC diagnostic push",
                "#pragma GCC diagnostic ignored \"-Wunused-variable\"",
                "if (self->_lf__reaction_"+reactionIndex+".is_STP_violated == true) {"
            ));
            intendedTagInheritenceCode.indent();
            intendedTagInheritenceCode.pr(String.join("\n",
                "// The operations inside this if clause (if any exists) are expensive ",
                "// and must only be done if the reaction has unhandled STP violation.",
                "// Otherwise, all intended_tag values are (NEVER, 0) by default.",
                "",
                "// Inherited intended tag. This will take the minimum",
                "// intended_tag of all input triggers",
                types.getTargetTagType()+" inherited_min_intended_tag = ("+types.getTargetTagType()+") { .time = FOREVER, .microstep = UINT_MAX };"
            ));
            intendedTagInheritenceCode.pr("// Find the minimum intended tag");
            // Go through every trigger of the reaction and check the
            // value of intended_tag to choose the minimum.
            for (TriggerRef inputTrigger : ASTUtils.convertToEmptyListIfNull(reaction.getTriggers())) {
                if (inputTrigger instanceof VarRef inputTriggerAsVarRef) {
                    Variable variable = inputTriggerAsVarRef.getVariable();
                    String variableName = inputTriggerAsVarRef.getVariable().getName();
                    if (variable instanceof Output outputPort) {
                        // Output from a contained reactor
                        String containerName = inputTriggerAsVarRef.getContainer().getName();
                        if (ASTUtils.isMultiport(outputPort)) {
                            intendedTagInheritenceCode.pr(String.join("\n",
                                "for (int i=0; i < "+containerName+"."+generateWidthVariable(variableName)+"; i++) {",
                                "    if (lf_tag_compare("+containerName+"."+variableName+"[i]->intended_tag,",
                                "                        inherited_min_intended_tag) < 0) {",
                                "        inherited_min_intended_tag = "+containerName+"."+variableName+"[i]->intended_tag;",
                                "    }",
                                "}"
                            ));
                        } else
                            intendedTagInheritenceCode.pr(String.join("\n",
                                "if (lf_tag_compare("+containerName+"."+variableName+"->intended_tag,",
                                "                    inherited_min_intended_tag) < 0) {",
                                "    inherited_min_intended_tag = "+containerName+"."+variableName+"->intended_tag;",
                                "}"
                            ));
                    } else if (variable instanceof Port inputPort) {
                        // Input port
                        if (ASTUtils.isMultiport(inputPort)) {
                            intendedTagInheritenceCode.pr(String.join("\n",
                                "for (int i=0; i < "+generateWidthVariable(variableName)+"; i++) {",
                                "    if (lf_tag_compare("+variableName+"[i]->intended_tag, inherited_min_intended_tag) < 0) {",
                                "        inherited_min_intended_tag = "+variableName+"[i]->intended_tag;",
                                "    }",
                                "}"
                            ));
                        } else {
                            intendedTagInheritenceCode.pr(String.join("\n",
                                "if (lf_tag_compare("+variableName+"->intended_tag, inherited_min_intended_tag) < 0) {",
                                "    inherited_min_intended_tag = "+variableName+"->intended_tag;",
                                "}"
                            ));
                        }
                    } else if (variable instanceof Action) {
                        intendedTagInheritenceCode.pr(String.join("\n",
                            "if (lf_tag_compare("+variableName+"->trigger->intended_tag, inherited_min_intended_tag) < 0) {",
                            "    inherited_min_intended_tag = "+variableName+"->trigger->intended_tag;",
                            "}"
                        ));
                    }

                }
            }
            if (reaction.getTriggers() == null || reaction.getTriggers().size() == 0) {
                // No triggers are given, which means the reaction would react to any input.
                // We need to check the intended tag for every input.
                // NOTE: this does not include contained outputs.
                for (Input input : ((Reactor) reaction.eContainer()).getInputs()) {
                    intendedTagInheritenceCode.pr(String.join("\n",
                        "if (lf_tag_compare("+input.getName()+"->intended_tag, inherited_min_intended_tag) > 0) {",
                        "    inherited_min_intended_tag = "+input.getName()+"->intended_tag;",
                        "}"
                    ));
                }
            }

            // Once the minimum intended tag has been found,
            // it will be passed down to the port effects
            // of the reaction. Note that the intended tag
            // will not pass on to actions downstream.
            // Last reaction that sets the intended tag for the effect
            // will be seen.
            intendedTagInheritenceCode.pr(String.join("\n",
                "// All effects inherit the minimum intended tag of input triggers",
                "if (inherited_min_intended_tag.time != NEVER) {"
            ));
            intendedTagInheritenceCode.indent();
            for (VarRef effect : ASTUtils.convertToEmptyListIfNull(reaction.getEffects())) {
                Variable effectVar = effect.getVariable();
                Instantiation effContainer = effect.getContainer();
                if (effectVar instanceof Input) {
                    if (ASTUtils.isMultiport((Port) effectVar)) {
                        intendedTagInheritenceCode.pr(String.join("\n",
                            "for(int i=0; i < "+effContainer.getName()+"."+generateWidthVariable(effectVar.getName())+"; i++) {",
                            "    "+effContainer.getName()+"."+effectVar.getName()+"[i]->intended_tag = inherited_min_intended_tag;",
                            "}"
                        ));
                    } else {
                        if (effContainer.getWidthSpec() != null) {
                            // Contained reactor is a bank.
                            intendedTagInheritenceCode.pr(String.join("\n",
                                "for (int bankIndex = 0; bankIndex < self->_lf_"+generateWidthVariable(effContainer.getName())+"; bankIndex++) {",
                                "    "+effContainer.getName()+"[bankIndex]."+effectVar.getName()+" = &(self->_lf_"+effContainer.getName()+"[bankIndex]."+effectVar.getName()+");",
                                "}"
                            ));
                        } else {
                            // Input to a contained reaction
                            intendedTagInheritenceCode.pr(String.join("\n",
                                "// Don't reset the intended tag of the output port if it has already been set.",
                                effContainer.getName()+"."+effectVar.getName()+"->intended_tag = inherited_min_intended_tag;"
                            ));
                        }
                    }
                }
            }
            intendedTagInheritenceCode.unindent();
            intendedTagInheritenceCode.pr("}");
            intendedTagInheritenceCode.unindent();
            intendedTagInheritenceCode.pr("#pragma GCC diagnostic pop");
            intendedTagInheritenceCode.pr("}");

        }
        // pass the intended tag only if in decentralized federation mode
        return CExtensionUtils.surroundWithIfFederatedDecentralized(intendedTagInheritenceCode.toString());
    }

    /**
=======
>>>>>>> 608fc730
     * Generate code for the body of a reaction that takes an input and
     * schedules an action with the value of that input.
     * @param actionName The action to schedule
     */
    public static String generateDelayBody(String ref, String actionName, boolean isTokenType) {
        // Note that the action.type set by the base class is actually
        // the port type.
        return isTokenType ?
                String.join("\n",
                    "if ("+ref+"->is_present) {",
                    "    // Put the whole token on the event queue, not just the payload.",
                    "    // This way, the length and element_size are transported.",
                    "    lf_schedule_token("+actionName+", 0, "+ref+"->token);",
                    "}"
                ) :
                "lf_schedule_copy("+actionName+", 0, &"+ref+"->value, 1);  // Length is 1.";
    }

    public static String generateForwardBody(String outputName, String targetType, String actionName, boolean isTokenType) {
        return isTokenType ?
                String.join("\n",
                    DISABLE_REACTION_INITIALIZATION_MARKER,
                    "self->_lf_"+outputName+".value = ("+targetType+")self->_lf__"+actionName+".token->value;",
                    "self->_lf_"+outputName+".token = (lf_token_t*)self->_lf__"+actionName+".token;",
                    "((lf_token_t*)self->_lf__"+actionName+".token)->ref_count++;",
                    "self->_lf_"+outputName+".is_present = true;"
                ) :
                "lf_set("+outputName+", "+actionName+"->value);";
    }

    /**
     * Generate into the specified string builder the code to
     * initialize local variables for sending data to an input
     * of a contained reactor. This will also, if necessary,
     * generate entries for local struct definitions into the
     * struct argument. These entries point to where the data
     * is stored.
     *
     * @param builder The string builder.
     * @param structs A map from reactor instantiations to a place to write
     *  struct fields.
     * @param definition AST node defining the reactor within which this occurs
     * @param input Input of the contained reactor.
     */
    private static void generateVariablesForSendingToContainedReactors(
        CodeBuilder builder,
        Map<Instantiation,CodeBuilder> structs,
        Instantiation definition,
        Input input
    ) {
        CodeBuilder structBuilder = structs.get(definition);
        if (structBuilder == null) {
            structBuilder = new CodeBuilder();
            structs.put(definition, structBuilder);
        }
        String inputStructType = CGenerator.variableStructType(input, definition.getReactorClass());
        String defName = definition.getName();
        String defWidth = generateWidthVariable(defName);
        String inputName = input.getName();
        String inputWidth = generateWidthVariable(inputName);
        if (!ASTUtils.isMultiport(input)) {
            // Contained reactor's input is not a multiport.
            structBuilder.pr(inputStructType+"* "+inputName+";");
            if (definition.getWidthSpec() != null) {
                // Contained reactor is a bank.
                builder.pr(String.join("\n",
                    "for (int bankIndex = 0; bankIndex < self->_lf_"+defWidth+"; bankIndex++) {",
                    "    "+defName+"[bankIndex]."+inputName+" = &(self->_lf_"+defName+"[bankIndex]."+inputName+");",
                    "}"
                ));
            } else {
                // Contained reactor is not a bank.
                builder.pr(defName+"."+inputName+" = &(self->_lf_"+defName+"."+inputName+");");
            }
        } else {
            // Contained reactor's input is a multiport.
            structBuilder.pr(String.join("\n",
                inputStructType+"** "+inputName+";",
                "int "+inputWidth+";"
            ));
            // If the contained reactor is a bank, then we have to set the
            // pointer for each element of the bank.
            if (definition.getWidthSpec() != null) {
                builder.pr(String.join("\n",
                    "for (int _i = 0; _i < self->_lf_"+defWidth+"; _i++) {",
                    "    "+defName+"[_i]."+inputName+" = self->_lf_"+defName+"[_i]."+inputName+";",
                    "    "+defName+"[_i]."+inputWidth+" = self->_lf_"+defName+"[_i]."+inputWidth+";",
                    "}"
                ));
            } else {
                builder.pr(String.join("\n",
                    defName+"."+inputName+" = self->_lf_"+defName+"."+inputName+";",
                    defName+"."+inputWidth+" = self->_lf_"+defName+"."+inputWidth+";"
                ));
            }
        }
    }

    /**
     * Generate into the specified string builder the code to
     * initialize local variables for ports in a reaction function
     * from the "self" struct. The port may be an input of the
     * reactor or an output of a contained reactor. The second
     * argument provides, for each contained reactor, a place to
     * write the declaration of the output of that reactor that
     * is triggering reactions.
     * @param builder The place into which to write the code.
     * @param structs A map from reactor instantiations to a place to write
     *  struct fields.
     * @param port The port.
     * @param decl The reactor or import statement.
     */
    private static void generatePortVariablesInReaction(
        CodeBuilder builder,
        Map<Instantiation,CodeBuilder> structs,
        VarRef port,
        ReactorDecl decl,
        CTypes types
    ) {
        if (port.getVariable() instanceof Input) {
            builder.pr(generateInputVariablesInReaction((Input) port.getVariable(), decl, types));
        } else {
            // port is an output of a contained reactor.
            Output output = (Output) port.getVariable();
            String portStructType = CGenerator.variableStructType(output, port.getContainer().getReactorClass());

            CodeBuilder structBuilder = structs.get(port.getContainer());
            if (structBuilder == null) {
                structBuilder = new CodeBuilder();
                structs.put(port.getContainer(), structBuilder);
            }
            String reactorName = port.getContainer().getName();
            String reactorWidth = generateWidthVariable(reactorName);
            String outputName = output.getName();
            String outputWidth = generateWidthVariable(outputName);
            // First define the struct containing the output value and indicator
            // of its presence.
            if (!ASTUtils.isMultiport(output)) {
                // Output is not a multiport.
                structBuilder.pr(portStructType+"* "+outputName+";");
            } else {
                // Output is a multiport.
                structBuilder.pr(String.join("\n",
                    portStructType+"** "+outputName+";",
                    "int "+outputWidth+";"
                ));
            }

            // Next, initialize the struct with the current values.
            if (port.getContainer().getWidthSpec() != null) {
                // Output is in a bank.
                builder.pr(String.join("\n",
                    "for (int i = 0; i < "+reactorWidth+"; i++) {",
                    "    "+reactorName+"[i]."+outputName+" = self->_lf_"+reactorName+"[i]."+outputName+";",
                    "}"
                ));
                if (ASTUtils.isMultiport(output)) {
                    builder.pr(String.join("\n",
                        "for (int i = 0; i < "+reactorWidth+"; i++) {",
                        "    "+reactorName+"[i]."+outputWidth+" = self->_lf_"+reactorName+"[i]."+outputWidth+";",
                        "}"
                    ));
                }
            } else {
                 // Output is not in a bank.
                builder.pr(reactorName+"."+outputName+" = self->_lf_"+reactorName+"."+outputName+";");
                if (ASTUtils.isMultiport(output)) {
                    builder.pr(reactorName+"."+outputWidth+" = self->_lf_"+reactorName+"."+outputWidth+";");
                }
            }
        }
    }

    /** Generate action variables for a reaction.
     *  @param action The action.
     *  @param decl The reactor.
     */
    private static String generateActionVariablesInReaction(
        Action action,
        ReactorDecl decl,
        CTypes types
    ) {
        String structType = CGenerator.variableStructType(action, decl);
        // If the action has a type, create variables for accessing the value.
        InferredType type = ASTUtils.getInferredType(action);
        // Pointer to the lf_token_t sent as the payload in the trigger.
        String tokenPointer = "(self->_lf__"+action.getName()+".token)";
        CodeBuilder builder = new CodeBuilder();

        builder.pr(
            String.join("\n",
            "// Expose the action struct as a local variable whose name matches the action name.",
            structType+"* "+action.getName()+" = &self->_lf_"+action.getName()+";",
            "// Set the fields of the action struct to match the current trigger.",
            action.getName()+"->is_present = (bool)self->_lf__"+action.getName()+".status;",
            action.getName()+"->has_value = ("+tokenPointer+" != NULL && "+tokenPointer+"->value != NULL);",
            action.getName()+"->token = "+tokenPointer+";")
        );
        // Set the value field only if there is a type.
        if (!type.isUndefined()) {
            // The value field will either be a copy (for primitive types)
            // or a pointer (for types ending in *).
            builder.pr("if ("+action.getName()+"->has_value) {");
            builder.indent();
            if (CUtil.isTokenType(type, types)) {
                builder.pr(action.getName()+"->value = ("+types.getTargetType(type)+")"+tokenPointer+"->value;");
            } else {
                builder.pr(action.getName()+"->value = *("+types.getTargetType(type)+"*)"+tokenPointer+"->value;");
            }
            builder.unindent();
            builder.pr("}");
        }
        return builder.toString();
    }

    /** Generate into the specified string builder the code to
     *  initialize local variables for the specified input port
     *  in a reaction function from the "self" struct.
     *  @param input The input statement from the AST.
     *  @param decl The reactor.
     */
    private static String generateInputVariablesInReaction(
        Input input,
        ReactorDecl decl,
        CTypes types
    ) {
        String structType = CGenerator.variableStructType(input, decl);
        InferredType inputType = ASTUtils.getInferredType(input);
        CodeBuilder builder = new CodeBuilder();
        String inputName = input.getName();
        String inputWidth = generateWidthVariable(inputName);

        // Create the local variable whose name matches the input name.
        // If the input has not been declared mutable, then this is a pointer
        // to the upstream output. Otherwise, it is a copy of the upstream output,
        // which nevertheless points to the same token and value (hence, as done
        // below, we have to use writable_copy()). There are 8 cases,
        // depending on whether the input is mutable, whether it is a multiport,
        // and whether it is a token type.
        // Easy case first.
        if (!input.isMutable() && !CUtil.isTokenType(inputType, types) && !ASTUtils.isMultiport(input)) {
            // Non-mutable, non-multiport, primitive type.
            builder.pr(structType+"* "+inputName+" = self->_lf_"+inputName+";");
        } else if (input.isMutable()&& !CUtil.isTokenType(inputType, types) && !ASTUtils.isMultiport(input)) {
            // Mutable, non-multiport, primitive type.
            builder.pr(String.join("\n",
                "// Mutable input, so copy the input into a temporary variable.",
                "// The input value on the struct is a copy.",
                structType+" _lf_tmp_"+inputName+" = *(self->_lf_"+inputName+");",
                structType+"* "+inputName+" = &_lf_tmp_"+inputName+";"
            ));
        } else if (!input.isMutable()&& CUtil.isTokenType(inputType, types) && !ASTUtils.isMultiport(input)) {
            // Non-mutable, non-multiport, token type.
            builder.pr(String.join("\n",
                structType+"* "+inputName+" = self->_lf_"+inputName+";",
                "if ("+inputName+"->is_present) {",
                "    "+inputName+"->length = "+inputName+"->token->length;",
                "    "+inputName+"->value = ("+types.getTargetType(inputType)+")"+inputName+"->token->value;",
                "} else {",
                "    "+inputName+"->length = 0;",
                "}"
            ));
        } else if (input.isMutable()&& CUtil.isTokenType(inputType, types) && !ASTUtils.isMultiport(input)) {
            // Mutable, non-multiport, token type.
            builder.pr(String.join("\n",
                "// Mutable input, so copy the input struct into a temporary variable.",
                structType+" _lf_tmp_"+inputName+" = *(self->_lf_"+inputName+");",
                structType+"* "+inputName+" = &_lf_tmp_"+inputName+";",
                "if ("+inputName+"->is_present) {",
                "    "+inputName+"->length = "+inputName+"->token->length;",
                "    lf_token_t* _lf_input_token = "+inputName+"->token;",
                "    "+inputName+"->token = writable_copy(_lf_input_token);",
                "    if ("+inputName+"->token != _lf_input_token) {",
                "        // A copy of the input token has been made.",
                "        // This needs to be reference counted.",
                "        "+inputName+"->token->ref_count = 1;",
                "        // Repurpose the next_free pointer on the token to add to the list.",
                "        "+inputName+"->token->next_free = _lf_more_tokens_with_ref_count;",
                "        _lf_more_tokens_with_ref_count = "+inputName+"->token;",
                "    }",
                "    "+inputName+"->value = ("+types.getTargetType(inputType)+")"+inputName+"->token->value;",
                "} else {",
                "    "+inputName+"->length = 0;",
                "}"
            ));
        } else if (!input.isMutable()&& ASTUtils.isMultiport(input)) {
            // Non-mutable, multiport, primitive or token type.
            builder.pr(structType+"** "+inputName+" = self->_lf_"+inputName+";");
        } else if (CUtil.isTokenType(inputType, types)) {
            // Mutable, multiport, token type
            builder.pr(String.join("\n",
                "// Mutable multiport input, so copy the input structs",
                "// into an array of temporary variables on the stack.",
                structType+" _lf_tmp_"+inputName+"["+CUtil.multiportWidthExpression(input)+"];",
                structType+"* "+inputName+"["+CUtil.multiportWidthExpression(input)+"];",
                "for (int i = 0; i < "+CUtil.multiportWidthExpression(input)+"; i++) {",
                "    "+inputName+"[i] = &_lf_tmp_"+inputName+"[i];",
                "    _lf_tmp_"+inputName+"[i] = *(self->_lf_"+inputName+"[i]);",
                "    // If necessary, copy the tokens.",
                "    if ("+inputName+"[i]->is_present) {",
                "        "+inputName+"[i]->length = "+inputName+"[i]->token->length;",
                "        lf_token_t* _lf_input_token = "+inputName+"[i]->token;",
                "        "+inputName+"[i]->token = writable_copy(_lf_input_token);",
                "        if ("+inputName+"[i]->token != _lf_input_token) {",
                "            // A copy of the input token has been made.",
                "            // This needs to be reference counted.",
                "            "+inputName+"[i]->token->ref_count = 1;",
                "            // Repurpose the next_free pointer on the token to add to the list.",
                "            "+inputName+"[i]->token->next_free = _lf_more_tokens_with_ref_count;",
                "            _lf_more_tokens_with_ref_count = "+inputName+"[i]->token;",
                "        }",
                "        "+inputName+"[i]->value = ("+types.getTargetType(inputType)+")"+inputName+"[i]->token->value;",
                "    } else {",
                "        "+inputName+"[i]->length = 0;",
                "    }",
                "}"
            ));
        } else {
            // Mutable, multiport, primitive type
            builder.pr(String.join("\n",
                "// Mutable multiport input, so copy the input structs",
                "// into an array of temporary variables on the stack.",
                structType+" _lf_tmp_"+inputName+"["+CUtil.multiportWidthExpression(input)+"];",
                structType+"* "+inputName+"["+CUtil.multiportWidthExpression(input)+"];",
                "for (int i = 0; i < "+CUtil.multiportWidthExpression(input)+"; i++) {",
                "    "+inputName+"[i]  = &_lf_tmp_"+inputName+"[i];",
                "    // Copy the struct, which includes the value.",
                "    _lf_tmp_"+inputName+"[i] = *(self->_lf_"+inputName+"[i]);",
                "}"
            ));
        }
        // Set the _width variable for all cases. This will be -1
        // for a variable-width multiport, which is not currently supported.
        // It will be -2 if it is not multiport.
        builder.pr("int "+inputWidth+" = self->_lf_"+inputWidth+";");
        return builder.toString();
    }

    /**
     * Generate into the specified string builder the code to
     * initialize local variables for outputs in a reaction function
     * from the "self" struct.
     * @param effect The effect declared by the reaction. This must refer to an output.
     * @param decl The reactor containing the reaction or the import statement.
     */
    public static String generateOutputVariablesInReaction(
        VarRef effect,
        ReactorDecl decl,
        ErrorReporter errorReporter,
        boolean requiresTypes
    ) {
        Output output = (Output) effect.getVariable();
        String outputName = output.getName();
        String outputWidth = generateWidthVariable(outputName);
        if (output.getType() == null && requiresTypes) {
            errorReporter.reportError(output, "Output is required to have a type: " + outputName);
            return "";
        } else {
            // The container of the output may be a contained reactor or
            // the reactor containing the reaction.
            String outputStructType = (effect.getContainer() == null) ?
                    CGenerator.variableStructType(output, decl)
                    :
                    CGenerator.variableStructType(output, effect.getContainer().getReactorClass());
            if (!ASTUtils.isMultiport(output)) {
                // Output port is not a multiport.
                return outputStructType+"* "+outputName+" = &self->_lf_"+outputName+";";
            } else {
                // Output port is a multiport.
                // Set the _width variable.
                return String.join("\n",
                    "int "+outputWidth+" = self->_lf_"+outputWidth+";",
                    outputStructType+"** "+outputName+" = self->_lf_"+outputName+"_pointers;"
                );

            }
        }
    }

    /**
     * Generate the fields of the self struct and statements for the constructor
     * to create and initialize a reaction_t struct for each reaction in the
     * specified reactor and a trigger_t struct for each trigger (input, action,
     * timer, or output of a contained reactor).
     * @param body The place to put the code for the self struct.
     * @param decl The reactor.
     * @param constructorCode The place to put the constructor code.
     */
    public static void generateReactionAndTriggerStructs(
        CodeBuilder body,
        ReactorDecl decl,
        CodeBuilder constructorCode,
        CTypes types
    ) {
        var reactionCount = 0;
        var reactor = ASTUtils.toDefinition(decl);
        // Iterate over reactions and create initialize the reaction_t struct
        // on the self struct. Also, collect a map from triggers to the reactions
        // that are triggered by that trigger. Also, collect a set of sources
        // that are read by reactions but do not trigger reactions.
        // Finally, collect a set of triggers and sources that are outputs
        // of contained reactors.
        var triggerMap = new LinkedHashMap<Variable,LinkedList<Integer>>();
        var sourceSet = new LinkedHashSet<Variable>();
        var outputsOfContainedReactors = new LinkedHashMap<Variable,Instantiation>();
        var startupReactions = new LinkedHashSet<Integer>();
        var shutdownReactions = new LinkedHashSet<Integer>();
        var resetReactions = new LinkedHashSet<Integer>();
        for (Reaction reaction : ASTUtils.allReactions(reactor)) {
            // Create the reaction_t struct.
            body.pr(reaction, "reaction_t _lf__reaction_"+reactionCount+";");

            // Create the map of triggers to reactions.
            for (TriggerRef trigger : reaction.getTriggers()) {
                // trigger may not be a VarRef (it could be "startup" or "shutdown").
                if (trigger instanceof VarRef) {
                    var triggerAsVarRef = (VarRef) trigger;
                    var reactionList = triggerMap.get(triggerAsVarRef.getVariable());
                    if (reactionList == null) {
                        reactionList = new LinkedList<>();
                        triggerMap.put(triggerAsVarRef.getVariable(), reactionList);
                    }
                    reactionList.add(reactionCount);
                    if (triggerAsVarRef.getContainer() != null) {
                        outputsOfContainedReactors.put(triggerAsVarRef.getVariable(), triggerAsVarRef.getContainer());
                    }
                } else if (trigger instanceof BuiltinTriggerRef) {
                    switch(((BuiltinTriggerRef) trigger).getType()) {
                        case STARTUP:
                            startupReactions.add(reactionCount);
                            break;
                        case SHUTDOWN:
                            shutdownReactions.add(reactionCount);
                            break;
                        case RESET:
                            resetReactions.add(reactionCount);
                            break;
                    }
                }
            }
            // Create the set of sources read but not triggering.
            for (VarRef source : reaction.getSources()) {
                sourceSet.add(source.getVariable());
                if (source.getContainer() != null) {
                    outputsOfContainedReactors.put(source.getVariable(), source.getContainer());
                }
            }

            var deadlineFunctionPointer = "NULL";
            if (reaction.getDeadline() != null) {
                // The following has to match the name chosen in generateReactions
                var deadlineFunctionName = generateDeadlineFunctionName(decl, reactionCount);
                deadlineFunctionPointer = "&" + deadlineFunctionName;
            }

            // Assign the STP handler
            var STPFunctionPointer = "NULL";
            if (reaction.getStp() != null) {
                // The following has to match the name chosen in generateReactions
                var STPFunctionName = generateStpFunctionName(decl, reactionCount);
                STPFunctionPointer = "&" + STPFunctionName;
            }

            // Set the defaults of the reaction_t struct in the constructor.
            // Since the self struct is allocated using calloc, there is no need to set:
            // self->_lf__reaction_"+reactionCount+".index = 0;
            // self->_lf__reaction_"+reactionCount+".chain_id = 0;
            // self->_lf__reaction_"+reactionCount+".pos = 0;
            // self->_lf__reaction_"+reactionCount+".status = inactive;
            // self->_lf__reaction_"+reactionCount+".deadline = 0LL;
            // self->_lf__reaction_"+reactionCount+".is_STP_violated = false;
            constructorCode.pr(reaction, String.join("\n",
                "self->_lf__reaction_"+reactionCount+".number = "+reactionCount+";",
                "self->_lf__reaction_"+reactionCount+".function = "+CReactionGenerator.generateReactionFunctionName(decl, reactionCount)+";",
                "self->_lf__reaction_"+reactionCount+".self = self;",
                "self->_lf__reaction_"+reactionCount+".deadline_violation_handler = "+deadlineFunctionPointer+";",
                "self->_lf__reaction_"+reactionCount+".STP_handler = "+STPFunctionPointer+";",
                "self->_lf__reaction_"+reactionCount+".name = "+addDoubleQuotes("?")+";",
                (reaction.eContainer() instanceof Mode ?
                "self->_lf__reaction_"+reactionCount+".mode = &self->_lf__modes["+reactor.getModes().indexOf((Mode) reaction.eContainer())+"];" :
                "self->_lf__reaction_"+reactionCount+".mode = NULL;")
            ));
            // Increment the reactionCount even if the reaction is not in the federate
            // so that reaction indices are consistent across federates.
            reactionCount++;
        }

        // Next, create and initialize the trigger_t objects.
        // Start with the timers.
        for (Timer timer : ASTUtils.allTimers(reactor)) {
            createTriggerT(body, timer, triggerMap, constructorCode, types);
            // Since the self struct is allocated using calloc, there is no need to set:
            // self->_lf__"+timer.name+".is_physical = false;
            // self->_lf__"+timer.name+".drop = false;
            // self->_lf__"+timer.name+".element_size = 0;
            constructorCode.pr("self->_lf__"+timer.getName()+".is_timer = true;");
            constructorCode.pr(CExtensionUtils.surroundWithIfFederatedDecentralized(
                "self->_lf__"+timer.getName()+".intended_tag = (tag_t) { .time = NEVER, .microstep = 0u};"));
        }
        
        // Handle builtin triggers.
        if (startupReactions.size() > 0) {
            generateBuiltinTriggeredReactionsArray(startupReactions, "startup", body, constructorCode);
        }
        // Handle shutdown triggers.
        if (shutdownReactions.size() > 0) {
            generateBuiltinTriggeredReactionsArray(shutdownReactions, "shutdown", body, constructorCode);
        }
        if (resetReactions.size() > 0) {
            generateBuiltinTriggeredReactionsArray(resetReactions, "reset", body, constructorCode);
        }

        // Next handle actions.
        for (Action action : ASTUtils.allActions(reactor)) {
            createTriggerT(body, action, triggerMap, constructorCode, types);
            var isPhysical = "true";
            if (action.getOrigin().equals(ActionOrigin.LOGICAL)) {
                isPhysical = "false";
            }
            var elementSize = "0";
            // If the action type is 'void', we need to avoid generating the code
            // 'sizeof(void)', which some compilers reject.
            var rootType = action.getType() != null ? CUtil.rootType(types.getTargetType(action)) : null;
            if (rootType != null && !rootType.equals("void")) {
                elementSize = "sizeof("+rootType+")";
            }

            // Since the self struct is allocated using calloc, there is no need to set:
            // self->_lf__"+action.getName()+".is_timer = false;
            constructorCode.pr(String.join("\n",
                "self->_lf__"+action.getName()+".is_physical = "+isPhysical+";",
                                           !(action.getPolicy() == null || action.getPolicy().isEmpty()) ?
                                           "self->_lf__"+action.getName()+".policy = "+action.getPolicy()+";" :
                                           "",
                "self->_lf__"+action.getName()+".element_size = "+elementSize+";"
            ));
        }

        // Next handle inputs.
        for (Input input : ASTUtils.allInputs(reactor)) {
            createTriggerT(body, input, triggerMap, constructorCode, types);
        }
    }

    /**
     * Define the trigger_t object on the self struct, an array of
     * reaction_t pointers pointing to reactions triggered by this variable,
     * and initialize the pointers in the array in the constructor.
     * @param body The place to write the self struct entries.
     * @param variable The trigger variable (Timer, Action, or Input).
     * @param triggerMap A map from Variables to a list of the reaction indices
     *  triggered by the variable.
     * @param constructorCode The place to write the constructor code.
     */
    private static void createTriggerT(
        CodeBuilder body,
        Variable variable,
        LinkedHashMap<Variable, LinkedList<Integer>> triggerMap,
        CodeBuilder constructorCode,
        CTypes types
    ) {
        var varName = variable.getName();
        // variable is a port, a timer, or an action.
        body.pr(variable, "trigger_t _lf__"+varName+";");
        constructorCode.pr(variable, "self->_lf__"+varName+".last = NULL;");
        constructorCode.pr(variable, CExtensionUtils.surroundWithIfFederatedDecentralized(
            "self->_lf__"+varName+".intended_tag = (tag_t) { .time = NEVER, .microstep = 0u};"));

        // Generate the reactions triggered table.
        var reactionsTriggered = triggerMap.get(variable);
        if (reactionsTriggered != null) {
            body.pr(variable, "reaction_t* _lf__"+varName+"_reactions["+reactionsTriggered.size()+"];");
            var count = 0;
            for (Integer reactionTriggered : reactionsTriggered) {
                constructorCode.prSourceLineNumber(variable);
                constructorCode.pr(variable, "self->_lf__"+varName+"_reactions["+count+"] = &self->_lf__reaction_"+reactionTriggered+";");
                count++;
            }
            // Set up the trigger_t struct's pointer to the reactions.
            constructorCode.pr(variable, String.join("\n",
                "self->_lf__"+varName+".reactions = &self->_lf__"+varName+"_reactions[0];",
                "self->_lf__"+varName+".number_of_reactions = "+count+";"
            ));

            // If federated, set the physical_time_of_arrival
            constructorCode.pr(variable, CExtensionUtils.surroundWithIfFederated(
                "self->_lf__"+varName+".physical_time_of_arrival = NEVER;"));
        }
        if (variable instanceof Input) {
            var rootType = CUtil.rootType(types.getTargetType((Input) variable));
            // Since the self struct is allocated using calloc, there is no need to set:
            // self->_lf__"+input.name+".is_timer = false;
            // self->_lf__"+input.name+".offset = 0LL;
            // self->_lf__"+input.name+".period = 0LL;
            // self->_lf__"+input.name+".is_physical = false;
            // self->_lf__"+input.name+".drop = false;
            // If the input type is 'void', we need to avoid generating the code
            // 'sizeof(void)', which some compilers reject.
            var size = (rootType.equals("void")) ? "0" : "sizeof("+rootType+")";
            constructorCode.pr("self->_lf__"+varName+".element_size = "+size+";");
            body.pr(
                CExtensionUtils.surroundWithIfFederated(
                    CExtensionUtils.createPortStatusFieldForInput((Input) variable)
                )
            );
        }
    }

    public static void generateBuiltinTriggeredReactionsArray(
            Set<Integer> reactions,
            String name,
            CodeBuilder body, 
            CodeBuilder constructorCode
    ) {
        body.pr(String.join("\n", 
            "trigger_t _lf__"+name+";",
            "reaction_t* _lf__"+name+"_reactions["+reactions.size()+"];"
        ));
        constructorCode.pr(CExtensionUtils.surroundWithIfFederatedDecentralized(
            "self->_lf__"+name+".intended_tag = (tag_t) { .time = NEVER, .microstep = 0u};"));
        var i = 0;
        for (Integer reactionIndex : reactions) {
            constructorCode.pr("self->_lf__"+name+"_reactions["+i+++"] = &self->_lf__reaction_"+reactionIndex+";");
        }
        constructorCode.pr(String.join("\n", 
            "self->_lf__"+name+".last = NULL;",
            "self->_lf__"+name+".reactions = &self->_lf__"+name+"_reactions[0];",
            "self->_lf__"+name+".number_of_reactions = "+reactions.size()+";",
            "self->_lf__"+name+".is_timer = false;"
        ));
    }
    
    public static String generateBuiltinTriggersTable(int reactionCount, String name) {
        return String.join("\n", List.of(
            "// Array of pointers to "+name+" triggers.",
            (reactionCount > 0 ?
            "reaction_t* _lf_"+name+"_reactions["+reactionCount+"]" :
            "reaction_t** _lf_"+name+"_reactions = NULL") + ";",
            "int _lf_"+name+"_reactions_size = "+reactionCount+";"
        ));
    }

    /**
     * Generate the _lf_trigger_startup_reactions function.
     */
    public static String generateLfTriggerStartupReactions(int startupReactionCount, boolean hasModalReactors) {
        var s = new StringBuilder();
        s.append("void _lf_trigger_startup_reactions() {");
        if (startupReactionCount > 0) {
            s.append("\n");
            if (hasModalReactors) {
                s.append(String.join("\n",
                    "    for (int i = 0; i < _lf_startup_reactions_size; i++) {",
                    "        if (_lf_startup_reactions[i] != NULL) {",
                    "            if (_lf_startup_reactions[i]->mode != NULL) {",
                    "                // Skip reactions in modes",
                    "                continue;",
                    "            }",
                    "            _lf_trigger_reaction(_lf_startup_reactions[i], -1);",
                    "        }",
                    "    }",
                    "    _lf_handle_mode_startup_reset_reactions(",
                    "        _lf_startup_reactions, _lf_startup_reactions_size,",
                    "        NULL, 0,",
                    "        _lf_modal_reactor_states, _lf_modal_reactor_states_size);"
                ));
            } else {
                s.append(String.join("\n",
                    "    for (int i = 0; i < _lf_startup_reactions_size; i++) {",
                    "        if (_lf_startup_reactions[i] != NULL) {",
                    "            _lf_trigger_reaction(_lf_startup_reactions[i], -1);",
                    "        }",
                    "    }"
                ));
            }
            s.append("\n");
        }
        s.append("}\n");
        return s.toString();
    }

    /**
     * Generate the _lf_trigger_shutdown_reactions function.
     */
    public static String generateLfTriggerShutdownReactions(int shutdownReactionCount, boolean hasModalReactors) {
        var s = new StringBuilder();
        s.append("bool _lf_trigger_shutdown_reactions() {\n");
        if (shutdownReactionCount > 0) {
            if (hasModalReactors) {
                s.append(String.join("\n",
                    "    for (int i = 0; i < _lf_shutdown_reactions_size; i++) {",
                    "        if (_lf_shutdown_reactions[i] != NULL) {",
                    "            if (_lf_shutdown_reactions[i]->mode != NULL) {",
                    "                // Skip reactions in modes",
                    "                continue;",
                    "            }",
                    "            _lf_trigger_reaction(_lf_shutdown_reactions[i], -1);",
                    "        }",
                    "    }",
                    "    _lf_handle_mode_shutdown_reactions(_lf_shutdown_reactions, _lf_shutdown_reactions_size);",
                    "    return true;"
                ));
            } else {
                s.append(String.join("\n",
                    "    for (int i = 0; i < _lf_shutdown_reactions_size; i++) {",
                    "        if (_lf_shutdown_reactions[i] != NULL) {",
                    "            _lf_trigger_reaction(_lf_shutdown_reactions[i], -1);",
                    "        }",
                    "    }",
                    "    return true;"
                ));
            }
            s.append("\n");
        } else {
            s.append("    return false;\n");
        }
        s.append("}\n");
        return s.toString();
    }
    
    /**
     * Generate the _lf_handle_mode_triggered_reactions function.
     */
    public static String generateLfModeTriggeredReactions(
            int startupReactionCount,
            int resetReactionCount,
            boolean hasModalReactors
    ) {
        if (!hasModalReactors) {
            return "";
        }
        var s = new StringBuilder();
        s.append("void _lf_handle_mode_triggered_reactions() {\n");
        s.append("    _lf_handle_mode_startup_reset_reactions(\n");
        if (startupReactionCount > 0) {
            s.append("        _lf_startup_reactions, _lf_startup_reactions_size,\n");
        } else {
            s.append("        NULL, 0,\n");
        }
        if (resetReactionCount > 0) {
            s.append("        _lf_reset_reactions, _lf_reset_reactions_size,\n");
        } else {
            s.append("        NULL, 0,\n");
        }
        s.append("        _lf_modal_reactor_states, _lf_modal_reactor_states_size);\n");
        s.append("}\n");
        return s.toString();
    }

    /** Generate a reaction function definition for a reactor.
     *  This function will have a single argument that is a void* pointing to
     *  a struct that contains parameters, state variables, inputs (triggering or not),
     *  actions (triggering or produced), and outputs.
     *  @param reaction The reaction.
     *  @param decl The reactor.
     *  @param reactionIndex The position of the reaction within the reactor.
     */
    public static String generateReaction(
        Reaction reaction,
        ReactorDecl decl,
        int reactionIndex,
        Instantiation mainDef,
        ErrorReporter errorReporter,
        CTypes types,
        boolean requiresType
    ) {
        var code = new CodeBuilder();
        var body = ASTUtils.toText(reaction.getCode());
        String init = generateInitializationForReaction(
                        body, reaction, decl, reactionIndex,
                        types, errorReporter, mainDef,
                        requiresType);
        code.pr(
            "#include " + StringUtil.addDoubleQuotes(
                CCoreFilesUtils.getCTargetSetHeader()));
        CMethodGenerator.generateMacrosForMethods(ASTUtils.toDefinition(decl), code);
        code.pr(generateFunction(
            generateReactionFunctionHeader(decl, reactionIndex),
            init, reaction.getCode()
        ));

        // Now generate code for the late function, if there is one
        // Note that this function can only be defined on reactions
        // in federates that have inputs from a logical connection.
        if (reaction.getStp() != null) {
            code.pr(generateFunction(
                generateStpFunctionHeader(decl, reactionIndex),
                init, reaction.getStp().getCode()));
        }

        // Now generate code for the deadline violation function, if there is one.
        if (reaction.getDeadline() != null) {
            code.pr(generateFunction(
                generateDeadlineFunctionHeader(decl, reactionIndex),
                init, reaction.getDeadline().getCode()));
        }
        CMethodGenerator.generateMacroUndefsForMethods(ASTUtils.toDefinition(decl), code);
        code.pr(
            "#include " + StringUtil.addDoubleQuotes(
                CCoreFilesUtils.getCTargetSetUndefHeader()));
        return code.toString();
    }

    public static String generateFunction(String header, String init, Code code) {
        var function = new CodeBuilder();
        function.pr(header + " {");
        function.indent();
        function.pr(init);
        function.prSourceLineNumber(code);
        function.pr(ASTUtils.toText(code));
        function.unindent();
        function.pr("}");
        return function.toString();
    }

    /**
     * Returns the name of the deadline function for reaction.
     * @param decl The reactor with the deadline
     * @param reactionIndex The number assigned to this reaction deadline
     */
    public static String generateDeadlineFunctionName(ReactorDecl decl, int reactionIndex) {
        return decl.getName().toLowerCase() + "_deadline_function" + reactionIndex;
    }

    /**
     * Return the function name for specified reaction of the
     * specified reactor.
     * @param reactor The reactor
     * @param reactionIndex The reaction index.
     * @return The function name for the reaction.
     */
    public static String generateReactionFunctionName(ReactorDecl reactor, int reactionIndex) {
        return reactor.getName().toLowerCase() + "reaction_function_" + reactionIndex;
    }

    /**
     * Returns the name of the stp function for reaction.
     * @param decl The reactor with the stp
     * @param reactionIndex The number assigned to this reaction deadline
     */
    public static String generateStpFunctionName(ReactorDecl decl, int reactionIndex) {
        return decl.getName().toLowerCase() + "_STP_function" + reactionIndex;
    }

    /** Return the top level C function header for the deadline function numbered "reactionIndex" in "decl"
     *  @param decl The reactor declaration
     *  @param reactionIndex The reaction index.
     *  @return The function name for the deadline function.
     */
    public static String generateDeadlineFunctionHeader(ReactorDecl decl,
                                                        int reactionIndex) {
        String functionName = generateDeadlineFunctionName(decl, reactionIndex);
        return generateFunctionHeader(functionName);
    }

    /** Return the top level C function header for the reaction numbered "reactionIndex" in "decl"
     *  @param decl The reactor declaration
     *  @param reactionIndex The reaction index.
     *  @return The function name for the reaction.
     */
    public static String generateReactionFunctionHeader(ReactorDecl decl,
                                                        int reactionIndex) {
        String functionName = generateReactionFunctionName(decl, reactionIndex);
        return generateFunctionHeader(functionName);
    }

    public static String generateStpFunctionHeader(ReactorDecl decl,
                                                   int reactionIndex) {
        String functionName = generateStpFunctionName(decl, reactionIndex);
        return generateFunctionHeader(functionName);
    }

    private static String generateFunctionHeader(String functionName) {
        return "void " + functionName + "(void* instance_args)";
    }
}<|MERGE_RESOLUTION|>--- conflicted
+++ resolved
@@ -226,17 +226,7 @@
         // Next generate all the collected setup code.
         code.pr(reactionInitialization.toString());
         code.pr("#pragma GCC diagnostic pop");
-<<<<<<< HEAD
-
-        if (reaction.getStp() == null) {
-            // Pass down the intended_tag to all input and output effects
-            // downstream if the current reaction does not have a STP
-            // handler.
-            code.pr(generateIntendedTagInheritence(body, reaction, decl, reactionIndex, types));
-        }
-=======
         
->>>>>>> 608fc730
         return code.toString();
     }
 
@@ -314,156 +304,6 @@
     }
 
     /**
-<<<<<<< HEAD
-     * Generate code that passes existing intended tag to all output ports
-     * and actions. This intended tag is the minimum intended tag of the
-     * triggering inputs of the reaction.
-     *
-     * @param body The body of the reaction. Used to check for the DISABLE_REACTION_INITIALIZATION_MARKER.
-     * @param reaction The initialization code will be generated for this specific reaction
-     * @param decl The reactor that has the reaction
-     * @param reactionIndex The index of the reaction relative to other reactions in the reactor, starting from 0
-     */
-    public static String generateIntendedTagInheritence(String body, Reaction reaction, ReactorDecl decl, int reactionIndex, CTypes types) {
-        // Construct the intended_tag inheritance code to go into
-        // the body of the function.
-        CodeBuilder intendedTagInheritenceCode = new CodeBuilder();
-        // Check if the reaction has any effects to inherit the STP violation
-        if (!(reaction.getEffects() == null || reaction.getEffects().isEmpty())) {
-            intendedTagInheritenceCode.pr(String.join("\n",
-                "#pragma GCC diagnostic push",
-                "#pragma GCC diagnostic ignored \"-Wunused-variable\"",
-                "if (self->_lf__reaction_"+reactionIndex+".is_STP_violated == true) {"
-            ));
-            intendedTagInheritenceCode.indent();
-            intendedTagInheritenceCode.pr(String.join("\n",
-                "// The operations inside this if clause (if any exists) are expensive ",
-                "// and must only be done if the reaction has unhandled STP violation.",
-                "// Otherwise, all intended_tag values are (NEVER, 0) by default.",
-                "",
-                "// Inherited intended tag. This will take the minimum",
-                "// intended_tag of all input triggers",
-                types.getTargetTagType()+" inherited_min_intended_tag = ("+types.getTargetTagType()+") { .time = FOREVER, .microstep = UINT_MAX };"
-            ));
-            intendedTagInheritenceCode.pr("// Find the minimum intended tag");
-            // Go through every trigger of the reaction and check the
-            // value of intended_tag to choose the minimum.
-            for (TriggerRef inputTrigger : ASTUtils.convertToEmptyListIfNull(reaction.getTriggers())) {
-                if (inputTrigger instanceof VarRef inputTriggerAsVarRef) {
-                    Variable variable = inputTriggerAsVarRef.getVariable();
-                    String variableName = inputTriggerAsVarRef.getVariable().getName();
-                    if (variable instanceof Output outputPort) {
-                        // Output from a contained reactor
-                        String containerName = inputTriggerAsVarRef.getContainer().getName();
-                        if (ASTUtils.isMultiport(outputPort)) {
-                            intendedTagInheritenceCode.pr(String.join("\n",
-                                "for (int i=0; i < "+containerName+"."+generateWidthVariable(variableName)+"; i++) {",
-                                "    if (lf_tag_compare("+containerName+"."+variableName+"[i]->intended_tag,",
-                                "                        inherited_min_intended_tag) < 0) {",
-                                "        inherited_min_intended_tag = "+containerName+"."+variableName+"[i]->intended_tag;",
-                                "    }",
-                                "}"
-                            ));
-                        } else
-                            intendedTagInheritenceCode.pr(String.join("\n",
-                                "if (lf_tag_compare("+containerName+"."+variableName+"->intended_tag,",
-                                "                    inherited_min_intended_tag) < 0) {",
-                                "    inherited_min_intended_tag = "+containerName+"."+variableName+"->intended_tag;",
-                                "}"
-                            ));
-                    } else if (variable instanceof Port inputPort) {
-                        // Input port
-                        if (ASTUtils.isMultiport(inputPort)) {
-                            intendedTagInheritenceCode.pr(String.join("\n",
-                                "for (int i=0; i < "+generateWidthVariable(variableName)+"; i++) {",
-                                "    if (lf_tag_compare("+variableName+"[i]->intended_tag, inherited_min_intended_tag) < 0) {",
-                                "        inherited_min_intended_tag = "+variableName+"[i]->intended_tag;",
-                                "    }",
-                                "}"
-                            ));
-                        } else {
-                            intendedTagInheritenceCode.pr(String.join("\n",
-                                "if (lf_tag_compare("+variableName+"->intended_tag, inherited_min_intended_tag) < 0) {",
-                                "    inherited_min_intended_tag = "+variableName+"->intended_tag;",
-                                "}"
-                            ));
-                        }
-                    } else if (variable instanceof Action) {
-                        intendedTagInheritenceCode.pr(String.join("\n",
-                            "if (lf_tag_compare("+variableName+"->trigger->intended_tag, inherited_min_intended_tag) < 0) {",
-                            "    inherited_min_intended_tag = "+variableName+"->trigger->intended_tag;",
-                            "}"
-                        ));
-                    }
-
-                }
-            }
-            if (reaction.getTriggers() == null || reaction.getTriggers().size() == 0) {
-                // No triggers are given, which means the reaction would react to any input.
-                // We need to check the intended tag for every input.
-                // NOTE: this does not include contained outputs.
-                for (Input input : ((Reactor) reaction.eContainer()).getInputs()) {
-                    intendedTagInheritenceCode.pr(String.join("\n",
-                        "if (lf_tag_compare("+input.getName()+"->intended_tag, inherited_min_intended_tag) > 0) {",
-                        "    inherited_min_intended_tag = "+input.getName()+"->intended_tag;",
-                        "}"
-                    ));
-                }
-            }
-
-            // Once the minimum intended tag has been found,
-            // it will be passed down to the port effects
-            // of the reaction. Note that the intended tag
-            // will not pass on to actions downstream.
-            // Last reaction that sets the intended tag for the effect
-            // will be seen.
-            intendedTagInheritenceCode.pr(String.join("\n",
-                "// All effects inherit the minimum intended tag of input triggers",
-                "if (inherited_min_intended_tag.time != NEVER) {"
-            ));
-            intendedTagInheritenceCode.indent();
-            for (VarRef effect : ASTUtils.convertToEmptyListIfNull(reaction.getEffects())) {
-                Variable effectVar = effect.getVariable();
-                Instantiation effContainer = effect.getContainer();
-                if (effectVar instanceof Input) {
-                    if (ASTUtils.isMultiport((Port) effectVar)) {
-                        intendedTagInheritenceCode.pr(String.join("\n",
-                            "for(int i=0; i < "+effContainer.getName()+"."+generateWidthVariable(effectVar.getName())+"; i++) {",
-                            "    "+effContainer.getName()+"."+effectVar.getName()+"[i]->intended_tag = inherited_min_intended_tag;",
-                            "}"
-                        ));
-                    } else {
-                        if (effContainer.getWidthSpec() != null) {
-                            // Contained reactor is a bank.
-                            intendedTagInheritenceCode.pr(String.join("\n",
-                                "for (int bankIndex = 0; bankIndex < self->_lf_"+generateWidthVariable(effContainer.getName())+"; bankIndex++) {",
-                                "    "+effContainer.getName()+"[bankIndex]."+effectVar.getName()+" = &(self->_lf_"+effContainer.getName()+"[bankIndex]."+effectVar.getName()+");",
-                                "}"
-                            ));
-                        } else {
-                            // Input to a contained reaction
-                            intendedTagInheritenceCode.pr(String.join("\n",
-                                "// Don't reset the intended tag of the output port if it has already been set.",
-                                effContainer.getName()+"."+effectVar.getName()+"->intended_tag = inherited_min_intended_tag;"
-                            ));
-                        }
-                    }
-                }
-            }
-            intendedTagInheritenceCode.unindent();
-            intendedTagInheritenceCode.pr("}");
-            intendedTagInheritenceCode.unindent();
-            intendedTagInheritenceCode.pr("#pragma GCC diagnostic pop");
-            intendedTagInheritenceCode.pr("}");
-
-        }
-        // pass the intended tag only if in decentralized federation mode
-        return CExtensionUtils.surroundWithIfFederatedDecentralized(intendedTagInheritenceCode.toString());
-    }
-
-    /**
-=======
->>>>>>> 608fc730
      * Generate code for the body of a reaction that takes an input and
      * schedules an action with the value of that input.
      * @param actionName The action to schedule
