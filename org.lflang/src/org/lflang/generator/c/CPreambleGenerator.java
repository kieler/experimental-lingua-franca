--- conflicted
+++ resolved
@@ -33,13 +33,8 @@
 public class CPreambleGenerator {
     /** Add necessary source files specific to the target language.  */
     public static String generateIncludeStatements(
-<<<<<<< HEAD
-        TargetConfig targetConfig
-=======
         TargetConfig targetConfig,
-        boolean cppMode,
-        boolean isFederated
->>>>>>> f1c4e659
+        boolean cppMode
     ) {
         var tracing = targetConfig.tracing;
         CodeBuilder code = new CodeBuilder();
@@ -108,60 +103,4 @@
         code.newLine();
         return code.toString();
     }
-
-<<<<<<< HEAD
-    private static String generateTracingDefineDirective(
-        TargetConfig targetConfig,
-        String traceFileName
-    ) {
-        if (traceFileName == null) {
-            targetConfig.compileDefinitions.put("LINGUA_FRANCA_TRACE", "");
-            return "#define LINGUA_FRANCA_TRACE";
-        }
-        targetConfig.compileDefinitions.put("LINGUA_FRANCA_TRACE", traceFileName);
-        return "#define LINGUA_FRANCA_TRACE " + traceFileName;
-=======
-    /**
-     * Returns the #define directive for the given coordination type.
-     *
-     * NOTE: Instead of checking #ifdef FEDERATED, we could
-     *       use #if (NUMBER_OF_FEDERATES > 1).
-     *       To Soroush Bateni, the former is more accurate.
-     */
-    private static String generateFederatedDefineDirective(CoordinationType coordinationType) {
-        List<String> directives = new ArrayList<>();
-        directives.add("#define FEDERATED");
-        if (coordinationType == CoordinationType.CENTRALIZED) {
-            directives.add("#define FEDERATED_CENTRALIZED");
-        } else if (coordinationType == CoordinationType.DECENTRALIZED) {
-            directives.add("#define FEDERATED_DECENTRALIZED");
-        }
-        return String.join("\n", directives);
-    }
-
-    /**
-     * Initialize clock synchronization (if enabled) and its related options for a given federate.
-     *
-     * Clock synchronization can be enabled using the clock-sync target property.
-     * @see <a href="https://github.com/icyphy/lingua-franca/wiki/Distributed-Execution#clock-synchronization">Documentation</a>
-     */
-    private static String generateClockSyncDefineDirective(
-        ClockSyncMode mode,
-        ClockSyncOptions options
-    ) {
-        List<String> code = new ArrayList<>(List.of(
-            "#define _LF_CLOCK_SYNC_INITIAL",
-            "#define _LF_CLOCK_SYNC_PERIOD_NS " + GeneratorBase.timeInTargetLanguage(options.period),
-            "#define _LF_CLOCK_SYNC_EXCHANGES_PER_INTERVAL " + options.trials,
-            "#define _LF_CLOCK_SYNC_ATTENUATION " + options.attenuation
-        ));
-        if (mode == ClockSyncMode.ON) {
-            code.add("#define _LF_CLOCK_SYNC_ON");
-            if (options.collectStats) {
-                code.add("#define _LF_CLOCK_SYNC_COLLECT_STATS");
-            }
-        }
-        return String.join("\n", code);
->>>>>>> f1c4e659
-    }
 }