--- conflicted
+++ resolved
@@ -230,136 +230,94 @@
 
         var prolog = new CodeBuilder();
         var epilog = new CodeBuilder();
+
         for (ReactionInstance r : reactor.reactions) {
-<<<<<<< HEAD
-            var levels = r.getLevels();
-            if (levels.size() != 1) {
+            var levelSet = r.getLevels();
+            var deadlineSet = r.getInferredDeadlines();
+
+            if (levelSet.size() > 1 || deadlineSet.size() > 1) {
+                // Scenario 2-4
                 if (prolog.length() == 0) {
                     prolog.startScopedBlock();
                     epilog.endScopedBlock();
-=======
-            if (currentFederate.contains(r.getDefinition())) {
-                var levelSet = r.getLevels();
-                var deadlineSet = r.getInferredDeadlines();
-
-                if (levelSet.size() > 1 || deadlineSet.size() > 1) {
-                    // Scenario 2-4
-                    if (prolog.length() == 0) {
-                        prolog.startScopedBlock();
-                        epilog.endScopedBlock();
-                    }
-                }
-                if (deadlineSet.size() > 1) {
-                    // Scenario (2) or (4)
-                    var deadlines = r.getInferredDeadlinesList().stream()
-                        .map(elt -> ("0x" + Long.toString(elt.toNanoSeconds(), 16) + "LL"))
-                        .collect(Collectors.toList());
-
-                    prolog.pr("interval_t "+r.uniqueID()+"_inferred_deadlines[] = { "+joinObjects(deadlines, ", ")+" };");
-                }
-
-                if (levelSet.size() > 1) {
-                    // Scenario (3) or (4)
-                    // Cannot use the above set of levels because it is a set, not a list.
-                    prolog.pr("int "+r.uniqueID()+"_levels[] = { "+joinObjects(r.getLevelsList(), ", ")+" };");
->>>>>>> ba0543f4
-                }
+                }
+            }
+            if (deadlineSet.size() > 1) {
+                // Scenario (2) or (4)
+                var deadlines = r.getInferredDeadlinesList().stream()
+                                 .map(elt -> ("0x" + Long.toString(elt.toNanoSeconds(), 16) + "LL"))
+                                 .collect(Collectors.toList());
+
+                prolog.pr("interval_t "+r.uniqueID()+"_inferred_deadlines[] = { "+joinObjects(deadlines, ", ")+" };");
+            }
+
+            if (levelSet.size() > 1) {
+                // Scenario (3) or (4)
                 // Cannot use the above set of levels because it is a set, not a list.
                 prolog.pr("int "+r.uniqueID()+"_levels[] = { "+joinObjects(r.getLevelsList(), ", ")+" };");
             }
         }
+
 
         var temp = new CodeBuilder();
         temp.pr("// Set reaction priorities for " + reactor);
         temp.startScopedBlock(reactor);
         for (ReactionInstance r : reactor.reactions) {
-<<<<<<< HEAD
+            //if (currentFederate.contains(r.getDefinition())) {
             foundOne = true;
-            // The most common case is that all runtime instances of the
-            // reaction have the same level, so deal with that case
-            // specially.
-            var levels = r.getLevels();
-            if (levels.size() == 1) {
-                var level = -1;
-                for (Integer l : levels) {
-                    level = l;
-=======
-            if (currentFederate.contains(r.getDefinition())) {
-                foundOne = true;
-                var levelSet = r.getLevels();
-                var deadlineSet = r.getInferredDeadlines();
-
-                // Get the head of the associated lists. To avoid duplication in
-                //  several of the following cases
-                var level = r.getLevelsList().get(0);
-                var inferredDeadline = r.getInferredDeadlinesList().get(0);
-                var runtimeIdx =CUtil.runtimeIndex(r.getParent());
-
-                if (levelSet.size() == 1 && deadlineSet.size() == 1) {
-                    // Scenario (1)
-
-                    // xtend doesn't support bitwise operators...
-                    var indexValue = inferredDeadline.toNanoSeconds() << 16 | level;
-                    
-                    var reactionIndex = "0x" + Long.toUnsignedString(indexValue, 16) + "LL";
-
-                    temp.pr(String.join("\n",
-                        CUtil.reactionRef(r)+".chain_id = "+r.chainID+";",
-                        "// index is the OR of level "+level+" and ",
-                        "// deadline "+ inferredDeadline.toNanoSeconds()+" shifted left 16 bits.",
-                        CUtil.reactionRef(r)+".index = "+reactionIndex+";"
-                    ));
-                } else if (levelSet.size() == 1 && deadlineSet.size() > 1) {
-                    // Scenario 2
-                    temp.pr(String.join("\n",
-                        CUtil.reactionRef(r)+".chain_id = "+r.chainID+";",
-                        "// index is the OR of levels["+runtimeIdx+"] and ",
-                        "// deadlines["+runtimeIdx+"] shifted left 16 bits.",
-                        CUtil.reactionRef(r)+".index = ("+r.uniqueID()+"_inferred_deadlines["+runtimeIdx+"] << 16) | " +
-                            level+";"
-                    ));
-
-                } else if (levelSet.size() > 1 && deadlineSet.size() == 1) {
-                    // Scenarion (3)
-                    temp.pr(String.join("\n",
-                        CUtil.reactionRef(r)+".chain_id = "+r.chainID+";",
-                        "// index is the OR of levels["+runtimeIdx+"] and ",
-                        "// deadlines["+runtimeIdx+"] shifted left 16 bits.",
-                        CUtil.reactionRef(r)+".index = ("+inferredDeadline.toNanoSeconds()+" << 16) | " +
-                            r.uniqueID()+"_levels["+runtimeIdx+"];"
-                    ));
-
-                } else if (levelSet.size() > 1 && deadlineSet.size() > 1) {
-                    // Scenario (4)
-                    temp.pr(String.join("\n",
-                        CUtil.reactionRef(r)+".chain_id = "+r.chainID+";",
-                        "// index is the OR of levels["+runtimeIdx+"] and ",
-                        "// deadlines["+runtimeIdx+"] shifted left 16 bits.",
-                        CUtil.reactionRef(r)+".index = ("+r.uniqueID()+"_inferred_deadlines["+runtimeIdx+"] << 16) | " +
-                            r.uniqueID()+"_levels["+runtimeIdx+"];"
-                    ));
->>>>>>> ba0543f4
-                }
-                // xtend doesn't support bitwise operators...
-                var indexValue = r.deadline.toNanoSeconds() << 16 | level;
-                var reactionIndex = "0x" + Long.toString(indexValue, 16) + "LL";
+            var levelSet = r.getLevels();
+            var deadlineSet = r.getInferredDeadlines();
+
+            // Get the head of the associated lists. To avoid duplication in
+            //  several of the following cases
+            var level = r.getLevelsList().get(0);
+            var inferredDeadline = r.getInferredDeadlinesList().get(0);
+            var runtimeIdx =CUtil.runtimeIndex(r.getParent());
+
+            if (levelSet.size() == 1 && deadlineSet.size() == 1) {
+                // Scenario (1)
+
+                var indexValue = inferredDeadline.toNanoSeconds() << 16 | level;
+
+                var reactionIndex = "0x" + Long.toUnsignedString(indexValue, 16) + "LL";
 
                 temp.pr(String.join("\n",
                     CUtil.reactionRef(r)+".chain_id = "+r.chainID+";",
                     "// index is the OR of level "+level+" and ",
-                    "// deadline "+r.deadline.toNanoSeconds()+" shifted left 16 bits.",
+                    "// deadline "+ inferredDeadline.toNanoSeconds()+" shifted left 16 bits.",
                     CUtil.reactionRef(r)+".index = "+reactionIndex+";"
                 ));
-            } else {
-                var reactionDeadline = "0x" + Long.toString(r.deadline.toNanoSeconds(), 16) + "LL";
-
+            } else if (levelSet.size() == 1 && deadlineSet.size() > 1) {
+                // Scenario 2
                 temp.pr(String.join("\n",
                     CUtil.reactionRef(r)+".chain_id = "+r.chainID+";",
-                    "// index is the OR of levels["+CUtil.runtimeIndex(r.getParent())+"] and ",
-                    "// deadline "+r.deadline.toNanoSeconds()+" shifted left 16 bits.",
-                    CUtil.reactionRef(r)+".index = ("+reactionDeadline+" << 16) | "+r.uniqueID()+"_levels["+CUtil.runtimeIndex(r.getParent())+"];"
+                    "// index is the OR of levels["+runtimeIdx+"] and ",
+                    "// deadlines["+runtimeIdx+"] shifted left 16 bits.",
+                    CUtil.reactionRef(r)+".index = ("+r.uniqueID()+"_inferred_deadlines["+runtimeIdx+"] << 16) | " +
+                        level+";"
                 ));
-            }
+
+            } else if (levelSet.size() > 1 && deadlineSet.size() == 1) {
+                // Scenarion (3)
+                temp.pr(String.join("\n",
+                    CUtil.reactionRef(r)+".chain_id = "+r.chainID+";",
+                    "// index is the OR of levels["+runtimeIdx+"] and ",
+                    "// deadlines["+runtimeIdx+"] shifted left 16 bits.",
+                    CUtil.reactionRef(r)+".index = ("+inferredDeadline.toNanoSeconds()+" << 16) | " +
+                        r.uniqueID()+"_levels["+runtimeIdx+"];"
+                ));
+
+            } else if (levelSet.size() > 1 && deadlineSet.size() > 1) {
+                // Scenario (4)
+                temp.pr(String.join("\n",
+                    CUtil.reactionRef(r)+".chain_id = "+r.chainID+";",
+                    "// index is the OR of levels["+runtimeIdx+"] and ",
+                    "// deadlines["+runtimeIdx+"] shifted left 16 bits.",
+                    CUtil.reactionRef(r)+".index = ("+r.uniqueID()+"_inferred_deadlines["+runtimeIdx+"] << 16) | " +
+                        r.uniqueID()+"_levels["+runtimeIdx+"];"
+                ));
+            }
+
         }
         for (ReactorInstance child : reactor.children) {
             foundOne = setReactionPriorities(child, temp) || foundOne;
