--- conflicted
+++ resolved
@@ -169,14 +169,8 @@
     override getTarget() {
         return Target.Python
     }
-<<<<<<< HEAD
-=======
-
-	// Regular expression pattern for pointer types. The star at the end has to be visible.
-    static final Pattern pointerPatternVariable = Pattern.compile("^\\s*+(\\w+)\\s*\\*\\s*$");
 
     val protoNames = new HashSet<String>()
->>>>>>> 1da8d58a
     
     ////////////////////////////////////////////
     //// Public methods
