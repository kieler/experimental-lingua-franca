--- conflicted
+++ resolved
@@ -48,21 +48,12 @@
 
     public static String generateCIncludeStatements(
         TargetConfig targetConfig,
-<<<<<<< HEAD
+        boolean CCppMode,
         boolean hasModalReactors
     ) {
         CodeBuilder code = new CodeBuilder();
-        code.pr(CPreambleGenerator.generateIncludeStatements(targetConfig));
+        code.pr(CPreambleGenerator.generateIncludeStatements(targetConfig, CCppMode));
         code.pr("#include \"pythontarget.c\"");
-=======
-        boolean CCppMode,
-        boolean isFederated,
-        boolean hasModalReactors
-    ) {
-        CodeBuilder code = new CodeBuilder();
-        code.pr(CPreambleGenerator.generateIncludeStatements(targetConfig, CCppMode, isFederated));
-        code.pr("#include \"pythontarget.h\"");
->>>>>>> f1c4e659
         if (hasModalReactors) {
             code.pr("#include \"modal_models/definitions.h\"");
         }
