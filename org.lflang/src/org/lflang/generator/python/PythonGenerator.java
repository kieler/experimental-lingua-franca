--- conflicted
+++ resolved
@@ -40,10 +40,7 @@
 import org.eclipse.emf.ecore.resource.Resource;
 import org.eclipse.xtext.util.CancelIndicator;
 import org.eclipse.xtext.xbase.lib.Exceptions;
-<<<<<<< HEAD
-=======
 import org.eclipse.xtext.xbase.lib.IterableExtensions;
->>>>>>> 608fc730
 
 import org.lflang.ASTUtils;
 import org.lflang.ErrorReporter;
@@ -76,12 +73,6 @@
 import org.lflang.lf.VarRef;
 import org.lflang.util.FileUtil;
 import org.lflang.util.LFCommand;
-<<<<<<< HEAD
-
-import com.google.common.base.Objects;
-
-=======
->>>>>>> 608fc730
 import org.lflang.util.StringUtil;
 
 import com.google.common.base.Objects;
@@ -130,14 +121,6 @@
      * Generic struct for ports with primitive types and
      * statically allocated arrays in Lingua Franca.
      * This template is defined as
-<<<<<<< HEAD
-     * typedef struct {
-     * PyObject* value;
-     * bool is_present;
-     * int num_destinations;
-     * FEDERATED_CAPSULE_EXTENSION
-     * } generic_port_instance_struct;
-=======
      *   typedef struct {
      *       bool is_present;
      *       lf_sparse_io_record_t* sparse_record; // NULL if there is no sparse record.
@@ -150,7 +133,6 @@
      *       void* (*copy_constructor) (void* value);
      *       FEDERATED_GENERIC_EXTENSION
      *   } generic_port_instance_struct;
->>>>>>> 608fc730
      *
      * @see `reactor-c-py/lib/pythontarget.h`
      */
@@ -223,40 +205,6 @@
      */
     public String generatePythonCode(String pyModuleName) {
         return String.join("\n",
-<<<<<<< HEAD
-                           "import os",
-                           "import sys",
-                           "sys.path.append(os.path.dirname(__file__))",
-                           "# List imported names, but do not use pylint's --extension-pkg-allow-list option",
-                           "# so that these names will be assumed present without having to compile and install.",
-                           "from " + pyModuleName
-                               + " import (  # pylint: disable=no-name-in-module, import-error",
-                           "    Tag, action_capsule_t, compare_tags, get_current_tag, get_elapsed_logical_time,",
-                           "    get_elapsed_physical_time, get_logical_time, get_microstep, get_physical_time,",
-                           "    get_start_time, port_capsule, request_stop, schedule_copy,",
-                           "    start",
-                           ")",
-                           "# pylint: disable=c-extension-no-member",
-                           "import " + pyModuleName + " as lf",
-                           "try:",
-                           "    from LinguaFrancaBase.constants import BILLION, FOREVER, NEVER, instant_t, interval_t",
-                           "    from LinguaFrancaBase.functions import (",
-                           "        DAY, DAYS, HOUR, HOURS, MINUTE, MINUTES, MSEC, MSECS, NSEC, NSECS, SEC, SECS, USEC,",
-                           "        USECS, WEEK, WEEKS",
-                           "    )",
-                           "    from LinguaFrancaBase.classes import Make",
-                           "except ModuleNotFoundError:",
-                           "    print(\"No module named \'LinguaFrancaBase\'. \"",
-                           "          \"Install using \\\"pip3 install LinguaFrancaBase\\\".\")",
-                           "    sys.exit(1)",
-                           "import copy",
-                           "",
-                           pythonPreamble.toString(),
-                           "",
-                           generatePythonReactorClasses(),
-                           "",
-                           PythonMainGenerator.generateCode()
-=======
             "import os",
             "import sys",
             "sys.path.append(os.path.dirname(__file__))",
@@ -289,7 +237,6 @@
             generatePythonReactorClasses(federate),
             "",
             PythonMainGenerator.generateCode()
->>>>>>> 608fc730
         );
     }
 
