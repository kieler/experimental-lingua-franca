--- conflicted
+++ resolved
@@ -34,16 +34,8 @@
         CodeBuilder pythonClasses = new CodeBuilder();
         ReactorDecl decl = instance.getDefinition().getReactorClass();
         Reactor reactor = ASTUtils.toDefinition(decl);
-<<<<<<< HEAD
         String className = PyUtil.getName(decl);
         if (instantiatedClasses == null) {
-=======
-        String className = instance.getDefinition().getReactorClass().getName();
-        if (instance != main && !federate.contains(instance) ||
-                instantiatedClasses == null ||
-                // Do not generate code for delay reactors in Python
-                className.contains(DelayBodyGenerator.GEN_DELAY_CLASS_NAME)) {
->>>>>>> ba0543f4
             return "";
         }
 
@@ -120,18 +112,6 @@
     public static String generatePythonClassInstantiations(ReactorInstance instance,
                         ReactorInstance main) {
         CodeBuilder code = new CodeBuilder();
-<<<<<<< HEAD
-=======
-        // If this is not the main reactor and is not in the federate, nothing to do.
-        if (instance != main && !federate.contains(instance)) {
-            return "";
-        }
-        String className = instance.getDefinition().getReactorClass().getName();
-        // Do not instantiate delay reactors in Python
-        if (className.contains(DelayBodyGenerator.GEN_DELAY_CLASS_NAME)) {
-            return "";
-        }
->>>>>>> ba0543f4
 
         String className = PyUtil.getName(instance.reactorDeclaration);
 
