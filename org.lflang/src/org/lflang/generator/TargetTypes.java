--- conflicted
+++ resolved
@@ -18,7 +18,7 @@
  * utilities to convert LF expressions and types to the target
  * language. Each code generator is expected to use at least one
  * language-specific instance of this interface.
- * 
+ *
  * TODO currently, {@link GeneratorBase} implements this interface,
  *  it should instead contain an instance.
  */
@@ -104,10 +104,6 @@
     }
 
 
-<<<<<<< HEAD
-    default String getMissingExpr(InferredType type) {
-        throw new UnsupportedOperationException();
-=======
     /**
      * Returns the expression that is used to replace a
      * missing expression in the source language. The expression
@@ -117,9 +113,8 @@
      *
      * @throws UnsupportedGeneratorFeatureException If the target does not support this
      */
-    default String getMissingExpr() {
+    default String getMissingExpr(InferredType type) {
         throw new UnsupportedGeneratorFeatureException("Missing initializers");
->>>>>>> d0ba95ec
     }
 
 
