package org.lflang.generator.ts

import org.lflang.*
import org.lflang.generator.PrependOperator
import org.lflang.lf.*
import java.util.*

/**
 * Reactor generator for TypeScript target.
 *
 *  @author{Matt Weber <matt.weber@berkeley.edu>}
 *  @author{Edward A. Lee <eal@berkeley.edu>}
 *  @author{Marten Lohstroh <marten@berkeley.edu>}
 *  @author {Christian Menard <christian.menard@tu-dresden.de>}
 *  @author {Hokeun Kim <hokeunkim@berkeley.edu>}
 */
class TSReactorGenerator(
    private val tsGenerator: TSGenerator,
    private val errorReporter: ErrorReporter,
    private val targetConfig: TargetConfig
) {

    companion object {
        const val MIN_OUTPUT_DELAY_STATEMENT = """
            |    if (defaultFederateConfig.minOutputDelay !== undefined) {
            |        __app.setMinDelayFromPhysicalActionToFederateOutput(defaultFederateConfig.minOutputDelay);
            |    }
            |"""
    }

    // Initializer functions
    fun getTargetInitializerHelper(param: Parameter,
                                   list: List<String>): String {
        return if (list.isEmpty()) {
            errorReporter.reportError(param, "Parameters must have a default value!")
        } else if (list.size == 1) {
            list[0]
        } else {
            list.joinToString(", ", "[", "]")
        }
    }

    /** Generate the main app instance. This function is only used once
     *  because all other reactors are instantiated as properties of the
     *  main one.
     *  @param instance A reactor instance.
     */
    private fun generateMainReactorInstance(
        defn: Instantiation,
        mainParameters: Set<Parameter>
    ): String {

        val fullName = defn.name

        // Iterate through parameters in the order they appear in the
        // main reactor class. If the parameter is typed such that it can
        // be a custom command line argument, use the parameter's command line
        // assignment variable ("__CL" + the parameter's name). That variable will
        // be undefined if the command line argument wasn't specified. Otherwise
        // use undefined in the constructor.
        val mainReactorParams = StringJoiner(", ")
        for (parameter in defn.reactorClass.toDefinition().parameters) {

            if (mainParameters.contains(parameter)) {
                mainReactorParams.add("__CL" + parameter.name)
            } else {
                mainReactorParams.add("undefined")
            }
        }

        return with(PrependOperator) {
            """
            |// ************* Instance $fullName of class ${defn.reactorClass.name}
            |let __app;
            |if (!__noStart) {
            |    __app = new $fullName(__timeout, __keepAlive, __fast, __federationID, $mainReactorParams);
            |}
            """
        }.trimMargin()
    }

    /** Generate code to call the _start function on the main App
     *  instance to start the runtime
     *  @param instance A reactor instance.
     */
    private fun generateRuntimeStart(defn: Instantiation): String {
        val isFederate = defn.reactor.attributes.stream().anyMatch { it.attrName == "_fed_config" }
        return with(PrependOperator) {
                """
            |// ************* Starting Runtime for ${defn.name} + of class ${defn.reactorClass.name}.
            |if (!__noStart && __app) {
            ${if (isFederate) MIN_OUTPUT_DELAY_STATEMENT else "|"}
            |    __app._start();
            |}
            |
            """
            }.trimMargin()
    }

    private fun generateReactorPreambles(preambles: List<Preamble>): String {
        val preambleCodes = LinkedList<String>()

        for (preamble in preambles) {
            preambleCodes.add(with(PrependOperator) {
                """
                |// *********** From the preamble, verbatim:
                |${preamble.code.toText()}
                |
                |// *********** End of preamble."""}.trimMargin())
        }
        return preambleCodes.joinToString("\n")
    }

    fun generateReactorClasses(reactor: Reactor): String {
        val reactorClasses = LinkedList<String>()
        // To support `import as` syntax (for importing reactors) in .lf programs.
        val declarations = tsGenerator.getInstantiationGraph()?.getDeclarations(reactor)

        if (declarations == null || declarations.isEmpty()) {
            return generateReactorClass(reactor.name, reactor)
        }

        for (declaration in declarations) {
            reactorClasses.add(generateReactorClass(declaration.name, reactor))
        }

        return reactorClasses.joinToString("\n")
    }

    fun generateReactorClass(name: String, reactor: Reactor): String {
        var reactorName = name
        if (!reactor.typeParms.isEmpty()) {
            reactorName +=
                reactor.typeParms.joinToString(", ", "<", ">") { it.toText() }
        }

        var isFederate = false
        var networkMessageActions = listOf<String>()
        for (attribute in reactor.attributes) {
            if (attribute.attrName == "_fed_config") {
                isFederate = true
                for (attrParam in attribute.attrParms) {
                    if (attrParam.name == "network_message_actions") {
                        networkMessageActions = attrParam.value.str.split(",").filter { it.isNotEmpty() }
                    }
                }
            }
        }

        // NOTE: type parameters that are referenced in ports or actions must extend
        // Present in order for the program to type check.
        val classDefinition: String = if (reactor.isMain) {
            if (isFederate) {
                "class $reactorName extends __FederatedApp {"
            } else {
                "class $reactorName extends __App {"
            }
        } else {
            "export class $reactorName extends __Reactor {"
        }

<<<<<<< HEAD
        val instanceGenerator = TSInstanceGenerator(tsGenerator, errorReporter, this, reactor)
        val timerGenerator = TSTimerGenerator(tsGenerator, reactor.timers)
        val parameterGenerator = TSParameterGenerator(tsGenerator, reactor.parameters)
        val stateGenerator = TSStateGenerator(tsGenerator, reactor.stateVars)
        val actionGenerator = TSActionGenerator(tsGenerator, reactor.actions, networkMessageActions)
=======
        val instanceGenerator = TSInstanceGenerator(errorReporter, reactor, federate)
        val timerGenerator = TSTimerGenerator(reactor.timers)
        val parameterGenerator = TSParameterGenerator(reactor.parameters)
        val stateGenerator = TSStateGenerator(reactor.stateVars)
        val actionGenerator = TSActionGenerator(reactor.actions, federate)
>>>>>>> cd46166f
        val portGenerator = TSPortGenerator(reactor.inputs, reactor.outputs)

        val constructorGenerator = TSConstructorGenerator(tsGenerator, errorReporter, reactor)
        return with(PrependOperator) {
            """
                |// =============== START reactor class ${reactor.name}
                |${generateReactorPreambles(reactor.preambles)}
                |
                |$classDefinition
            ${" |    "..instanceGenerator.generateClassProperties()}
            ${" |    "..timerGenerator.generateClassProperties()}
            ${" |    "..parameterGenerator.generateClassProperties()}
            ${" |    "..stateGenerator.generateClassProperties()}
            ${" |    "..actionGenerator.generateClassProperties()}
            ${" |    "..portGenerator.generateClassProperties()}
            ${" |    "..constructorGenerator.generateConstructor(targetConfig, instanceGenerator, timerGenerator, parameterGenerator,
                stateGenerator, actionGenerator, portGenerator, isFederate, networkMessageActions)}
                |}
                |// =============== END reactor class ${reactor.name}
                |
            """.trimMargin()
        }
    }

    fun generateMainReactorInstanceAndStart(
        mainDef: Instantiation,
        mainParameters: Set<Parameter>
    ): String {
        return with(PrependOperator) {
            """
            |${generateMainReactorInstance(mainDef, mainParameters)}
            |${generateRuntimeStart(mainDef)}
            |
            """
        }.trimMargin()
    }
}<|MERGE_RESOLUTION|>--- conflicted
+++ resolved
@@ -111,24 +111,8 @@
         return preambleCodes.joinToString("\n")
     }
 
-    fun generateReactorClasses(reactor: Reactor): String {
-        val reactorClasses = LinkedList<String>()
-        // To support `import as` syntax (for importing reactors) in .lf programs.
-        val declarations = tsGenerator.getInstantiationGraph()?.getDeclarations(reactor)
-
-        if (declarations == null || declarations.isEmpty()) {
-            return generateReactorClass(reactor.name, reactor)
-        }
-
-        for (declaration in declarations) {
-            reactorClasses.add(generateReactorClass(declaration.name, reactor))
-        }
-
-        return reactorClasses.joinToString("\n")
-    }
-
-    fun generateReactorClass(name: String, reactor: Reactor): String {
-        var reactorName = name
+    fun generateReactor(reactor: Reactor): String {
+        var reactorName = reactor.name
         if (!reactor.typeParms.isEmpty()) {
             reactorName +=
                 reactor.typeParms.joinToString(", ", "<", ">") { it.toText() }
@@ -159,19 +143,11 @@
             "export class $reactorName extends __Reactor {"
         }
 
-<<<<<<< HEAD
-        val instanceGenerator = TSInstanceGenerator(tsGenerator, errorReporter, this, reactor)
-        val timerGenerator = TSTimerGenerator(tsGenerator, reactor.timers)
-        val parameterGenerator = TSParameterGenerator(tsGenerator, reactor.parameters)
-        val stateGenerator = TSStateGenerator(tsGenerator, reactor.stateVars)
-        val actionGenerator = TSActionGenerator(tsGenerator, reactor.actions, networkMessageActions)
-=======
-        val instanceGenerator = TSInstanceGenerator(errorReporter, reactor, federate)
+        val instanceGenerator = TSInstanceGenerator(errorReporter, reactor)
         val timerGenerator = TSTimerGenerator(reactor.timers)
         val parameterGenerator = TSParameterGenerator(reactor.parameters)
         val stateGenerator = TSStateGenerator(reactor.stateVars)
-        val actionGenerator = TSActionGenerator(reactor.actions, federate)
->>>>>>> cd46166f
+        val actionGenerator = TSActionGenerator(reactor.actions, networkMessageActions)
         val portGenerator = TSPortGenerator(reactor.inputs, reactor.outputs)
 
         val constructorGenerator = TSConstructorGenerator(tsGenerator, errorReporter, reactor)
