--- conflicted
+++ resolved
@@ -40,20 +40,9 @@
 import org.lflang.generator.LFGeneratorContext
 import org.lflang.generator.SubContext
 import org.lflang.generator.TargetTypes
-<<<<<<< HEAD
-import org.lflang.graph.InstantiationGraph
-import org.lflang.inferredType
 import org.lflang.lf.Action
 import org.lflang.lf.Expression
-import org.lflang.lf.Instantiation
-import org.lflang.lf.Parameter
 import org.lflang.lf.Preamble
-import org.lflang.lf.StateVar
-import org.lflang.lf.Type
-=======
-import org.lflang.lf.Action
-import org.lflang.lf.Expression
->>>>>>> cd46166f
 import org.lflang.lf.VarRef
 import org.lflang.model
 import org.lflang.scoping.LFGlobalScopeProvider
@@ -116,25 +105,6 @@
         targetConfig.compilerFlags.add("-O2")
     }
 
-    // Wrappers to expose GeneratorBase methods.
-
-<<<<<<< HEAD
-    fun getTargetValueW(expr: Expression): String = VG.getTargetValue(expr, false)
-    fun getTargetTypeW(p: Parameter): String = TSTypes.getTargetType(p.inferredType)
-    fun getTargetTypeW(state: StateVar): String = TSTypes.getTargetType(state)
-    fun getTargetTypeW(t: Type): String = TSTypes.getTargetType(t)
-
-    fun getInitializerListW(state: StateVar): List<String> = VG.getInitializerList(state)
-    fun getInitializerListW(param: Parameter): List<String> = VG.getInitializerList(param)
-    fun getInitializerListW(param: Parameter, i: Instantiation): List<String> =
-        VG.getInitializerList(param, i)
-
-    fun getInstantiationGraph(): InstantiationGraph? {
-        return this.instantiationGraph;
-    }
-
-=======
->>>>>>> cd46166f
     /** Generate TypeScript code from the Lingua Franca model contained by the
      *  specified resource. This is the main entry point for code
      *  generation.
@@ -287,7 +257,7 @@
 
         val reactorGenerator = TSReactorGenerator(this, errorReporter, targetConfig)
         for (reactor in reactors) {
-            tsCode.append(reactorGenerator.generateReactorClasses(reactor))
+            tsCode.append(reactorGenerator.generateReactor(reactor))
         }
 
         tsCode.append(reactorGenerator.generateMainReactorInstanceAndStart(this.mainDef, mainParameters))
