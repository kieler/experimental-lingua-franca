package org.lflang.generator.ts

import org.lflang.ErrorReporter
import org.lflang.TargetConfig
import org.lflang.generator.PrependOperator
import org.lflang.lf.Parameter
import org.lflang.lf.Reactor
import java.util.*

/**
 * Generator for code in the constructor of reactor class in TypeScript target.
 * Specifically, this generator generates the code for constructor argument,
 * call to the super class constructor. This generator uses other code generators
 * for child reactors, timers, parameters, state variables, actions, ports, connections,
 * and code to register reactions. This generator also generates federate port action
 * registrations.
 */
class TSConstructorGenerator (
    private val tsGenerator: TSGenerator,
    private val errorReporter: ErrorReporter,
    private val reactor : Reactor
) {
    private fun getInitializerList(param: Parameter): List<String> =
        tsGenerator.getInitializerListW(param)

    // Initializer functions
    private fun getTargetInitializerHelper(param: Parameter,
                                   list: List<String>): String {
        return if (list.size == 0) {
            errorReporter.reportError(param, "Parameters must have a default value!")
        } else if (list.size == 1) {
            list[0]
        } else {
            list.joinToString(", ", "[", "]")
        }
    }
    private fun getTargetInitializer(param: Parameter): String {
        return getTargetInitializerHelper(param, getInitializerList(param))
    }
    private fun initializeParameter(p: Parameter): String {
        return """${p.name}: ${p.getTargetType()} = ${getTargetInitializer(p)}"""
    }

    private fun generateConstructorArguments(reactor: Reactor): String {
        val arguments = LinkedList<String>()
        if (reactor.isMain || reactor.isFederated) {
            arguments.add("timeout: TimeValue | undefined = undefined")
            arguments.add("keepAlive: boolean = false")
            arguments.add("fast: boolean = false")
            arguments.add("federationID: string = 'Unidentified Federation'")
        } else {
            arguments.add("parent: __Reactor")
        }

        // For TS, parameters are arguments of the class constructor.
        for (parameter in reactor.parameters) {
            arguments.add(initializeParameter(parameter))
        }

        if (reactor.isMain || reactor.isFederated) {
            arguments.add("success?: () => void")
            arguments.add("fail?: () => void")
        }

        return arguments.joinToString(", \n")
    }

    private fun generateSuperConstructorCall(reactor: Reactor, isFederate: Boolean): String {
        if (reactor.isMain) {
            if (isFederate) {
                return with(PrependOperator) {
                    """
                    |        var federateConfig = defaultFederateConfig;
                    |        if (__timeout !== undefined) {
                    |            federateConfig.executionTimeout = __timeout;
                    |        }
                    |        federateConfig.federationID = __federationID;
                    |        federateConfig.fast = __fast;
                    |        federateConfig.keepAlive = __keepAlive;
                    |        super(federateConfig, success, fail);
                    """.trimMargin()
                }
            } else {
                return "super(timeout, keepAlive, fast, success, fail);"
            }
        }
        else {
            return "super(parent);"
        }
    }

    // If the app is federated, register its
    // networkMessageActions with the RTIClient
    private fun generateFederatePortActionRegistrations(networkMessageActions: List<String>): String {
        val connectionInstantiations = LinkedList<String>()
        for ((fedPortID, actionName) in networkMessageActions.withIndex()) {
            val registration = """
                this.registerFederatePortAction(${fedPortID}, this.${actionName});
                """
            connectionInstantiations.add(registration)
        }
        return connectionInstantiations.joinToString("\n")
    }

    /**
     * Generate code for setting target configurations.
     */
    private fun generateTargetConfigurations(targetConfig: TargetConfig): String {
        val targetConfigurations = LinkedList<String>()
        if ((reactor.isMain) &&
            targetConfig.coordinationOptions.advance_message_interval != null) {
            targetConfigurations.add(
                "this.setAdvanceMessageInterval(${timeInTargetLanguage(targetConfig.coordinationOptions.advance_message_interval)})")
        }
        return targetConfigurations.joinToString("\n")
    }

<<<<<<< HEAD
=======
    // Generate code for registering Fed IDs that are connected to
    // this federate via ports in the TypeScript's FederatedApp.
    // These Fed IDs are used to let the RTI know about the connections
    // between federates during the initialization with the RTI.
    fun generateFederateConfigurations(): String {
        val federateConfigurations = LinkedList<String>()
        if (reactor.isFederated) {
            for ((key, _) in federate.dependsOn) {
                // FIXME: Get delay properly considering the unit instead of hardcoded TimeValue.NEVER().
                federateConfigurations.add("this.addUpstreamFederate(${key.id}, TimeValue.NEVER());")
            }
            for ((key, _) in federate.sendsTo) {
                federateConfigurations.add("this.addDownstreamFederate(${key.id});")
            }
        }
        return federateConfigurations.joinToString("\n")
    }

>>>>>>> 1f19c142
    fun generateConstructor(
        targetConfig: TargetConfig,
        instances: TSInstanceGenerator,
        timers: TSTimerGenerator,
        parameters: TSParameterGenerator,
        states: TSStateGenerator,
        actions: TSActionGenerator,
        ports: TSPortGenerator,
        isFederate: Boolean,
        networkMessageActions: List<String>
    ): String {
        val connections = TSConnectionGenerator(reactor.connections, errorReporter)
        val reactions = TSReactionGenerator(tsGenerator, errorReporter, reactor)

        return with(PrependOperator) {
            """
                |constructor (
            ${" |    "..generateConstructorArguments(reactor)}
                |) {
            ${" |    "..generateSuperConstructorCall(reactor, isFederate)}
            ${" |    "..generateTargetConfigurations(targetConfig)}
            ${" |    "..instances.generateInstantiations()}
            ${" |    "..timers.generateInstantiations()}
            ${" |    "..parameters.generateInstantiations()}
            ${" |    "..states.generateInstantiations()}
            ${" |    "..actions.generateInstantiations()}
            ${" |    "..ports.generateInstantiations()}
            ${" |    "..connections.generateInstantiations()}
            ${" |    "..if (reactor.isMain && isFederate) generateFederatePortActionRegistrations(networkMessageActions) else ""}
            ${" |    "..reactions.generateAllReactions()}
                |}
            """.trimMargin()
        }
    }
}<|MERGE_RESOLUTION|>--- conflicted
+++ resolved
@@ -115,8 +115,6 @@
         return targetConfigurations.joinToString("\n")
     }
 
-<<<<<<< HEAD
-=======
     // Generate code for registering Fed IDs that are connected to
     // this federate via ports in the TypeScript's FederatedApp.
     // These Fed IDs are used to let the RTI know about the connections
@@ -135,7 +133,6 @@
         return federateConfigurations.joinToString("\n")
     }
 
->>>>>>> 1f19c142
     fun generateConstructor(
         targetConfig: TargetConfig,
         instances: TSInstanceGenerator,
