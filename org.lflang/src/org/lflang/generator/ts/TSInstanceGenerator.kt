package org.lflang.generator.ts

import org.lflang.ErrorReporter
<<<<<<< HEAD
import org.lflang.federated.generator.FederateInstance
=======
import org.lflang.federated.FederateInstance
import org.lflang.generator.getTargetInitializer
>>>>>>> cd46166f
import org.lflang.isBank
import org.lflang.joinWithLn
import org.lflang.lf.Instantiation
import org.lflang.lf.Parameter
import org.lflang.lf.Reactor
import org.lflang.lf.TypeParm
import org.lflang.reactor
import org.lflang.toDefinition
import org.lflang.toText
import java.util.*

/**
 * Generator for child reactor instantiations in TypeScript target.
 */
class TSInstanceGenerator(
    private val errorReporter: ErrorReporter,
<<<<<<< HEAD
    private val tsReactorGenerator: TSReactorGenerator,
    reactor: Reactor
=======
    reactor: Reactor,
    federate: FederateInstance
>>>>>>> cd46166f
) {
    private val childReactors: List<Instantiation>

    init {
        // Next handle child reactors instantiations.
        // instantiate all the child reactors.
        childReactors = reactor.instantiations
    }

    private fun getTypeParams(typeParms: List<TypeParm>): String =
        if (typeParms.isEmpty()) ""
        else typeParms.joinToString(", ", "<", ">") { it.toText() }

    private fun getReactorParameterList(parameters: List<Parameter>): String =
        parameters.joinToString(", ", "[__Reactor, ", "]") { TSTypes.getTargetType(it) }


    fun generateClassProperties(): String =
        childReactors.joinWithLn { childReactor ->
            if (childReactor.isBank) {
                "${childReactor.name}: " +
                        "__Bank<${childReactor.reactorClass.name}${getTypeParams(childReactor.typeParms)}, " +
                        "${getReactorParameterList(childReactor.reactor.parameters)}>"
            } else {
                "${childReactor.name}: " +
                        "${childReactor.reactorClass.name}${getTypeParams(childReactor.typeParms)}"
            }
        }

    fun generateInstantiations(): String {
        val childReactorInstantiations = LinkedList<String>()
        for (childReactor in childReactors) {
            val childReactorArguments = StringJoiner(", ");
            childReactorArguments.add("this")

            for (parameter in childReactor.reactorClass.toDefinition().parameters) {
                childReactorArguments.add(TSTypes.getTargetInitializer(parameter, childReactor))
            }
            if (childReactor.isBank) {
                childReactorInstantiations.add(
                    "this.${childReactor.name} = " +
                            "new __Bank<${childReactor.reactorClass.name}${getTypeParams(childReactor.typeParms)}, " +
                            "${getReactorParameterList(childReactor.reactor.parameters)}>" +
                            "(this, ${childReactor.widthSpec.toTSCode()}, " +
                            "${childReactor.reactorClass.name}, " +
                            "$childReactorArguments)")
            } else {
                childReactorInstantiations.add(
                    "this.${childReactor.name} = " +
                            "new ${childReactor.reactorClass.name}($childReactorArguments)")
            }
        }
        return childReactorInstantiations.joinToString("\n")
    }
}<|MERGE_RESOLUTION|>--- conflicted
+++ resolved
@@ -1,12 +1,7 @@
 package org.lflang.generator.ts
 
 import org.lflang.ErrorReporter
-<<<<<<< HEAD
-import org.lflang.federated.generator.FederateInstance
-=======
-import org.lflang.federated.FederateInstance
 import org.lflang.generator.getTargetInitializer
->>>>>>> cd46166f
 import org.lflang.isBank
 import org.lflang.joinWithLn
 import org.lflang.lf.Instantiation
@@ -23,13 +18,7 @@
  */
 class TSInstanceGenerator(
     private val errorReporter: ErrorReporter,
-<<<<<<< HEAD
-    private val tsReactorGenerator: TSReactorGenerator,
     reactor: Reactor
-=======
-    reactor: Reactor,
-    federate: FederateInstance
->>>>>>> cd46166f
 ) {
     private val childReactors: List<Instantiation>
 
