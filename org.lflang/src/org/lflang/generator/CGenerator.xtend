/* Generator for C target. */

/*************
Copyright (c) 2019-2021, The University of California at Berkeley.

Redistribution and use in source and binary forms, with or without modification,
are permitted provided that the following conditions are met:

1. Redistributions of source code must retain the above copyright notice,
   this list of conditions and the following disclaimer.

2. Redistributions in binary form must reproduce the above copyright notice,
   this list of conditions and the following disclaimer in the documentation
   and/or other materials provided with the distribution.

THIS SOFTWARE IS PROVIDED BY THE COPYRIGHT HOLDERS AND CONTRIBUTORS "AS IS" AND ANY
EXPRESS OR IMPLIED WARRANTIES, INCLUDING, BUT NOT LIMITED TO, THE IMPLIED WARRANTIES OF
MERCHANTABILITY AND FITNESS FOR A PARTICULAR PURPOSE ARE DISCLAIMED. IN NO EVENT SHALL
THE COPYRIGHT HOLDER OR CONTRIBUTORS BE LIABLE FOR ANY DIRECT, INDIRECT, INCIDENTAL,
SPECIAL, EXEMPLARY, OR CONSEQUENTIAL DAMAGES (INCLUDING, BUT NOT LIMITED TO,
PROCUREMENT OF SUBSTITUTE GOODS OR SERVICES; LOSS OF USE, DATA, OR PROFITS; OR BUSINESS
INTERRUPTION) HOWEVER CAUSED AND ON ANY THEORY OF LIABILITY, WHETHER IN CONTRACT,
STRICT LIABILITY, OR TORT (INCLUDING NEGLIGENCE OR OTHERWISE) ARISING IN ANY WAY OUT OF
THE USE OF THIS SOFTWARE, EVEN IF ADVISED OF THE POSSIBILITY OF SUCH DAMAGE.
***************/

package org.lflang.generator

import java.io.File
import java.io.FileOutputStream
import java.math.BigInteger
import java.util.ArrayList
import java.util.Collection
import java.util.LinkedHashMap
import java.util.LinkedHashSet
import java.util.LinkedList
import java.util.Set
import java.util.regex.Pattern
import org.eclipse.emf.common.CommonPlugin
import org.eclipse.emf.ecore.EObject
import org.eclipse.emf.ecore.resource.Resource
import org.eclipse.xtext.generator.IFileSystemAccess2
import org.eclipse.xtext.generator.IGeneratorContext
import org.eclipse.xtext.nodemodel.util.NodeModelUtils
import org.lflang.ASTUtils
import org.lflang.FileConfig
import org.lflang.InferredType
import org.lflang.Target
import org.lflang.TargetProperty.ClockSyncMode
import org.lflang.TargetProperty.CoordinationType
import org.lflang.TimeValue
import org.lflang.federated.CGeneratorExtension
import org.lflang.lf.Action
import org.lflang.lf.ActionOrigin
import org.lflang.lf.Code
import org.lflang.lf.Delay
import org.lflang.lf.Input
import org.lflang.lf.Instantiation
import org.lflang.lf.Output
import org.lflang.lf.Port
import org.lflang.lf.Reaction
import org.lflang.lf.Reactor
import org.lflang.lf.ReactorDecl
import org.lflang.lf.StateVar
import org.lflang.lf.Timer
import org.lflang.lf.TriggerRef
import org.lflang.lf.TypedVariable
import org.lflang.lf.VarRef
import org.lflang.lf.Variable

import static extension org.lflang.ASTUtils.*

/** 
 * Generator for C target. This class generates C code definining each reactor
 * class given in the input .lf file and imported .lf files. The generated code
 * has the following components:
 * 
 * * A typedef for inputs, outputs, and actions of each reactor class. These
 *   define the types of the variables that reactions use to access inputs and
 *   action values and to set output values.
 * 
 * * A typedef for a "self" struct for each reactor class. One instance of this
 *   struct will be created for each reactor instance. See below for details.
 * 
 * * A function definition for each reaction in each reactor class. These
 *   functions take an instance of the self struct as an argument.
 * 
 * * A constructor function for each reactor class. This is used to create
 *   a new instance of the reactor.
 * 
 * * A destructor function for each reactor class. This frees all dynamically
 *   allocated memory associated with an instance of the class.
 * 
 * After these, the main generated function is `__initialize_trigger_objects()`.
 * This function creates the instances of reactors (using their constructors)
 * and makes connections between them.
 * 
 * A few other smaller functions are also generated.
 * 
 * ## Self Struct
 * 
 * The "self" struct has fields for each of the following:
 * 
 * * parameter: the field name and type match the parameter.
 * * state: the field name and type match the state.
 * * action: the field name prepends the action name with "__".
 *   A second field for the action is also created to house the trigger_t object.
 *   That second field prepends the action name with "___".
 * * output: the field name prepends the output name with "__".
 * * input:  the field name prepends the output name with "__".
 *   A second field for the input is also created to house the trigger_t object.
 *   That second field prepends the input name with "___".
 *
 * If, in addition, the reactor contains other reactors and reacts to their outputs,
 * then there will be a struct within the self struct for each such contained reactor.
 * The name of that self struct will be the name of the contained reactor prepended with "__".
 * That inside struct will contain pointers the outputs of the contained reactors
 * that are read together with pointers to booleans indicating whether those outputs are present.
 * 
 * If, in addition, the reactor has a reaction to shutdown, then there will be a pointer to
 * trigger_t object (see reactor.h) for the shutdown event and an action struct named
 * __shutdown on the self struct.
 * 
 * ## Reaction Functions
 * 
 * For each reaction in a reactor class, this generator will produce a C function
 * that expects a pointer to an instance of the "self" struct as an argument.
 * This function will contain verbatim the C code specified in the reaction, but
 * before that C code, the generator inserts a few lines of code that extract from the
 * self struct the variables that that code has declared it will use. For example, if
 * the reaction declares that it is triggered by or uses an input named "x" of type
 * int, the function will contain a line like this:
 * ```
 *     e_x_t* x = self->__x;
 * ```
 * where `r` is the full name of the reactor class and the struct type `r_x_t`
 * will be defined like this:
 * ```
 *     typedef struct {
 *         int value;
 *         bool is_present;
 *         int num_destinations;
 *     } r_x_t;
 * ```
 * The above assumes the type of `x` is `int`.
 * If the programmer fails to declare that it uses x, then the absence of the
 * above code will trigger a compile error when the verbatim code attempts to read `x`.
 *
 * ## Constructor
 * 
 * For each reactor class, this generator will create a constructor function named
 * `new_r`, where `r` is the reactor class name. This function will malloc and return
 * a pointer to an instance of the "self" struct.  This struct initially represents
 * an unconnected reactor. To establish connections between reactors, additional
 * information needs to be inserted (see below). The self struct is made visible
 * to the body of a reaction as a variable named "self".  The self struct contains the
 * following:
 * 
 * * Parameters: For each parameter `p` of the reactor, there will be a field `p`
 *   with the type and value of the parameter. So C code in the body of a reaction
 *   can access parameter values as `self->p`.
 * 
 * * State variables: For each state variable `s` of the reactor, there will be a field `s`
 *   with the type and value of the state variable. So C code in the body of a reaction
 *   can access state variables as as `self->s`.
 * 
 * The self struct also contains various fields that the user is not intended to
 * use. The names of these fields begin with at least two underscores. They are:
 * 
 * * Outputs: For each output named `out`, there will be a field `__out` that is
 *   a struct containing a value field whose type matches that of the output.
 *   The output value is stored here. That struct also has a field `is_present`
 *   that is a boolean indicating whether the output has been set.
 *   This field is reset to false at the start of every time
 *   step. There is also a field `num_destinations` whose value matches the
 *   number of downstream reactions that use this variable. This field must be
 *   set when connections are made or changed. It is used to initialize
 *   reference counts for dynamically allocated message payloads.
 * 
 * * Inputs: For each input named `in` of type T, there is a field named `__in`
 *   that is a pointer struct with a value field of type T. The struct pointed
 *   to also has an `is_present` field of type bool that indicates whether the
 *   input is present.
 * 
 * * Outputs of contained reactors: If a reactor reacts to outputs of a
 *   contained reactor `r`, then the self struct will contain a nested struct
 *   named `__r` that has fields pointing to those outputs. For example,
 *   if `r` has an output `out` of type T, then there will be field in `__r`
 *   named `out` that points to a struct containing a value field
 *   of type T and a field named `is_present` of type bool.
 * 
 * * Inputs of contained reactors: If a reactor sends to inputs of a
 *   contained reactor `r`, then the self struct will contain a nested struct
 *   named `__r` that has fields for storing the values provided to those
 *   inputs. For example, if R has an input `in` of type T, then there will
 *   be field in __R named `in` that is a struct with a value field
 *   of type T and a field named `is_present` of type bool.
 * 
 * * Actions: If the reactor has an action a (logical or physical), then there
 *   will be a field in the self struct named `__a` and another named `___a`.
 *   The type of the first is specific to the action and contains a `value`
 *   field with the type and value of the action (if it has a value). That
 *   struct also has a `has_value` field, an `is_present` field, and a
 *   `token` field (which is NULL if the action carries no value).
 *   The `___a` field is of type trigger_t.
 *   That struct contains various things, including an array of reactions
 *   sensitive to this trigger and a lf_token_t struct containing the value of
 *   the action, if it has a value.  See reactor.h in the C library for
 *   details.
 * 
 * * Reactions: Each reaction will have several fields in the self struct.
 *   Each of these has a name that begins with `___reaction_i`, where i is
 *   the number of the reaction, starting with 0. The fields are:
 *   * ___reaction_i: The struct that is put onto the reaction queue to
 *     execute the reaction (see reactor.h in the C library).
 * 
 *  * Timers: For each timer t, there is are two fields in the self struct:
 *    * ___t: The trigger_t struct for this timer (see reactor.h).
 *    * ___t_reactions: An array of reactions (pointers to the
 *      reaction_t structs on this self struct) sensitive to this timer.
 *
 * * Triggers: For each Timer, Action, Input, and Output of a contained
 *   reactor that triggers reactions, there will be a trigger_t struct
 *   on the self struct with name `___t`, where t is the name of the trigger.
 * 
 * ## Destructor
 * 
 * For each reactor class, this generator will create a constructor function named
 * `delete_r`, where `r` is the reactor class name. This function takes a self
 * struct for the class as an argument and frees all dynamically allocated memory
 * for the instance of the class. 
 * 
 * ## Connections Between Reactors
 * 
 * Establishing connections between reactors involves two steps.
 * First, each destination (e.g. an input port) must have pointers to
 * the source (the output port). As explained above, for an input named
 * `in`, the field `__in->value` is a pointer to the output data being read.
 * In addition, `__in->is_present` is a pointer to the corresponding
 * `out->is_present` field of the output reactor's self struct.
 *  
 * In addition, the `reaction_i` struct on the self struct has a `triggers`
 * field that records all the trigger_t structs for ports and reactions
 * that are triggered by the i-th reaction. The triggers field is
 * an array of arrays of pointers to trigger_t structs.
 * The length of the outer array is the number of output ports the
 * reaction effects plus the number of input ports of contained
 * reactors that it effects. Each inner array has a length equal to the
 * number final destinations of that output port or input port.
 * The reaction_i struct has an array triggered_sizes that indicates
 * the sizes of these inner arrays. The num_outputs field of the
 * reaction_i struct gives the length of the triggered_sizes and
 * (outer) triggers arrays.
 * 
 * ## Runtime Tables
 * 
 * This generator creates an populates the following tables used at run time.
 * These tables may have to be resized and adjusted when mutations occur.
 * 
 * * __is_present_fields: An array of pointers to booleans indicating whether an
 *   event is present. The __start_time_step() function in reactor_common.c uses
 *   this to mark every event absent at the start of a time step. The size of this
 *   table is contained in the variable __is_present_fields_size.
 * 
 * * __tokens_with_ref_count: An array of pointers to structs that point to lf_token_t
 *   objects, which carry non-primitive data types between reactors. This is used
 *   by the __start_time_step() function to decrement reference counts, if necessary,
 *   at the conclusion of a time step. Then the reference count reaches zero, the
 *   memory allocated for the lf_token_t object will be freed.  The size of this
 *   array is stored in the __tokens_with_ref_count_size variable.
 * 
 * * __shutdown_triggers: An array of pointers to trigger_t structs for shutdown
 *   reactions. The length of this table is in the __shutdown_triggers_size
 *   variable.
 * 
 * * __timer_triggers: An array of pointers to trigger_t structs for timers that
 *   need to be started when the program runs. The length of this table is in the
 *   __timer_triggers_size variable.
 * 
 * * __action_table: For a federated execution, each federate will have this table
 *   that maps port IDs to the corresponding trigger_t struct.
 * 
 * @author{Edward A. Lee <eal@berkeley.edu>}
 * @author{Marten Lohstroh <marten@berkeley.edu>}
 * @author{Mehrdad Niknami <mniknami@berkeley.edu>}
 * @author{Christian Menard <christian.menard@tu-dresden.de>}
 * @author{Matt Weber <matt.weber@berkeley.edu>}
 */
class CGenerator extends GeneratorBase {
    
    ////////////////////////////////////////////
    //// Private variables
        
    // Place to collect code to initialize the trigger objects for all reactor instances.
    protected var initializeTriggerObjects = new StringBuilder()

    // Place to collect code to go at the end of the __initialize_trigger_objects() function.
    var initializeTriggerObjectsEnd = new StringBuilder()

    // The command to run the generated code if specified in the target directive.
    var runCommand = new ArrayList<String>()

    // Place to collect code to execute at the start of a time step.
    var startTimeStep = new StringBuilder()
    
    /** Count of the number of is_present fields of the self struct that
     *  need to be reinitialized in __start_time_step().
     */
    public var startTimeStepIsPresentCount = 0
    
    /** Count of the number of token pointers that need to have their
     *  reference count decremented in __start_time_step().
     */
    var startTimeStepTokens = 0


    // Place to collect code to initialize timers for all reactors.
    protected var startTimers = new StringBuilder()
    var timerCount = 0
    var startupReactionCount = 0
    var shutdownReactionCount = 0

    // For each reactor, we collect a set of input and parameter names.
    var triggerCount = 0


    new () {
        super()
        // set defaults
        targetConfig.compiler = "gcc"
        targetConfig.compilerFlags.add("-O2") // -Wall -Wconversion"
    }

    ////////////////////////////////////////////
    //// Public methods

    override printInfo() {
        super.printInfo()
        println('******** generated binaries: ' + fileConfig.binPath)
    }

    /**
     * Generate C code from the Lingua Franca model contained by the
     * specified resource. This is the main entry point for code
     * generation.
     * @param resource The resource containing the source code.
     * @param fsa The file system access (used to write the result).
     * @param context FIXME: Undocumented argument. No idea what this is.
     */
    override void doGenerate(Resource resource, IFileSystemAccess2 fsa,
            IGeneratorContext context) {
        
        // The following generates code needed by all the reactors.
        super.doGenerate(resource, fsa, context)        

        if (generatorErrorsOccurred) return;

        // Generate code for each reactor.
        val names = newLinkedHashSet
        for (r : reactors) {
            // Get the declarations for reactors that are instantiated somewhere.
            // A declaration is either a reactor definition or an import statement.
            val declarations = this.instantiationGraph.getDeclarations(r);
            for (d : declarations) {
                if (!names.add(d.name)) {
                    // Report duplicate declaration.
                    reportError("Multiple declarations for reactor class '" + d.name + "'.")
                }
                generateReactorFederated(d, null)
            }
            // If the reactor has no instantiations and there is no main reactor, then
            // generate code for it anyway (at a minimum, this means that the compiler is invoked
            // so that reaction bodies are checked).
            if (mainDef === null && declarations.isEmpty()) {
                generateReactorFederated(r, null)
            }
        }
        
        // Create the output directories if they don't yet exist.
        
        var dir = fileConfig.getSrcGenPath.toFile
        if (!dir.exists()) dir.mkdirs()
        dir = fileConfig.binPath.toFile
        if (!dir.exists()) dir.mkdirs()

        // Copy the required core library files into the target file system.
        // This will overwrite previous versions.
        // Note that net_util.h/c are not used by the infrastructure
        // unless the program is federated, but they are often useful for user code,
        // so we include them anyway.
        var coreFiles = newArrayList("net_util.c", "net_util.h", "reactor_common.c", "reactor.h", "pqueue.c", "pqueue.h", "tag.h", "tag.c", "trace.h", "trace.c", "util.h", "util.c", "platform.h")
        if (targetConfig.threads === 0) {
            coreFiles.add("reactor.c")
        } else {
            coreFiles.add("reactor_threaded.c")
        }
        // Check the operating system
        val OS = System.getProperty("os.name").toLowerCase();
        // FIXME: allow for cross-compiling
        // Based on the detected operating system, copy the required files
        // to enable platform-specific functionality. See lib/core/platform.h
        // for more detail.
        if ((OS.indexOf("mac") >= 0) || (OS.indexOf("darwin") >= 0)) {
            // Mac support
            coreFiles.add("platform/lf_POSIX_threads_support.c")
            coreFiles.add("platform/lf_C11_threads_support.c")
            coreFiles.add("platform/lf_POSIX_threads_support.h")
            coreFiles.add("platform/lf_C11_threads_support.h")
            coreFiles.add("platform/lf_macos_support.c")            
            coreFiles.add("platform/lf_macos_support.h")
            // If there is no main reactor, then compilation will produce a .o file requiring further linking.
            if (mainDef !== null) {
                targetConfig.compileAdditionalSources.add(fileConfig.getSrcGenPath + File.separator + "core/platform/lf_macos_support.c")
            }
        } else if (OS.indexOf("win") >= 0) {
            // Windows support
            coreFiles.add("platform/lf_C11_threads_support.c")
            coreFiles.add("platform/lf_C11_threads_support.h")
            coreFiles.add("platform/lf_windows_support.c")
            coreFiles.add("platform/lf_windows_support.h")
            // If there is no main reactor, then compilation will produce a .o file requiring further linking.
            if (mainDef !== null) {
                targetConfig.compileAdditionalSources.add(fileConfig.getSrcGenPath + File.separator + "core/platform/lf_windows_support.c")
            }
        } else if (OS.indexOf("nux") >= 0) {
            // Linux support
            coreFiles.add("platform/lf_POSIX_threads_support.c")
            coreFiles.add("platform/lf_C11_threads_support.c")
            coreFiles.add("platform/lf_POSIX_threads_support.h")
            coreFiles.add("platform/lf_C11_threads_support.h")
            coreFiles.add("platform/lf_linux_support.c")
            coreFiles.add("platform/lf_linux_support.h")
            // If there is no main reactor, then compilation will produce a .o file requiring further linking.
            if (mainDef !== null) {
                targetConfig.compileAdditionalSources.add(fileConfig.getSrcGenPath + File.separator + "core/platform/lf_linux_support.c")
            }
        } else {
            reportError("Platform " + OS + " is not supported")
        }
        
        
        // If there are federates, copy the required files for that.
        // Also, create the RTI C file and the launcher script.
        if (isFederated) {
            coreFiles.addAll("rti.c", "rti.h", "federate.c", "federate.h", "clock-sync.h", "clock-sync.c")
            createFederateRTI()
            createLauncher(coreFiles)
        }
        
        copyFilesFromClassPath("/lib/core", fileConfig.getSrcGenPath + File.separator + "core", coreFiles)
        
        copyTargetHeaderFile()

        // Perform distinct code generation into distinct files for each federate.
        val baseFilename = topLevelName
        
        var commonCode = code;
        var commonStartTimers = startTimers;
        var compilationSucceeded = true
        for (federate : federates) {
            startTimeStepIsPresentCount = 0
            startTimeStepTokens = 0
            
            
            // If federated, append the federate name to the file name.
            // Only generate one output if there is no federation.
            if (isFederated) {
                topLevelName = baseFilename + '_' + federate.name // FIXME: don't (temporarily) reassign a class variable for this
                // Clear out previously generated code.
                code = new StringBuilder(commonCode)
                initializeTriggerObjects = new StringBuilder()
                initializeTriggerObjectsEnd = new StringBuilder()                
                        
                // Enable clock synchronization if the federate is not local and clock-sync is enabled
                initializeClockSynchronization(federate)
                

                startTimeStep = new StringBuilder()
                startTimers = new StringBuilder(commonStartTimers)
            }
        
            // Build the instantiation tree if a main reactor is present.
            if (this.mainDef !== null) {
                generateReactorFederated(this.mainDef.reactorClass, federate)
                if (this.main === null) {
                    // Recursively build instances. This is done once because
                    // it is the same for all federates.
                    this.main = new ReactorInstance(mainDef, null, this) 
                }   
            }
        
            // Derive target filename from the .lf filename.
            val cFilename = getTargetFileName(topLevelName);

            // Delete source previously produced by the LF compiler.
            var file = fileConfig.getSrcGenPath.resolve(cFilename).toFile
            if (file.exists) {
                file.delete
            }

            // Delete binary previously produced by the C compiler.
            file = fileConfig.binPath.resolve(topLevelName).toFile
            if (file.exists) {
                file.delete
            }

            // Generate main instance, if there is one.
            // Note that any main reactors in imported files are ignored.        
            if (this.main !== null) {
                generateReactorInstance(this.main, federate)
                // Generate function to set default command-line options.
                // A literal array needs to be given outside any function definition,
                // so start with that.
                if (runCommand.length > 0) {
                    pr('char* __default_argv[] = {"' + runCommand.join('", "') + '"};')
                }
                pr('void __set_default_command_line_options() {\n')
                indent()
                if (runCommand.length > 0) {
                    pr('default_argc = ' + runCommand.length + ';')
                    pr('default_argv = __default_argv;')
                }
                unindent()
                pr('}\n')
                
                // If there are timers, create a table of timers to be initialized.
                if (timerCount > 0) {
                    pr('''
                        // Array of pointers to timer triggers to be scheduled in __initialize_timers().
                        trigger_t* __timer_triggers[«timerCount»];
                    ''')
                } else {
                    pr('''
                        // Array of pointers to timer triggers to be scheduled in __initialize_timers().
                        trigger_t** __timer_triggers = NULL;
                    ''')
                }
                pr('''
                    int __timer_triggers_size = «timerCount»;
                ''')
                
                // If there are startup reactions, store them in an array.
                if (startupReactionCount > 0) {
                    pr('''
                        // Array of pointers to timer triggers to be scheduled in __trigger_startup_reactions().
                        reaction_t* __startup_reactions[«startupReactionCount»];
                    ''')
                } else {
                    pr('''
                        // Array of pointers to reactions to be scheduled in __trigger_startup_reactions().
                        reaction_t** __startup_reactions = NULL;
                    ''')
                }
                pr('''
                    int __startup_reactions_size = «startupReactionCount»;
                ''')
                
                // If there are shutdown reactions, create a table of triggers.
                if (shutdownReactionCount > 0) {
                    pr('''
                        // Array of pointers to shutdown triggers.
                        reaction_t* __shutdown_reactions[«shutdownReactionCount»];
                    ''')
                } else {
                    pr('''
                        // Empty array of pointers to shutdown triggers.
                        reaction_t** __shutdown_reactions = NULL;
                    ''')
                }
                pr('''
                    int __shutdown_reactions_size = «shutdownReactionCount»;
                ''')
                
                // Generate function to return a pointer to the action trigger_t
                // that handles incoming network messages destined to the specified
                // port. This will only be used if there are federates.
                if (federate.networkMessageActions.size > 0) {
                    pr('''trigger_t* __action_table[«federate.networkMessageActions.size»];''')
                }
                pr('trigger_t* __action_for_port(int port_id) {\n')
                indent()
                if (federate.networkMessageActions.size > 0) {
                    // Create a static array of trigger_t pointers.
                    // networkMessageActions is a list of Actions, but we
                    // need a list of trigger struct names for ActionInstances.
                    // There should be exactly one ActionInstance in the
                    // main reactor for each Action.
                    val triggers = new LinkedList<String>()
                    for (action : federate.networkMessageActions) {
                        // Find the corresponding ActionInstance.
                        val actionInstance = main.lookupActionInstance(action)
                        triggers.add(triggerStructName(actionInstance))
                    }
                    var actionTableCount = 0
                    for (trigger : triggers) {
                        pr(initializeTriggerObjects, '''
                            __action_table[«actionTableCount++»] = &«trigger»;
                        ''')
                    }
                    pr('''
                        if (port_id < «federate.networkMessageActions.size») {
                            return __action_table[port_id];
                        } else {
                            return NULL;
                        }
                    ''')
                } else {
                    pr('return NULL;')
                }
                unindent()
                pr('}\n')
                
                // Generate function to initialize the trigger objects for all reactors.
                pr('void __initialize_trigger_objects() {\n')
                indent()
                
                // Create the table used to decrement reference counts between time steps.
                if (startTimeStepTokens > 0) {
                    // Allocate the initial (before mutations) array of pointers to tokens.
                    pr('''
                        __tokens_with_ref_count_size = «startTimeStepTokens»;
                        __tokens_with_ref_count = (token_present_t*)malloc(«startTimeStepTokens» * sizeof(token_present_t));
                    ''')
                }
                // Create the table to initialize is_present fields to false between time steps.
                if (startTimeStepIsPresentCount > 0) {
                    // Allocate the initial (before mutations) array of pointers to _is_present fields.
                    pr('''
                        // Create the array that will contain pointers to is_present fields to reset on each step.
                        __is_present_fields_size = «startTimeStepIsPresentCount»;
                        __is_present_fields = (bool**)malloc(«startTimeStepIsPresentCount» * sizeof(bool*));
                    ''')
                }
                
                // Allocate the memory for triggers used in federated execution
                pr(CGeneratorExtension.allocateTriggersForFederate(federate, this));
                // Assign appropriate pointers to the triggers
                pr(initializeTriggerObjectsEnd,
                    CGeneratorExtension.initializeTriggerForControlReactions(this.main, federate, this));
                
                pr(initializeTriggerObjects.toString)
                pr('// Populate arrays of trigger pointers.')
                pr(initializeTriggerObjectsEnd.toString)
                doDeferredInitialize(federate)
                
                // Put the code here to set up the tables that drive resetting is_present and
                // decrementing reference counts between time steps. This code has to appear
                // in __initialize_trigger_objects() after the code that makes connections
                // between inputs and outputs.
                pr(startTimeStep.toString)
                
                setReactionPriorities(main, federate)
                
                // Calculate the epoch offset so that subsequent calls
                // to get_physical_time() return epoch time.
                pr('''
                    calculate_epoch_offset();
                ''')
                
                initializeFederate(federate)
                unindent()
                pr('}\n')

                // Generate function to trigger startup reactions for all reactors.
                pr("void __trigger_startup_reactions() {")
                indent()
                pr(startTimers.toString) // FIXME: these are actually startup actions, not timers.
                if (startupReactionCount > 0) {
                    pr('''
                       for (int i = 0; i < __startup_reactions_size; i++) {
                           if (__startup_reactions[i] != NULL) {
                               _lf_enqueue_reaction(__startup_reactions[i]);
                           }
                       }
                    ''')
                }
                unindent()
                pr("}")

                // Generate function to schedule timers for all reactors.
                pr("void __initialize_timers() {")
                indent()
                if (targetConfig.tracing !== null) {
                    var traceFileName = topLevelName;
                    if (targetConfig.tracing.traceFileName !== null) {
                        traceFileName = targetConfig.tracing.traceFileName;
                        // Since all federates would have the same name, we need to append the federate name.
                        if (!federate.isSingleton()) {
                            traceFileName += "_" + federate.name;
                        }
                    }
                    pr('''start_trace("«traceFileName».lft");''') // .lft is for Lingua Franca trace
                }
                if (timerCount > 0) {
                    pr('''
                       for (int i = 0; i < __timer_triggers_size; i++) {
                           if (__timer_triggers[i] != NULL) {
                               _lf_initialize_timer(__timer_triggers[i]);
                           }
                       }
                    ''')
                }
                unindent()
                pr("}")

                // Generate a function that will either do nothing
                // (if there is only one federate or the coordination 
                // is set to decentralized) or, if there are
                // downstream federates, will notify the RTI
                // that the specified logical time is complete.
                pr('''
                    void logical_tag_complete(tag_t tag_to_send) {
                        «IF isFederatedAndCentralized»
                            _lf_logical_tag_complete(tag_to_send);
                        «ENDIF»
                    }
                ''')
                
                // Generate a function that will either just return immediately
                // if there is only one federate or will notify the RTI,
                // if necessary, of the next event time.
                pr('''
                    tag_t send_next_event_tag(tag_t tag, bool wait_for_reply) {
                        «IF isFederatedAndCentralized»
                            return _lf_send_next_event_tag(tag, wait_for_reply);
                        «ELSE»
                            return tag;
                        «ENDIF»
                    }
                ''')
                
                // Generate function to schedule shutdown reactions if any
                // reactors have reactions to shutdown.
                pr('''
                    bool __trigger_shutdown_reactions() {                          
                        for (int i = 0; i < __shutdown_reactions_size; i++) {
                            if (__shutdown_reactions[i] != NULL) {
                                _lf_enqueue_reaction(__shutdown_reactions[i]);
                            }
                        }
                        // Return true if there are shutdown reactions.
                        return (__shutdown_reactions_size > 0);
                    }
                ''')
                
                // Generate an empty termination function for non-federated
                // execution. For federated execution, an implementation is
                // provided in federate.c.  That implementation will resign
                // from the federation and close any open sockets.
                if (!isFederated) {
                    pr("void terminate_execution() {}");
                }
            }
            val targetFile = fileConfig.getSrcGenPath + File.separator + cFilename
            writeSourceCodeToFile(getCode().getBytes(), targetFile)
            
            // Create docker file.
            if (targetConfig.dockerOptions !== null) {
                writeDockerFile(topLevelName)
            }

            // If this code generator is directly compiling the code, compile it now so that we
            // clean it up after, removing the #line directives after errors have been reported.
            if (!targetConfig.noCompile && targetConfig.buildCommands.nullOrEmpty) {
                if (!runCCompiler(topLevelName, true)) {
                    compilationSucceeded = false
                }
                writeSourceCodeToFile(getCode.removeLineDirectives.getBytes(), targetFile)
            }
        }
        // Restore the base filename.
        topLevelName = baseFilename
        
        // If a build directive has been given, invoke it now.
        // Note that the code does not get cleaned in this case.
        if (!targetConfig.noCompile) {
            if (!targetConfig.buildCommands.nullOrEmpty) {
                runBuildCommand()
            } else if (isFederated) {
                // Compile the RTI files if there is more than one federate.
                compileRTI()
            }
        }
        
        // If compilation failed, remove any bin files that may have been created.
        if (!compilationSucceeded) {
            fileConfig.deleteBinFiles()
        }
        // In case we are in Eclipse, make sure the generated code is visible.
        refreshProject()
    }
    
    /**
     * Write a Dockerfile for the current federate as given by filename.
     * The file will go into src-gen/filename.Dockerfile.
     * If there is no main reactor, then no Dockerfile will be generated
     * (it wouldn't be very useful).
     * @param The root filename (without any extension).
     */
    def writeDockerFile(String filename) {
        if (this.mainDef === null) {
            return
        }
        
        var srcGenPath = fileConfig.getSrcGenPath
        val dockerFile = srcGenPath + File.separator + filename + '.Dockerfile'
        val contents = new StringBuilder()
        
        // If a dockerfile exists, remove it.
        var file = new File(dockerFile)
        if (file.exists) {
            file.delete
        }
        // The Docker configuration uses gcc, so config.compiler is ignored here.
        var compileCommand = '''gcc «targetConfig.compilerFlags.join(" ")» src-gen/«filename».c -o bin/«filename»'''
        if (!targetConfig.buildCommands.nullOrEmpty) {
            compileCommand = targetConfig.buildCommands.join(' ')
        }
        var additionalFiles = ''
        if (!targetConfig.fileNames.nullOrEmpty) {
            additionalFiles = '''COPY "«targetConfig.fileNames.join('" "')»" "src-gen/"'''
        }
        pr(contents, '''
            # Generated docker file for «topLevelName».lf in «srcGenPath».
            # For instructions, see: https://github.com/icyphy/lingua-franca/wiki/Containerized-Execution
            FROM «targetConfig.dockerOptions.from»
            WORKDIR /lingua-franca
            COPY src-gen/core src-gen/core
            COPY "src-gen/«filename».c" "src-gen/ctarget.h" "src-gen/"
            «additionalFiles»
            RUN set -ex && \
                apk add --no-cache gcc musl-dev && \
                mkdir bin && \
                «compileCommand» && \
                apk del gcc musl-dev && \
                rm -rf src-gen
            # Use ENTRYPOINT not CMD so that command-line arguments go through
            ENTRYPOINT ["./bin/«filename»"]
        ''')
        writeSourceCodeToFile(contents.toString.getBytes, dockerFile)
        println("Dockerfile written to " + dockerFile)
    }
    
    /**
     * Initialize clock synchronization (if enabled) and its related options for a given federate.
     * 
     * Clock synchronization can be enabled using the clock-sync target property.
     * @see https://github.com/icyphy/lingua-franca/wiki/Distributed-Execution#clock-synchronization
     * 
     * @param federate The federate to initialize clock synchronizatino for
     */
    protected def initializeClockSynchronization(FederateInstance federate) {
        // Check if clock synchronization should be enabled for this federate in the first place
        if (targetConfig.clockSync != ClockSyncMode.OFF
            && (!federationRTIProperties.get('host').toString.equals(federate.host) 
            || targetConfig.clockSyncOptions.localFederatesOn)
        ) {
            // Insert the #defines at the beginning
            code.insert(0, '''
                #define _LF_CLOCK_SYNC_INITIAL
                #define _LF_CLOCK_SYNC_PERIOD_NS «targetConfig.clockSyncOptions.period»
                #define _LF_CLOCK_SYNC_EXCHANGES_PER_INTERVAL «targetConfig.clockSyncOptions.trials»
                #define _LF_CLOCK_SYNC_ATTENUATION «targetConfig.clockSyncOptions.attenuation»
            ''')
            System.out.println("Initial clock synchronization is enabled for federate "
                + federate.id
            );
            if (targetConfig.clockSync == ClockSyncMode.ON) {
                var collectStatsEnable = ''
                if (targetConfig.clockSyncOptions.collectStats) {
                    collectStatsEnable = "#define _LF_CLOCK_SYNC_COLLECT_STATS"
                    System.out.println("Will collect clock sync statistics for federate " + federate.id)
                    // Add libm to the compiler flags
                    // FIXME: This is a linker flag not compile flag but we don't have a way to add linker flags
                    // FIXME: This is probably going to fail on MacOS (especially using clang)
                    // because libm functions are builtin
                    targetConfig.compilerFlags.add("-lm")
                }
                code.insert(0, '''
                    #define _LF_CLOCK_SYNC_ON
                    «collectStatsEnable»
                ''')
                System.out.println("Runtime clock synchronization is enabled for federate "
                    + federate.id
                );
            }
        }
    }
    
    /**
     * If the number of federates is greater than one, then generate the code
     * that initializes global variables that describe the federate.
     * @param federate The federate instance.
     */
    protected def void initializeFederate(FederateInstance federate) {
        if (isFederated) {
            pr('''
                // ***** Start initializing the federated execution. */
            ''')            
            pr('''
                // Initialize the socket mutex
                lf_mutex_init(&outbound_socket_mutex);
                lf_cond_init(&port_status_changed);
            ''')
            
            if (isFederatedAndDecentralized) {
                val reactorInstance = main.getChildReactorInstance(federate.instantiation)
                for (param : reactorInstance.parameters) {
                    if (param.name.equalsIgnoreCase("STP_offset") && param.type.isTime) {
                        val stp = param.init.get(0).getTimeValue
                        if (stp !== null) {                        
                            pr('''
                                set_stp_offset(«stp.timeInTargetLanguage»);
                            ''')
                        }
                    }
                }
            }
            
            // Set indicator variables that specify whether the federate has
            // upstream logical connections.
            if (federate.dependsOn.size > 0) {
                pr('_fed.has_upstream  = true;')
            }
            if (federate.sendsTo.size > 0) {
                pr('_fed.has_downstream = true;')
            }
            // Set global variable identifying the federate.
            pr('''_lf_my_fed_id = «federate.id»;''');
            
            // We keep separate record for incoming and outgoing p2p connections to allow incoming traffic to be processed in a separate
            // thread without requiring a mutex lock.
            val numberOfInboundConnections = federate.inboundP2PConnections.length;
            val numberOfOutboundConnections  = federate.outboundP2PConnections.length;
            
            pr('''
                _fed.number_of_inbound_p2p_connections = «numberOfInboundConnections»;
                _fed.number_of_outbound_p2p_connections = «numberOfOutboundConnections»;
            ''')
            if (numberOfInboundConnections > 0) {
                pr('''
                    // Initialize the array of socket for incoming connections to -1.
                    for (int i = 0; i < NUMBER_OF_FEDERATES; i++) {
                        _fed.sockets_for_inbound_p2p_connections[i] = -1;
                    }
                ''')                    
            }
            if (numberOfOutboundConnections > 0) {                        
                pr('''
                    // Initialize the array of socket for outgoing connections to -1.
                    for (int i = 0; i < NUMBER_OF_FEDERATES; i++) {
                        _fed.sockets_for_outbound_p2p_connections[i] = -1;
                    }
                ''')                    
            }

            // If a test clock offset has been specified, insert code to set it here.
            if (targetConfig.clockSyncOptions.testOffset !== null) {
                pr('''
                    set_physical_clock_offset((1 + «federate.id») * «targetConfig.clockSyncOptions.testOffset.toNanoSeconds»LL);
                ''')
            }
            
            pr('''
                // Connect to the RTI. This sets _fed.socket_TCP_RTI and _lf_rti_socket_UDP.
                connect_to_rti("«federationRTIProperties.get('host')»", «federationRTIProperties.get('port')»);
            ''');            
            
            // Disable clock synchronization for the federate if it resides on the same host as the RTI,
            // unless that is overridden with the clock-sync-options target property.
            if (targetConfig.clockSync !== ClockSyncMode.OFF
                && (!federationRTIProperties.get('host').toString.equals(federate.host) 
                    || targetConfig.clockSyncOptions.localFederatesOn)
            ) {
                pr('''
                    synchronize_initial_physical_clock_with_rti(_fed.socket_TCP_RTI);
                ''')
            }
        
            if (numberOfInboundConnections > 0) {
                pr('''
                    // Create a socket server to listen to other federates.
                    // If a port is specified by the user, that will be used
                    // as the only possibility for the server. If not, the port
                    // will start from STARTING_PORT. The function will
                    // keep incrementing the port until the number of tries reaches PORT_RANGE_LIMIT.
                    create_server(«federate.port»);
                    // Connect to remote federates for each physical connection.
                    // This is done in a separate thread because this thread will call
                    // connect_to_federate for each outbound physical connection at the same
                    // time that the new thread is listening for such connections for inbound
                    // physical connections. The thread will live until all connections
                    // have been established.
                    lf_thread_create(&_fed.inbound_p2p_handling_thread_id, handle_p2p_connections_from_federates, NULL);
                ''')
            }
                            
            for (remoteFederate : federate.outboundP2PConnections) {
                pr('''connect_to_federate(«remoteFederate.id»);''')
            }
        }
    }
    
    /**
     * Copy target-specific header file to the src-gen directory.
     */
    def copyTargetHeaderFile() {
        copyFileFromClassPath("/lib/C/ctarget.h", fileConfig.getSrcGenPath + File.separator + "ctarget.h")
    }

    ////////////////////////////////////////////
    //// Code generators.
    
    /** Create the runtime infrastructure (RTI) source file.
     */
    override createFederateRTI() {
        // Derive target filename from the .lf filename.
        var cFilename = getTargetFileName(fileConfig.RTIBinName)
        
        

        // Delete source previously produced by the LF compiler.
        var file = fileConfig.getSrcGenPath.resolve(cFilename).toFile
        if (file.exists) {
            file.delete
        }

        // Delete binary previously produced by the C compiler.
        file = fileConfig.binPath.resolve(topLevelName).toFile
        if (file.exists) {
            file.delete
        }
        
        val rtiCode = new StringBuilder()
        pr(rtiCode, this.defineLogLevel)
        
        if (targetConfig.clockSync == ClockSyncMode.INITIAL) {
            pr(rtiCode, '''
                #define _LF_CLOCK_SYNC_INITIAL
                #define _LF_CLOCK_SYNC_PERIOD_NS «targetConfig.clockSyncOptions.period.toNanoSeconds»
                #define _LF_CLOCK_SYNC_EXCHANGES_PER_INTERVAL «targetConfig.clockSyncOptions.trials»
            ''')
        } else if (targetConfig.clockSync == ClockSyncMode.ON) {
            pr(rtiCode, '''
                #define _LF_CLOCK_SYNC_INITIAL
                #define _LF_CLOCK_SYNC_ON
                #define _LF_CLOCK_SYNC_PERIOD_NS «targetConfig.clockSyncOptions.period.toNanoSeconds»
                #define _LF_CLOCK_SYNC_EXCHANGES_PER_INTERVAL «targetConfig.clockSyncOptions.trials»
            ''')
        }
        pr(rtiCode, '''
            #ifdef NUMBER_OF_FEDERATES
            #undefine NUMBER_OF_FEDERATES
            #endif
            #define NUMBER_OF_FEDERATES «federates.size»
            #include "core/rti.c"
            int main(int argc, char* argv[]) {
        ''')
        indent(rtiCode)
        
        // Initialize the array of information that the RTI has about the
        // federates.
        // FIXME: No support below for some federates to be FAST and some REALTIME.
        pr(rtiCode, '''
            if (!process_args(argc, argv)) {
                // Processing command-line arguments failed.
                return -1;
            }
            printf("Starting RTI for %d federates in federation ID %s\n", NUMBER_OF_FEDERATES, federation_id);
            for (int i = 0; i < NUMBER_OF_FEDERATES; i++) {
                initialize_federate(i);
                «IF targetConfig.fastMode»
                    federates[i].mode = FAST;
                «ENDIF»
            }
            #pragma GCC diagnostic push
            #pragma GCC diagnostic ignored "-Wunused-variable"
            interval_t candidate_tmp;
            #pragma GCC diagnostic pop
        ''')
        // Initialize the arrays indicating connectivity to upstream and downstream federates.
        for(federate : federates) {
            if (!federate.dependsOn.keySet.isEmpty) {
                // Federate receives non-physical messages from other federates.
                // Initialize the upstream and upstream_delay arrays.
                val numUpstream = federate.dependsOn.keySet.size
                // Allocate memory for the arrays storing the connectivity information.
                pr(rtiCode, '''
                    federates[«federate.id»].upstream = (int*)malloc(sizeof(federate_t*) * «numUpstream»);
                    federates[«federate.id»].upstream_delay = (interval_t*)malloc(sizeof(interval_t*) * «numUpstream»);
                    federates[«federate.id»].num_upstream = «numUpstream»;
                ''')
                // Next, populate these arrays.
                // Find the minimum delay in the process.
                // FIXME: Zero delay is not really the same as a microstep delay.
                var count = 0;
                for (upstreamFederate : federate.dependsOn.keySet) {
                    pr(rtiCode, '''
                        federates[«federate.id»].upstream[«count»] = «upstreamFederate.id»;
                    ''')
                    // The minimum delay calculation needs to be made in the C code because it
                    // may depend on parameter values.
                    // FIXME: These would have to be top-level parameters, which don't really
                    // have any support yet. Ideally, they could be overridden on the command line.
                    // When that is done, they will need to be in scope here.
                    val delays = federate.dependsOn.get(upstreamFederate)
                    if (delays !== null) {
                        // There is at least one delay, so find the minimum.
                        // If there is no delay at all, this is encoded as NEVER.
                        pr(rtiCode, '''
                            federates[«federate.id»].upstream_delay[«count»] = NEVER;
                            candidate_tmp = FOREVER;
                        ''')
                        for (delay : delays) {
                            var delayTime = delay.getTargetTime
                            if (delay.parameter !== null) {
                                // The delay is given as a parameter reference. Find its value.
                                delayTime = ASTUtils.getInitialTimeValue(delay.parameter).timeInTargetLanguage
                            }
                            pr(rtiCode, '''
                                if («delayTime» < candidate_tmp) {
                                    candidate_tmp = «delayTime»;
                                }
                            ''')
                        }
                        pr(rtiCode, '''
                            if (candidate_tmp < FOREVER) {
                                federates[«federate.id»].upstream_delay[«count»] = candidate_tmp;
                            }
                        ''')
                    } else {
                        // Use NEVER to encode no delay at all.
                        pr(rtiCode, '''
                            federates[«federate.id»].upstream_delay[«count»] = NEVER;
                        ''')
                    }
                    count++;
                }
            }
            // Next, set up the downstream array.
            if (!federate.sendsTo.keySet.isEmpty) {
                // Federate sends non-physical messages to other federates.
                // Initialize the downstream array.
                val numDownstream = federate.sendsTo.keySet.size
                // Allocate memory for the array.
                pr(rtiCode, '''
                    federates[«federate.id»].downstream = (int*)malloc(sizeof(federate_t*) * «numDownstream»);
                    federates[«federate.id»].num_downstream = «numDownstream»;
                ''')
                // Next, populate the array.
                // Find the minimum delay in the process.
                // FIXME: Zero delay is not really the same as a microstep delay.
                var count = 0;
                for (downstreamFederate : federate.sendsTo.keySet) {
                    pr(rtiCode, '''
                        federates[«federate.id»].downstream[«count»] = «downstreamFederate.id»;
                    ''')
                    count++;
                }
            }
        }
        
        // Start the RTI server before launching the federates because if it
        // fails, e.g. because the port is not available, then we don't want to
        // launch the federates.
        // Also, generate code that blocks until the federates resign.
        pr(rtiCode, '''
            int socket_descriptor = start_rti_server(«federationRTIProperties.get('port')»);
            wait_for_federates(socket_descriptor);
        ''')
        
        // Handle RTI's exit
        pr(rtiCode, '''
            printf("RTI is exiting.\n");
            return 0;
        ''')

        unindent(rtiCode)
        pr(rtiCode, "}")

        var fOut = new FileOutputStream(fileConfig.getSrcGenPath.resolve(cFilename).toFile);
        fOut.write(rtiCode.toString().getBytes())
        fOut.close()
        
        // Write a Dockerfile for the RTI.
        if (targetConfig.dockerOptions !== null) {
            writeDockerFile(fileConfig.RTIBinName)
        }
    }
    
    /**
     * Create the launcher shell scripts. This will create one or two files
     * in the output path (bin directory). The first has name equal to
     * the filename of the source file without the ".lf" extension.
     * This will be a shell script that launches the
     * RTI and the federates.  If, in addition, either the RTI or any
     * federate is mapped to a particular machine (anything other than
     * the default "localhost" or "0.0.0.0"), then this will generate
     * a shell script in the bin directory with name filename_distribute.sh
     * that copies the relevant source files to the remote host and compiles
     * them so that they are ready to execute using the launcher.
     * 
     * A precondition for this to work is that the user invoking this
     * code generator can log into the remote host without supplying
     * a password. Specifically, you have to have installed your
     * public key (typically found in ~/.ssh/id_rsa.pub) in
     * ~/.ssh/authorized_keys on the remote host. In addition, the
     * remote host must be running an ssh service.
     * On an Arch Linux system using systemd, for example, this means
     * running:
     * 
     *     sudo systemctl <start|enable> ssh.service
     * 
     * Enable means to always start the service at startup, whereas
     * start means to just start it this once.
     * 
     * On MacOS, open System Preferences from the Apple menu and 
     * click on the "Sharing" preference panel. Select the checkbox
     * next to "Remote Login" to enable it.
     * 
     * In addition, every host must have OpenSSL installed, with at least
     * version 1.1.1a.  You can check the version with
     * 
     *     openssl version
     * 
     * @param coreFiles The files from the core directory that must be
     *  copied to the remote machines.
     */
    def createLauncher(ArrayList<String> coreFiles) {
        // NOTE: It might be good to use screen when invoking the RTI
        // or federates remotely so you can detach and the process keeps running.
        // However, I was unable to get it working properly.
        // What this means is that the shell that invokes the launcher
        // needs to remain live for the duration of the federation.
        // If that shell is killed, the federation will die.
        // Hence, it is reasonable to launch the federation on a
        // machine that participates in the federation, for example,
        // on the machine that runs the RTI.  The command I tried
        // to get screen to work looks like this:
        // ssh -t «target» cd «path»; screen -S «filename»_«federate.name» -L bin/«filename»_«federate.name» 2>&1
        
        //var outPath = binGenPath

        val shCode = new StringBuilder()
        val distCode = new StringBuilder()
        pr(shCode, '''
            #!/bin/bash
            # Launcher for federated «topLevelName».lf Lingua Franca program.
            # Uncomment to specify to behave as close as possible to the POSIX standard.
            # set -o posix
            
            # Enable job control
            set -m
            shopt -s huponexit
            
            # Set a trap to kill all background jobs on error or control-C
            # Use two distinct traps so we can see which signal causes this.
            cleanup() {
                printf "Killing federate %s.\n" ${pids[*]}
                # The || true clause means this is not an error if kill fails.
                kill ${pids[@]} || true
                printf "#### Killing RTI %s.\n" ${RTI}
                kill ${RTI} || true
                exit 1
            }
            cleanup_err() {
                echo "#### Received ERR signal on line $1. Invoking cleanup()."
                cleanup
            }
            cleanup_sigint() {
                echo "#### Received SIGINT signal on line $1. Invoking cleanup()."
                cleanup
            }
            
            trap 'cleanup_err $LINENO' ERR
            trap 'cleanup_sigint $LINENO' SIGINT

            # Create a random 48-byte text ID for this federation.
            # The likelihood of two federations having the same ID is 1/16,777,216 (1/2^24).
            FEDERATION_ID=`openssl rand -hex 24`
            echo "Federate «topLevelName» in Federation ID "$FEDERATION_ID
            # Launch the federates:
        ''')
        val distHeader = '''
            #!/bin/bash
            # Distributor for federated «topLevelName».lf Lingua Franca program.
            # Uncomment to specify to behave as close as possible to the POSIX standard.
            # set -o posix
        '''
        val host = federationRTIProperties.get('host')
        var target = host

        var path = federationRTIProperties.get('dir')
        if(path === null) path = 'LinguaFrancaRemote'

        var user = federationRTIProperties.get('user')
        if (user !== null) {
            target = user + '@' + host
        }
        // Launch the RTI in the foreground.
        if (host == 'localhost' || host == '0.0.0.0') {
            // FIXME: the paths below will not work on Windows
            pr(shCode, '''
                echo "#### Launching the runtime infrastructure (RTI)."
                # The RTI is started first to allow proper boot-up
                # before federates will try to connect.
                # The RTI will be brought back to foreground
                # to be responsive to user inputs after all federates
                # are launched.
                «fileConfig.binPath.resolve(topLevelName) + FileConfig.RTI_BIN_SUFFIX» -i $FEDERATION_ID &
                # Store the PID of the RTI
                RTI=$!
                # Wait for the RTI to boot up before
                # starting federates (this could be done by waiting for a specific output
                # from the RTI, but here we use sleep)
                sleep 1
            ''')
        } else {
            // Start the RTI on the remote machine.
            // FIXME: Should $FEDERATION_ID be used to ensure unique directories, executables, on the remote host?
            // Copy the source code onto the remote machine and compile it there.
            if (distCode.length === 0) pr(distCode, distHeader)
            
            val logFileName = '''log/«topLevelName»_RTI.log'''
            val compileCommand = '''«this.targetConfig.compiler» «targetConfig.compilerFlags.join(" ")» src-gen/«topLevelName»_RTI.c -o bin/«topLevelName»_RTI -pthread'''
            
            // The mkdir -p flag below creates intermediate directories if needed.
            pr(distCode, '''
                cd «path»
                echo "Making directory «path» and subdirectories src-gen and path on host «target»"
                ssh «target» '\
                    mkdir -p «path»/src-gen «path»/bin «path»/log «path»/src-gen/core; \
                    echo "--------------" >> «path»/«logFileName»; \
                    date >> «path»/«logFileName»; \
                '
                pushd src-gen/core > /dev/null
                echo "Copying LF core files for RTI to host «target»"
                scp rti.c rti.h tag.c tag.h util.h util.c net_util.h net_util.c reactor.h pqueue.h trace.c trace.h «target»:«path»/src-gen/core
                popd > /dev/null
                pushd src-gen > /dev/null
                echo "Copying source files for RTI to host «target»"
                scp «topLevelName»_RTI.c ctarget.h «target»:«path»/src-gen
                popd > /dev/null
                echo "Compiling on host «target» using: «targetConfig.compiler» «targetConfig.compilerFlags.join(" ")» «path»/src-gen/«topLevelName»_RTI.c -o «path»/bin/«fileConfig.RTIBinName» -pthread"
                ssh «target» ' \
                    cd «path»; \
                    echo "In «path» compiling RTI with: «compileCommand»" >> «logFileName» 2>&1; \
                    # Capture the output in the log file and stdout.
                    «compileCommand» 2>&1 | tee -a «logFileName»;'
            ''')

            // Launch the RTI on the remote machine using ssh and screen.
            // The -t argument to ssh creates a virtual terminal, which is needed by screen.
            // The -S gives the session a name.
            // The -L option turns on logging. Unfortunately, the -Logfile giving the log file name
            // is not standardized in screen. Logs go to screenlog.0 (or screenlog.n).
            // FIXME: Remote errors are not reported back via ssh from screen.
            // How to get them back to the local machine?
            // Perhaps use -c and generate a screen command file to control the logfile name,
            // but screen apparently doesn't write anything to the log file!
            //
            // The cryptic 2>&1 reroutes stderr to stdout so that both are returned.
            // The sleep at the end prevents screen from exiting before outgoing messages from
            // the federate have had time to go out to the RTI through the socket.
            val executeCommand = '''bin/«fileConfig.RTIBinName» -i '$FEDERATION_ID' '''
            pr(shCode, '''
                echo "#### Launching the runtime infrastructure (RTI) on remote host «host»."
                # FIXME: Killing this ssh does not kill the remote process.
                # A double -t -t option to ssh forces creation of a virtual terminal, which
                # fixes the problem, but then the ssh command does not execute. The remote
                # federate does not start!
                ssh «target» 'cd «path»; \
                    echo "-------------- Federation ID: "'$FEDERATION_ID' >> «logFileName»; \
                    date >> «logFileName»; \
                    echo "In «path», executing RTI: «executeCommand»" 2>&1 | tee -a «logFileName»; \
                    «executeCommand» 2>&1 | tee -a «logFileName»' &
                # Store the PID of the channel to RTI
                RTI=$!
                # Wait for the RTI to boot up before
                # starting federates (this could be done by waiting for a specific output
                # from the RTI, but here we use sleep)
                sleep 1
            ''')
        }
                
        // Index used for storing pids of federates
        var federateIndex = 0
        for (federate : federates) {
            if (federate.host !== null && federate.host != 'localhost' && federate.host != '0.0.0.0') {
                if(distCode.length === 0) pr(distCode, distHeader)
                val logFileName = '''log/«topLevelName»_«federate.name».log'''
                val compileCommand = '''«targetConfig.compiler» src-gen/«topLevelName»_«federate.name».c -o bin/«topLevelName»_«federate.name» -pthread «targetConfig.compilerFlags.join(" ")»'''
                // FIXME: Should $FEDERATION_ID be used to ensure unique directories, executables, on the remote host?
                pr(distCode, '''
                    echo "Making directory «path» and subdirectories src-gen, src-gen/core, and log on host «federate.host»"
                    # The >> syntax appends stdout to a file. The 2>&1 appends stderr to the same file.
                    ssh «federate.host» '\
                        mkdir -p «path»/src-gen «path»/bin «path»/log «path»/src-gen/core; \
                        echo "--------------" >> «path»/«logFileName»; \
                        date >> «path»/«logFileName»;
                    '
                    pushd src-gen/core > /dev/null
                    echo "Copying LF core files to host «federate.host»"
                    scp «coreFiles.join(" ")» «federate.host»:«path»/src-gen/core
                    popd > /dev/null
                    pushd src-gen > /dev/null
                    echo "Copying source files to host «federate.host»"
                    scp «topLevelName»_«federate.name».c «FOR file:targetConfig.filesNamesWithoutPath SEPARATOR " "»«file»«ENDFOR» ctarget.h «federate.host»:«path»/src-gen
                    popd > /dev/null
                    echo "Compiling on host «federate.host» using: «compileCommand»"
                    ssh «federate.host» '\
                        cd «path»; \
                        echo "In «path» compiling with: «compileCommand»" >> «logFileName» 2>&1; \
                        # Capture the output in the log file and stdout.
                        «compileCommand» 2>&1 | tee -a «logFileName»;'
                ''')
                val executeCommand = '''bin/«topLevelName»_«federate.name» -i '$FEDERATION_ID' '''
                pr(shCode, '''
                    echo "#### Launching the federate «federate.name» on host «federate.host»"
                    # FIXME: Killing this ssh does not kill the remote process.
                    # A double -t -t option to ssh forces creation of a virtual terminal, which
                    # fixes the problem, but then the ssh command does not execute. The remote
                    # federate does not start!
                    ssh «federate.host» '\
                        cd «path»; \
                        echo "-------------- Federation ID: "'$FEDERATION_ID' >> «logFileName»; \
                        date >> «logFileName»; \
                        echo "In «path», executing: «executeCommand»" 2>&1 | tee -a «logFileName»; \
                        «executeCommand» 2>&1 | tee -a «logFileName»' &
                    pids[«federateIndex++»]=$!
                ''')                
            } else {
                pr(shCode, '''
                    echo "#### Launching the federate «federate.name»."
                    «fileConfig.binPath.resolve(topLevelName)»_«federate.name» -i $FEDERATION_ID &
                    pids[«federateIndex++»]=$!
                ''')                
            }
        }
        if (host == 'localhost' || host == '0.0.0.0') {
            // Local PID managements
            pr(shCode, '''
                echo "#### Bringing the RTI back to foreground so it can receive Control-C."
                fg %1
            ''')
        }
        // Wait for launched processes to finish
        pr(shCode, '''
            echo "RTI has exited. Wait for federates to exit."
            # Wait for launched processes to finish.
            # The errors are handled separately via trap.
            for pid in "${pids[@]}"
            do
                wait $pid
            done
            echo "All done."
        ''')

        // Write the launcher file.
        // Delete file previously produced, if any.
        var file = fileConfig.binPath.resolve(topLevelName).toFile
        if (file.exists) {
            file.delete
        }
                
        var fOut = new FileOutputStream(file)
        fOut.write(shCode.toString().getBytes())
        fOut.close()
        if (!file.setExecutable(true, false)) {
            reportWarning(null, "Unable to make launcher script executable.")
        }
        
        // Write the distributor file.
        // Delete the file even if it does not get generated.
        file = fileConfig.binPath.resolve(topLevelName + '_distribute.sh').toFile
        if (file.exists) {
            file.delete
        }
        if (distCode.length > 0) {
            fOut = new FileOutputStream(file)
            fOut.write(distCode.toString().getBytes())
            fOut.close()
            if (!file.setExecutable(true, false)) {
                reportWarning(null, "Unable to make distributor script executable.")
            }
        }
    }

    /** 
     * Generate a reactor class definition for the specified federate.
     * A class definition has four parts:
     * 
     * * Preamble code, if any, specified in the Lingua Franca file.
     * * A "self" struct type definition (see the class documentation above).
     * * A function for each reaction.
     * * A constructor for creating an instance.
     * * A destructor
     *  for deleting an instance.
     * 
     * If the reactor is the main reactor, then
     * the generated code may be customized. Specifically,
     * if the main reactor has reactions, these reactions
     * will not be generated if they are triggered by or send
     * data to contained reactors that are not in the federate.
     * @param reactor The parsed reactor data structure.
     * @param federate A federate name, or null to unconditionally generate.
     */
    def generateReactorFederated(ReactorDecl reactor, FederateInstance federate) {
        // FIXME: Currently we're not reusing definitions for declarations that point to the same definition.
        
        val defn = reactor.toDefinition
        
        if (reactor instanceof Reactor) {
            pr("// =============== START reactor class " + reactor.name)
        } else {
            pr("// =============== START reactor class " + defn.name + " as " + reactor.name)
        }
        
        // Preamble code contains state declarations with static initializers.
        generateUserPreamblesForReactor(defn)
            
        // Some of the following methods create lines of code that need to
        // go into the constructor.  Collect those lines of code here:
        val constructorCode = new StringBuilder()
        val destructorCode = new StringBuilder()
        generateAuxiliaryStructs(reactor, federate)
        generateSelfStruct(reactor, federate, constructorCode, destructorCode)
        generateReactions(reactor, federate)
        generateConstructor(reactor, federate, constructorCode)
        generateDestructor(reactor, federate, destructorCode)

        pr("// =============== END reactor class " + reactor.name)
        pr("")
    }
    
    /**
     * Generates preambles defined by user for a given reactor
     * @param reactor The given reactor
     */
    def generateUserPreamblesForReactor(Reactor reactor) {
        for (p : reactor.preambles ?: emptyList) {
            pr("// *********** From the preamble, verbatim:")
            prSourceLineNumber(p.code)
            pr(p.code.toText)
            pr("\n// *********** End of preamble.")
        }
    }
    
    /**
     * Generate a constructor for the specified reactor in the specified federate.
     * @param reactor The parsed reactor data structure.
     * @param federate A federate name, or null to unconditionally generate.
     * @param constructorCode Lines of code previously generated that need to
     *  go into the constructor.
     */
    protected def generateConstructor(
        ReactorDecl reactor, FederateInstance federate, StringBuilder constructorCode
    ) {
        val structType = selfStructType(reactor)
        pr('''
            «structType»* new_«reactor.name»() {
                «structType»* self = («structType»*)calloc(1, sizeof(«structType»));
                «constructorCode.toString»
                return self;
            }
        ''')
    }

    /**
     * Generate a destructor for the specified reactor in the specified federate.
     * @param decl AST node that represents the declaration of the reactor.
     * @param federate A federate name, or null to unconditionally generate.
     * @param destructorCode Lines of code previously generated that need to
     *  go into the destructor.
     */
    protected def generateDestructor(
        ReactorDecl decl, FederateInstance federate, StringBuilder destructorCode
    ) {
        // Append to the destructor code freeing the trigger arrays for each reaction.
        var reactor = decl.toDefinition
        var reactionCount = 0
        for (reaction : reactor.reactions) {
            if (federate === null || federate.containsReaction(reactor, reaction)) {
                pr(destructorCode, '''
                    for(int i = 0; i < self->___reaction_«reactionCount».num_outputs; i++) {
                        free(self->___reaction_«reactionCount».triggers[i]);
                    }
                ''')
            }
            // Increment the reaction count even if not in the federate for consistency.
            reactionCount++;
        }
        
        val structType = selfStructType(decl)
        pr('''
            void delete_«decl.name»(«structType»* self) {
                «destructorCode.toString»
                free(self);
            }
        ''')
    }
    
    /**
     * Generate the struct type definitions for inputs, outputs, and
     * actions of the specified reactor in the specified federate.
     * @param reactor The parsed reactor data structure.
     * @param federate A federate name, or null to unconditionally generate.
     */
    protected def generateAuxiliaryStructs(
        ReactorDecl decl, FederateInstance federate
    ) {
        val reactor = decl.toDefinition
        // In the case where there are incoming
        // p2p logical connections in decentralized
        // federated execution, there will be an
        // intended_tag field added to accommodate
        // the case where a reaction triggered by a
        // port or action is late due to network 
        // latency, etc..
        var intended_tag = ''        
        if (isFederatedAndDecentralized) {
            intended_tag = '''
                «targetTagType» intended_tag;
            '''
        }
        // First, handle inputs.
        for (input : reactor.allInputs) {
            var token = ''
            if (input.inferredType.isTokenType) {
                token = '''
                    lf_token_t* token;
                    int length;
                '''
            }
            pr(input, code, '''
                typedef struct {
                    «input.valueDeclaration»
                    bool is_present;
                    int num_destinations;
                    «token»
                    «intended_tag»
                } «variableStructType(input, decl)»;
            ''')
            
        }
        // Next, handle outputs.
        for (output : reactor.allOutputs) {
            var token = ''
            if (output.inferredType.isTokenType) {
                 token = '''
                    lf_token_t* token;
                    int length;
                 '''
            }
            pr(output, code, '''
                typedef struct {
                    «output.valueDeclaration»
                    bool is_present;
                    int num_destinations;
                    «token»
                    «intended_tag»
                } «variableStructType(output, decl)»;
            ''')

        }
        // Finally, handle actions.
        // The very first item on this struct needs to be
        // a trigger_t* because the struct will be cast to (trigger_t*)
        // by the schedule() functions to get to the trigger.
        for (action : reactor.allActions) {
            pr(action, code, '''
                typedef struct {
                    trigger_t* trigger;
                    «action.valueDeclaration»
                    bool is_present;
                    bool has_value;
                    lf_token_t* token;
                    «intended_tag»
                } «variableStructType(action, decl)»;
            ''')
            
        }
    }

    /**
     * For the specified port, return a declaration for port struct to
     * contain the value of the port. A multiport output with width 4 and
     * type int[10], for example, will result in this:
     * ```
     *     int value[10];
     * ```
     * There will be an array of size 4 of structs, each containing this value 
     * array.
     * @param port The port.
     * @return A string providing the value field of the port struct.
     */
    protected def valueDeclaration(Port port) {
        if (port.type === null && target.requiresTypes === true) {
            // This should have been caught by the validator.
            reportError(port, "Port is required to have a type: " + port.name)
            return ''
        }
        // Do not convert to lf_token_t* using lfTypeToTokenType because there
        // will be a separate field pointing to the token.
        // val portType = lfTypeToTokenType(port.inferredType)
        val portType = port.inferredType.targetType
        // If the port type has the form type[number], then treat it specially
        // to get a valid C type.
        val matcher = arrayPatternFixed.matcher(portType)
        if (matcher.find()) {
            // for int[10], the first match is int, the second [10].
            // The following results in: int* __foo[10];
            // if the port is an input and not a multiport.
            // An output multiport will result in, for example
            // int __out[4][10];
            return '''«matcher.group(1)» value«matcher.group(2)»;''';
        } else {
            return '''«portType» value;'''
        }
    }

    /**
     * For the specified action, return a declaration for action struct to
     * contain the value of the action. An action of
     * type int[10], for example, will result in this:
     * ```
     *     int* value;
     * ```
     * This will return an empty string for an action with no type.
     * @param action The action.
     * @return A string providing the value field of the action struct.
     */
    protected def valueDeclaration(Action action) {
        if (action.type === null && target.requiresTypes === true) {
            return ''
        }
        // Do not convert to lf_token_t* using lfTypeToTokenType because there
        // will be a separate field pointing to the token.
        val actionType = action.inferredType.targetType
        // If the input type has the form type[number], then treat it specially
        // to get a valid C type.
        val matcher = arrayPatternFixed.matcher(actionType)
        if (matcher.find()) {
            // for int[10], the first match is int, the second [10].
            // The following results in: int* foo;
            return '''«matcher.group(1)»* value;''';
        } else {
            val matcher2 = arrayPatternVariable.matcher(actionType)
            if (matcher2.find()) {
                // for int[], the first match is int.
                // The following results in: int* foo;
                return '''«matcher2.group(1)»* value;''';
            }
            return '''«actionType» value;'''
        }
    }

    /**
     * Generate the self struct type definition for the specified reactor
     * in the specified federate.
     * @param reactor The parsed reactor data structure.
     * @param federate A federate name, or null to unconditionally generate.
     * @param constructorCode Place to put lines of code that need to
     *  go into the constructor.
     * @param destructorCode Place to put lines of code that need to
     *  go into the destructor.
     */
    protected def generateSelfStruct(
        ReactorDecl decl,
        FederateInstance federate,
        StringBuilder constructorCode,
        StringBuilder destructorCode
    ) {
        val reactor = decl.toDefinition
        val selfType = selfStructType(decl)
        
        // Construct the typedef for the "self" struct.
        // Create a type name for the self struct.
        
        var body = new StringBuilder()
        
        // Extensions can add functionality to the CGenerator
        generateSelfStructExtension(body, decl, federate, constructorCode, destructorCode)
        
        // Handle bank_index
        pr(body, '''«targetBankIndexType» «targetBankIndex»;''');    
        
        // Next handle parameters.
        generateParametersForReactor(body, reactor)
        
        // Next handle states.
        generateStateVariablesForReactor(body, reactor)
        
        // Next handle actions.
        for (action : reactor.allActions) {
            pr(action, body, '''
                «variableStructType(action, decl)» __«action.name»;
            ''')
            // Initialize the trigger pointer in the action.
            pr(action, constructorCode, '''
                self->__«action.name».trigger = &self->___«action.name»;
            ''')
        }
        
        // Next handle inputs.
        for (input : reactor.allInputs) {
            // If the port is a multiport, the input field is an array of
            // pointers that will be allocated separately for each instance
            // because the sizes may be different. Otherwise, it is a simple
            // pointer.
            if (input.isMultiport) {
                pr(input, body, '''
                    // Multiport input array will be malloc'd later.
                    «variableStructType(input, decl)»** __«input.name»;
                    int __«input.name»__width;
                    // Default input (in case it does not get connected)
                    «variableStructType(input, decl)» __default__«input.name»;
                ''')
                // Add to the destructor code to free the malloc'd memory.
                pr(input, destructorCode, '''
                    free(self->__«input.name»);
                ''')
            } else {
                pr(input, body, '''
                    «variableStructType(input, decl)»* __«input.name»;
                    // width of -2 indicates that it is not a multiport.
                    int __«input.name»__width;
                    // Default input (in case it does not get connected)
                    «variableStructType(input, decl)» __default__«input.name»;
                ''')

                pr(input, constructorCode, '''
                    // Set input by default to an always absent default input.
                    self->__«input.name» = &self->__default__«input.name»;
                ''')
            }
        }

        // Next handle outputs.
        for (output : reactor.allOutputs) {
            // If the port is a multiport, create an array to be allocated
            // at instantiation.
            if (output.isMultiport) {
                pr(output, body, '''
                    // Array of output ports.
                    «variableStructType(output, decl)»* __«output.name»;
                    int __«output.name»__width;
                ''')
                // Add to the destructor code to free the malloc'd memory.
                pr(output, destructorCode, '''
                    free(self->__«output.name»);
                ''')
            } else {
                pr(output, body, '''
                    «variableStructType(output, decl)» __«output.name»;
                    int __«output.name»__width;
                ''')
            }
        }
        
        // If there are contained reactors that either receive inputs
        // from reactions of this reactor or produce outputs that trigger
        // reactions of this reactor, then we need to create a struct
        // inside the self struct for each contained reactor. That
        // struct has a place to hold the data produced by this reactor's
        // reactions and a place to put pointers to data produced by
        // the contained reactors.
        // The contents of the struct will be collected first so that
        // we avoid duplicate entries and then the struct will be constructed.
        val contained = new InteractingContainedReactors(reactor, federate);
        // Next generate the relevant code.
        generateInteractingContainedReactors(contained, body, constructorCode, destructorCode);
                
        // Next, generate the fields needed for each reaction.
        generateReactionAndTriggerStructs(body, decl, constructorCode, destructorCode, federate)
        if (body.length > 0) {
            pr('''
                typedef struct {
                    «body.toString»
                } «selfType»;
            ''')
        } else {
            // There are no fields for the self struct.
            // C compilers complain about empty structs, so we generate a placeholder.
            pr('''
                typedef struct {
                    bool hasContents;
                } «selfType»;
            ''')
        }
    }
    
    /**
     * Generate structs and associated code for contained reactors that
     * send or receive data to or from the container's reactions.
     * 
     * If there are contained reactors that either receive inputs
     * from reactions of this reactor or produce outputs that trigger
     * reactions of this reactor, then we need to create a struct
     * inside the self struct of the container for each contained reactor.
     * That struct has a place to hold the data produced by the container reactor's
     * reactions and a place to put pointers to data produced by
     * the contained reactors.
     * 
     * To use this, first construct an instance of the inner class
     * PortsReferencedInContainedReactors. The constructor for that class
     * figures out which contained reactors are relevant and which ports
     * and reactions interact.
     * 
     * @param contained An instance of PortsReferencedInContainedReactors.
     * @param body The place to put the struct definition for the contained reactors.
     * @param constructorCode The place to put matching code that goes in the container's constructor.
     * @param destructorCode The place to put matching code that goes in the container's destructor.
     */
    private def generateInteractingContainedReactors(
        InteractingContainedReactors contained,
        StringBuilder body,
        StringBuilder constructorCode,
        StringBuilder destructorCode
    ) {
        for (containedReactor : contained.containedReactors) {
            // Generate one struct for each contained reactor that interacts.
            pr(body, "struct {")
            indent(body)
            for (port : contained.portsOfInstance(containedReactor)) {
                if (port instanceof Input) {
                    // If the variable is a multiport, then the place to store the data has
                    // to be malloc'd at initialization.
                    if (!port.isMultiport) {
                        pr(port, body, '''
                            «variableStructType(port, containedReactor.reactorClass)» «port.name»;
                        ''')
                    } else {
                        // Memory will be malloc'd in initialization.
                        pr(port, body, '''
                            «variableStructType(port, containedReactor.reactorClass)»** «port.name»;
                            int «port.name»__width;
                        ''')
                        // Add to the destructor code to free the malloc'd memory.
                        // FIXME: Refactor so there is an array of pointers to free on the self struct.
                        /* Following isn't right for multiports in banks.
                        pr(port, destructorCode, '''
                            free(self->__«containedReactor.name».«port.name»);
                        ''')
                        */
                    }
                } else {
                    // Must be an output entry.
                    // Outputs of contained reactors are pointers to the source of data on the
                    // self struct of the container.
                    if (!port.isMultiport) {
                        pr(port, body, '''
                            «variableStructType(port, containedReactor.reactorClass)»* «port.name»;
                        ''')
                    } else {
                        // Here, we will use an array of pointers.
                        // Memory will be malloc'd in initialization.
                        pr(port, body, '''
                            «variableStructType(port, containedReactor.reactorClass)»** «port.name»;
                            int «port.name»__width;
                        ''')
                        // Add to the destructor code to free the malloc'd memory.
                        pr(port, destructorCode, '''
                            free(self->__«containedReactor.name».«port.name»);
                        ''')
                    }
                    pr(port, body, '''
                        trigger_t «port.name»_trigger;
                    ''')
                    if (isFederatedAndDecentralized) {
                        pr(port, constructorCode, '''
                            self->__«containedReactor.name».«port.name»_trigger.intended_tag = (tag_t) { .time = NEVER, .microstep = 0u};
                        ''')
                    }
                    val triggered = contained.reactionsTriggered(containedReactor, port)
                    if (triggered.size > 0) {
                        pr(port, body, '''
                            reaction_t* «port.name»_reactions[«triggered.size»];
                        ''')
                        var triggeredCount = 0
                        for (index : triggered) {
                            pr(port, constructorCode, '''
                                self->__«containedReactor.name».«port.name»_reactions[«triggeredCount++»] = &self->___reaction_«index»;
                            ''')
                        }
                        pr(port, constructorCode, '''
                            self->__«containedReactor.name».«port.name»_trigger.reactions = self->__«containedReactor.name».«port.name»_reactions;
                        ''')
                    } else {
                        // Since the self struct is created using calloc, there is no need to set
                        // self->__«containedReactor.name».«port.name»_trigger.reactions = NULL
                    }
                    // Since the self struct is created using calloc, there is no need to set
                    // self->__«containedReactor.name».«port.name»_trigger.token = NULL;
                    // self->__«containedReactor.name».«port.name»_trigger.is_present = false;
                    // self->__«containedReactor.name».«port.name»_trigger.is_timer = false;
                    // self->__«containedReactor.name».«port.name»_trigger.is_physical = false;
                    // self->__«containedReactor.name».«port.name»_trigger.drop = false;
                    // self->__«containedReactor.name».«port.name»_trigger.element_size = 0;
                    // self->__«containedReactor.name».«port.name»_trigger.intended_tag = (0, 0);
                    pr(port, constructorCode, '''
                        self->__«containedReactor.name».«port.name»_trigger.last = NULL;
                        self->__«containedReactor.name».«port.name»_trigger.number_of_reactions = «triggered.size»;
                    ''')
                }
            }
            unindent(body)
            // FIXME: To support parameterized bank widths, the following
            // array needs to be malloc'd, which means this struct
            // needs to be pulled out as an auxiliary typedef.
            var width = containedReactorBankWidth(containedReactor);
            var array = "";
            if (width >= 0) {
                array = "[" + width + "]";
            }
            pr(body, '''
                } __«containedReactor.name»«array»;
                int __«containedReactor.name»_width;
            ''');
            // FIXME: The following needs to be done for each instance
            // so that the width can be parameter, not in the constructor.
            pr(constructorCode, '''
                // Set the _width variable for all cases. This will be -2
                // if the reactor is not a bank of reactors.
                self->__«containedReactor.name»_width = «width»;
            ''')
        }
    }
    
    /**
     * This function is provided to allow extensions of the CGenerator to append the structure of the self struct
     * @param body The body of the self struct
     * @param decl The reactor declaration for the self struct
     * @param instance The current federate instance
     * @param constructorCode Code that is executed when the reactor is instantiated
     * @param destructorCode Code that is executed when the reactor instance is freed
     */
    def void generateSelfStructExtension(StringBuilder selfStructBody, ReactorDecl decl, FederateInstance instance, StringBuilder constructorCode, StringBuilder destructorCode) {
        // Do nothing
    }
    
    
    /**
     * Generate code for parameters variables of a reactor in the form "parameter.type parameter.name;"
     * @param reactor The reactor
     * @param builder The StringBuilder that the generated code is appended to
     * @return 
     */
    def generateParametersForReactor(StringBuilder builder, Reactor reactor) {
        for (parameter : reactor.allParameters) {
            // Check for targetBankIndex
            // FIXME: for now throw a reserved error
            if (parameter.name.equals(targetBankIndex)) {
                reportError('''«targetBankIndex» is reserved.''')
            }

            prSourceLineNumber(builder, parameter)
            pr(builder, parameter.getInferredType.targetType + ' ' + parameter.name + ';');
        }
    }
    
    /**
     * Generate code for state variables of a reactor in the form "stateVar.type stateVar.name;"
     * @param reactor The reactor
     * @param builder The StringBuilder that the generated code is appended to
     * @return 
     */
    def generateStateVariablesForReactor(StringBuilder builder, Reactor reactor) {        
        for (stateVar : reactor.allStateVars) {            
            // Check for targetBankIndex
            // FIXME: for now throw a reserved error
            if(stateVar.name.equals(targetBankIndex))
            {
                reportError('''«targetBankIndex» is reserved.''')
            }
            
            prSourceLineNumber(builder, stateVar)
            pr(builder, stateVar.getInferredType.targetType + ' ' + stateVar.name + ';');
        }
    }
    
    /**
     * Generate the fields of the self struct and statements for the constructor
     * to create and initialize a reaction_t struct for each reaction in the
     * specified reactor and a trigger_t struct for each trigger (input, action,
     * timer, or output of a contained reactor).
     * @param body The place to put the code for the self struct.
     * @param reactor The reactor.
     * @param constructorCode The place to put the constructor code.
     * @param constructorCode The place to put the destructor code.
     * @param federate The federate instance, or null if there is no federation.
     */
    protected def void generateReactionAndTriggerStructs(
        StringBuilder body, 
        ReactorDecl decl, 
        StringBuilder constructorCode, 
        StringBuilder destructorCode, 
        FederateInstance federate
    ) {
        var reactionCount = 0;
        val reactor = decl.toDefinition
        // Iterate over reactions and create initialize the reaction_t struct
        // on the self struct. Also, collect a map from triggers to the reactions
        // that are triggered by that trigger. Also, collect a set of sources
        // that are read by reactions but do not trigger reactions.
        // Finally, collect a set of triggers and sources that are outputs
        // of contained reactors. 
        val triggerMap = new LinkedHashMap<Variable,LinkedList<Integer>>()
        val sourceSet = new LinkedHashSet<Variable>()
        val outputsOfContainedReactors = new LinkedHashMap<Variable,Instantiation>
        val startupReactions = new LinkedHashSet<Integer>
        val shutdownReactions = new LinkedHashSet<Integer>
        for (reaction : reactor.allReactions) {
            if (federate === null || federate.containsReaction(reactor, reaction)) {
                // Create the reaction_t struct.
                pr(reaction, body, '''reaction_t ___reaction_«reactionCount»;''')
                
                // Create the map of triggers to reactions.
                for (trigger : reaction.triggers) {
                    // trigger may not be a VarRef (it could be "startup" or "shutdown").
                    if (trigger instanceof VarRef) {
                        var reactionList = triggerMap.get(trigger.variable)
                        if (reactionList === null) {
                            reactionList = new LinkedList<Integer>()
                            triggerMap.put(trigger.variable, reactionList)
                        }
                        reactionList.add(reactionCount)
                        if (trigger.container !== null) {
                            outputsOfContainedReactors.put(trigger.variable, trigger.container)
                        }
                    }
                    if (trigger.isStartup) {
                        startupReactions.add(reactionCount)
                    }
                    if (trigger.isShutdown) {
                        shutdownReactions.add(reactionCount)
                    }
                }
                // Create the set of sources read but not triggering.
                for (source : reaction.sources) {
                    sourceSet.add(source.variable)
                    if (source.container !== null) {
                        outputsOfContainedReactors.put(source.variable, source.container)
                    }
                }

                pr(destructorCode, '''
                    if (self->___reaction_«reactionCount».output_produced != NULL) {
                        free(self->___reaction_«reactionCount».output_produced);
                    }
                    if (self->___reaction_«reactionCount».triggers != NULL) {
                        free(self->___reaction_«reactionCount».triggers);
                    }
                    if (self->___reaction_«reactionCount».triggered_sizes != NULL) {
                        free(self->___reaction_«reactionCount».triggered_sizes);
                    }
                ''')

                var deadlineFunctionPointer = "NULL"
                if (reaction.deadline !== null) {
                    // The following has to match the name chosen in generateReactions
                    val deadlineFunctionName = decl.name.toLowerCase + '_deadline_function' + reactionCount
                    deadlineFunctionPointer = "&" + deadlineFunctionName
                }
                
                // Assign the STP handler
                var STPFunctionPointer = "NULL"
                if (reaction.stp !== null) {
                    // The following has to match the name chosen in generateReactions
                    val STPFunctionName = decl.name.toLowerCase + '_STP_function' + reactionCount
                    STPFunctionPointer = "&" + STPFunctionName
                }

                // Set the defaults of the reaction_t struct in the constructor.
                // Since the self struct is allocated using calloc, there is no need to set:
                // self->___reaction_«reactionCount».index = 0;
                // self->___reaction_«reactionCount».chain_id = 0;
                // self->___reaction_«reactionCount».pos = 0;
                // self->___reaction_«reactionCount».running = false;
                // self->___reaction_«reactionCount».deadline = 0LL;
                // self->___reaction_«reactionCount».is_STP_violated = false;
                pr(reaction, constructorCode, '''
                    self->___reaction_«reactionCount».number = «reactionCount»;
                    self->___reaction_«reactionCount».function = «reactionFunctionName(decl, reactionCount)»;
                    self->___reaction_«reactionCount».self = self;
                    self->___reaction_«reactionCount».deadline_violation_handler = «deadlineFunctionPointer»;
                    self->___reaction_«reactionCount».STP_handler = «STPFunctionPointer»;
                ''')

            }
            // Increment the reactionCount even if the reaction is not in the federate
            // so that reaction indices are consistent across federates.
            reactionCount++
        }
        
        // Next, create and initialize the trigger_t objects.
        // Start with the timers.
        for (timer : reactor.allTimers) {
            createTriggerT(body, timer, triggerMap, constructorCode, destructorCode)
            // Since the self struct is allocated using calloc, there is no need to set:
            // self->___«timer.name».is_physical = false;
            // self->___«timer.name».drop = false;
            // self->___«timer.name».element_size = 0;
            pr(constructorCode, '''
                self->___«timer.name».is_timer = true;
            ''')
            if (isFederatedAndDecentralized) {
                pr(constructorCode, '''
                    self->___«timer.name».intended_tag = (tag_t) { .time = NEVER, .microstep = 0u};
                ''')
            }
        }
        
        // Handle startup triggers.
        if (startupReactions.size > 0) {
            pr(body, '''
                trigger_t ___startup;
                reaction_t* ___startup_reactions[«startupReactions.size»];
            ''')
            if (isFederatedAndDecentralized) {
                pr(constructorCode, '''
                    self->___startup.intended_tag = (tag_t) { .time = NEVER, .microstep = 0u};
                ''')
            }
            var i = 0
            for (reactionIndex : startupReactions) {
                pr(constructorCode, '''
                    self->___startup_reactions[«i++»] = &self->___reaction_«reactionIndex»;
                ''')
            }
            pr(constructorCode, '''
                self->___startup.last = NULL;
                self->___startup.reactions = &self->___startup_reactions[0];
                self->___startup.number_of_reactions = «startupReactions.size»;
                self->___startup.is_timer = false;
            ''')
        }
        // Handle shutdown triggers.
        if (shutdownReactions.size > 0) {
            pr(body, '''
                trigger_t ___shutdown;
                reaction_t* ___shutdown_reactions[«shutdownReactions.size»];
            ''')
            if (isFederatedAndDecentralized) {
                pr(constructorCode, '''
                    self->___shutdown.intended_tag = (tag_t) { .time = NEVER, .microstep = 0u};
                ''')
            }
            var i = 0
            for (reactionIndex : shutdownReactions) {
                pr(constructorCode, '''
                    self->___shutdown_reactions[«i++»] = &self->___reaction_«reactionIndex»;
                ''')
            }
            pr(constructorCode, '''
                self->___shutdown.last = NULL;
                self->___shutdown.reactions = &self->___shutdown_reactions[0];
                self->___shutdown.number_of_reactions = «shutdownReactions.size»;
                self->___shutdown.is_timer = false;
            ''')
        }

        // Next handle actions.
        for (action : reactor.allActions) {
            createTriggerT(body, action, triggerMap, constructorCode, destructorCode)
            var isPhysical = "true";
            if (action.origin == ActionOrigin.LOGICAL) {
                isPhysical = "false";
            }
            var elementSize = "0"
            // If the action type is 'void', we need to avoid generating the code
            // 'sizeof(void)', which some compilers reject.
            if (action.type !== null && action.targetType.rootType != 'void') {
                elementSize = '''sizeof(«action.targetType.rootType»)'''
            }

            // Since the self struct is allocated using calloc, there is no need to set:
            // self->___«action.name».is_timer = false;
            pr(constructorCode, '''
                self->___«action.name».is_physical = «isPhysical»;
                «IF !action.policy.isNullOrEmpty»
                self->___«action.name».policy = «action.policy»;
                «ENDIF»
                self->___«action.name».element_size = «elementSize»;
            ''')
        }

        // Next handle inputs.
        for (input : reactor.allInputs) {            
            createTriggerT(body, input, triggerMap, constructorCode, destructorCode)
        }
    }
    
    /**
     * Define the trigger_t object on the self struct, an array of
     * reaction_t pointers pointing to reactions triggered by this variable,
     * and initialize the pointers in the array in the constructor.
     * @param body The place to write the self struct entries.
     * @param variable The trigger variable (Timer, Action, or Input).
     * @param triggerMap A map from Variables to a list of the reaction indices
     *  triggered by the variable.
     * @param constructorCode The place to write the constructor code.
     * @param destructorCode The place to write the destructor code.
     */
    private def void createTriggerT(
        StringBuilder body, 
        Variable variable,
        LinkedHashMap<Variable, LinkedList<Integer>> triggerMap,
        StringBuilder constructorCode,
        StringBuilder destructorCode
    ) {
        // variable is a port, a timer, or an action.
        pr(variable, body, '''
            trigger_t ___«variable.name»;
        ''')
        pr(variable, constructorCode, '''
            self->___«variable.name».last = NULL;
        ''')
        if (isFederatedAndDecentralized) {
            pr(variable, constructorCode, '''
                self->___«variable.name».intended_tag = (tag_t) { .time = NEVER, .microstep = 0u};
            ''')
        }
        // Generate the reactions triggered table.
        val reactionsTriggered = triggerMap.get(variable)
        if (reactionsTriggered !== null) {
            pr(variable, body, '''reaction_t* ___«variable.name»_reactions[«reactionsTriggered.size»];''')
            var count = 0
            for (reactionTriggered : reactionsTriggered) {
                prSourceLineNumber(constructorCode, variable)
                pr(variable, constructorCode, '''
                    self->___«variable.name»_reactions[«count»] = &self->___reaction_«reactionTriggered»;
                ''')
                count++
            }
            // Set up the trigger_t struct's pointer to the reactions.
            pr(variable, constructorCode, '''
                self->___«variable.name».reactions = &self->___«variable.name»_reactions[0];
                self->___«variable.name».number_of_reactions = «count»;
            ''')
        }
        if (variable instanceof Input) {
            val rootType = variable.targetType.rootType
            // Since the self struct is allocated using calloc, there is no need to set:
            // self->___«input.name».is_timer = false;
            // self->___«input.name».offset = 0LL;
            // self->___«input.name».period = 0LL;
            // self->___«input.name».is_physical = false;
            // self->___«input.name».drop = false;
            // If the input type is 'void', we need to avoid generating the code
            // 'sizeof(void)', which some compilers reject.
            val size = (rootType == 'void') ? '0' : '''sizeof(«rootType»)'''
            pr(constructorCode, '''
                self->___«variable.name».element_size = «size»;
            ''')
        
            if (isFederated) {
                pr(body,
                    CGeneratorExtension.createPortStatusFieldForInput(variable, this)                    
                );
            }
        
        }
    }    
    
    /** Generate reaction functions definition for a reactor.
     *  These functions have a single argument that is a void* pointing to
     *  a struct that contains parameters, state variables, inputs (triggering or not),
     *  actions (triggering or produced), and outputs.
     *  @param reactor The reactor.
     *  @param federate The federate, or null if this is not
     *   federated or not the main reactor and reactions should be
     *   unconditionally generated.
     */
    def generateReactions(ReactorDecl decl, FederateInstance federate) {
        var reactionIndex = 0;
        val reactor = decl.toDefinition
        for (reaction : reactor.allReactions) {
            if (federate === null || federate.containsReaction(reactor, reaction)) {
                generateReaction(reaction, decl, reactionIndex)
            }
            // Increment reaction index even if the reaction is not in the federate
            // so that across federates, the reaction indices are consistent.
            reactionIndex++
        }
    }
    
    /** Generate a reaction function definition for a reactor.
     *  This function will have a single argument that is a void* pointing to
     *  a struct that contains parameters, state variables, inputs (triggering or not),
     *  actions (triggering or produced), and outputs.
     *  @param reaction The reaction.
     *  @param reactor The reactor.
     *  @param reactionIndex The position of the reaction within the reactor. 
     */
    def generateReaction(Reaction reaction, ReactorDecl decl, int reactionIndex) {
        val functionName = reactionFunctionName(decl, reactionIndex)
        
        
        pr('void ' + functionName + '(void* instance_args) {')
        indent()
        var body = reaction.code.toText
        
        generateInitializationForReaction(body, reaction, decl, reactionIndex)
        
        // Code verbatim from 'reaction'
        prSourceLineNumber(reaction.code)
        pr(body)
        unindent()
        pr("}")

        // Now generate code for the late function, if there is one
        // Note that this function can only be defined on reactions
        // in federates that have inputs from a logical connection.
        if (reaction.stp !== null) {
            val lateFunctionName = decl.name.toLowerCase + '_STP_function' + reactionIndex

            pr('void ' + lateFunctionName + '(void* instance_args) {')
            indent();
            generateInitializationForReaction(body, reaction, decl, reactionIndex)
            // Code verbatim from 'late'
            prSourceLineNumber(reaction.stp.code)
            pr(reaction.stp.code.toText)
            unindent()
            pr("}")
        }

        // Now generate code for the deadline violation function, if there is one.
        if (reaction.deadline !== null) {
            // The following name has to match the choice in generateReactionInstances
            val deadlineFunctionName = decl.name.toLowerCase + '_deadline_function' + reactionIndex

            pr('void ' + deadlineFunctionName + '(void* instance_args) {')
            indent();
            generateInitializationForReaction(body, reaction, decl, reactionIndex)
            // Code verbatim from 'deadline'
            prSourceLineNumber(reaction.deadline.code)
            pr(reaction.deadline.code.toText)
            unindent()
            pr("}")
        }
    }
    
    /**
     * Generate code that passes existing intended tag to all output ports
     * and actions. This intended tag is the minimum intended tag of the 
     * triggering inputs of the reaction.
     * 
     * @param body The body of the reaction. Used to check for the DISABLE_REACTION_INITIALIZATION_MARKER.
     * @param reaction The initialization code will be generated for this specific reaction
     * @param decl The reactor that has the reaction
     * @param reactionIndex The index of the reaction relative to other reactions in the reactor, starting from 0
     */
    def generateIntendedTagInheritence(String body, Reaction reaction, ReactorDecl decl, int reactionIndex) {
        // Construct the intended_tag inheritance code to go into
        // the body of the function.
        var StringBuilder intendedTagInheritenceCode = new StringBuilder()
        // Check if the coordination mode is decentralized and if the reaction has any effects to inherit the STP violation
        if (isFederatedAndDecentralized && !reaction.effects.nullOrEmpty) {
            pr(intendedTagInheritenceCode, '''
                #pragma GCC diagnostic push
                #pragma GCC diagnostic ignored "-Wunused-variable"
                if (self->___reaction_«reactionIndex».is_STP_violated == true) {
            ''')
            indent(intendedTagInheritenceCode);            
            pr(intendedTagInheritenceCode, '''            
                // The operations inside this if clause (if any exists) are expensive 
                // and must only be done if the reaction has unhandled STP violation.
                // Otherwise, all intended_tag values are (NEVER, 0) by default.
                
                // Inherited intended tag. This will take the minimum
                // intended_tag of all input triggers
                «targetTagType» inherited_min_intended_tag = («targetTagType») { .time = FOREVER, .microstep = UINT_MAX };
            ''')
            pr(intendedTagInheritenceCode, '''
                // Find the minimum intended tag
            ''')
            // Go through every trigger of the reaction and check the
            // value of intended_tag to choose the minimum.
            for (TriggerRef inputTrigger : reaction.triggers ?: emptyList) {
                if (inputTrigger instanceof VarRef) {
                    if (inputTrigger.variable instanceof Output) {
                        // Output from a contained reactor
                        pr(intendedTagInheritenceCode, '''
                            if (compare_tags(«inputTrigger.container.name».«inputTrigger.variable.name»->intended_tag,
                                             inherited_min_intended_tag) < 0) {
                                inherited_min_intended_tag = «inputTrigger.container.name».«inputTrigger.variable.name»->intended_tag;
                            }
                        ''')
                    } else if (inputTrigger.variable instanceof Port) {
                        pr(intendedTagInheritenceCode, '''
                            if (compare_tags(«inputTrigger.variable.name»->intended_tag, inherited_min_intended_tag) < 0) {
                                inherited_min_intended_tag = «inputTrigger.variable.name»->intended_tag;
                            }
                        ''')
                    } else if (inputTrigger.variable instanceof Action) {
                        pr(intendedTagInheritenceCode, '''
                            if (compare_tags(«inputTrigger.variable.name»->trigger->intended_tag, inherited_min_intended_tag) < 0) {
                                inherited_min_intended_tag = «inputTrigger.variable.name»->trigger->intended_tag;
                            }
                        ''')
                    }

                }
            }
            if (reaction.triggers === null || reaction.triggers.size === 0) {
                // No triggers are given, which means the reaction would react to any input.
                // We need to check the intended tag for every input.
                // NOTE: this does not include contained outputs. 
                for (input : (reaction.eContainer as Reactor).inputs) {
                    pr(intendedTagInheritenceCode, '''
                        if (compare_tags(«input.name»->intended_tag, inherited_min_intended_tag) > 0) {
                            inherited_min_intended_tag = «input.name»->intended_tag;
                        }
                    ''')
                }
            }
            
            // Once the minimum intended tag has been found,
            // it will be passed down to the port effects
            // of the reaction. Note that the intended tag
            // will not pass on to actions downstream.
            for (effect : reaction.effects ?: emptyList) {
                if (effect.variable instanceof Input) {
                    // Input to a contained reaction
                    pr(intendedTagInheritenceCode, '''
                        // All effects inherit the minimum intended tag of input triggers
                        «effect.container.name».«effect.variable.name»->intended_tag = inherited_min_intended_tag;
                    ''')                    
                }
            }
            unindent(intendedTagInheritenceCode);
            pr(intendedTagInheritenceCode,'''
            }
            #pragma GCC diagnostic pop
            ''')
            
            // Write the the intended tag inheritance initialization
            // to the main code.
            pr(intendedTagInheritenceCode.toString) 
        }
        return intendedTagInheritenceCode
    }
    
    /**
     * Generate necessary initialization code inside the body of the reaction that belongs to reactor decl.
     * @param body The body of the reaction. Used to check for the DISABLE_REACTION_INITIALIZATION_MARKER.
     * @param reaction The initialization code will be generated for this specific reaction
     * @param decl The reactor that has the reaction
     * @param reactionIndex The index of the reaction relative to other reactions in the reactor, starting from 0
     */
    def generateInitializationForReaction(String body, Reaction reaction, ReactorDecl decl, int reactionIndex) {
        val reactor = decl.toDefinition
        
        // Construct the reactionInitialization code to go into
        // the body of the function before the verbatim code.
        var StringBuilder reactionInitialization = new StringBuilder()

        // Define the "self" struct.
        var structType = selfStructType(decl)
        // A null structType means there are no inputs, state,
        // or anything else. No need to declare it.
        if (structType !== null) {
             pr('''
                 #pragma GCC diagnostic push
                 #pragma GCC diagnostic ignored "-Wunused-variable"
                 «structType»* self = («structType»*)instance_args;
             ''')
        }

        // Do not generate the initialization code if the body is marked
        // to not generate it.
        if (body.startsWith(CGenerator.DISABLE_REACTION_INITIALIZATION_MARKER)) {
             pr('''
                 #pragma GCC diagnostic pop
             ''')
            return;
        }

        // A reaction may send to or receive from multiple ports of
        // a contained reactor. The variables for these ports need to
        // all be declared as fields of the same struct. Hence, we first
        // collect the fields to be defined in the structs and then
        // generate the structs.
        var fieldsForStructsForContainedReactors = new LinkedHashMap<Instantiation, StringBuilder>

        // Actions may appear twice, first as a trigger, then with the outputs.
        // But we need to declare it only once. Collect in this data structure
        // the actions that are declared as triggered so that if they appear
        // again with the outputs, they are not defined a second time.
        // That second redefinition would trigger a compile error.  
        var actionsAsTriggers = new LinkedHashSet<Action>();

        // Next, add the triggers (input and actions; timers are not needed).
        // This defines a local variable in the reaction function whose
        // name matches that of the trigger. The value of the local variable
        // is a struct with a value and is_present field, the latter a boolean
        // that indicates whether the input/action is present.
        // If the trigger is an output, then it is an output of a
        // contained reactor. In this case, a struct with the name
        // of the contained reactor is created with one field that is
        // a pointer to a struct with a value and is_present field.
        // E.g., if the contained reactor is named 'c' and its output
        // port is named 'out', then c.out->value c.out->is_present are
        // defined so that they can be used in the verbatim code.
        for (TriggerRef trigger : reaction.triggers ?: emptyList) {
            if (trigger instanceof VarRef) {
                if (trigger.variable instanceof Port) {
                    generatePortVariablesInReaction(reactionInitialization,
                        fieldsForStructsForContainedReactors, trigger, decl)
                } else if (trigger.variable instanceof Action) {
                    generateActionVariablesInReaction(
                        reactionInitialization, trigger.variable as Action, decl
                    )
                    actionsAsTriggers.add(trigger.variable as Action);
                }
            }
        }
        if (reaction.triggers === null || reaction.triggers.size === 0) {
            // No triggers are given, which means react to any input.
            // Declare an argument for every input.
            // NOTE: this does not include contained outputs. 
            for (input : reactor.inputs) {
                generateInputVariablesInReaction(reactionInitialization, input, decl)
            }
        }
        // Define argument for non-triggering inputs.
        for (VarRef src : reaction.sources ?: emptyList) {
            if (src.variable instanceof Port) {
                generatePortVariablesInReaction(reactionInitialization, fieldsForStructsForContainedReactors, src, decl)
            } else if (src.variable instanceof Action) {
                // It's a bit odd to read but not be triggered by an action, but
                // OK, I guess we allow it.
                generateActionVariablesInReaction(
                    reactionInitialization,
                    src.variable as Action,
                    decl
                )
                actionsAsTriggers.add(src.variable as Action);
            }
        }

        // Define variables for each declared output or action.
        // In the case of outputs, the variable is a pointer to where the
        // output is stored. This gives the reaction code access to any previous
        // value that may have been written to that output in an earlier reaction.
        if (reaction.effects !== null) {
            for (effect : reaction.effects) {
                if (effect.variable instanceof Action) {
                    // It is an action, not an output.
                    // If it has already appeared as trigger, do not redefine it.
                    if (!actionsAsTriggers.contains(effect.variable)) {
                        pr(reactionInitialization, '''
                            «variableStructType(effect.variable, decl)»* «effect.variable.name» = &self->__«effect.variable.name»;
                        ''')
                    }
                } else {
                    if (effect.variable instanceof Output) {
                        generateOutputVariablesInReaction(reactionInitialization, effect.variable as Output, decl)
                    } else if (effect.variable instanceof Input) {
                        // It is the input of a contained reactor.
                        generateVariablesForSendingToContainedReactors(
                            reactionInitialization,
                            fieldsForStructsForContainedReactors,
                            effect.container,
                            effect.variable as Input
                        )
                    } else {
                        reportError(
                            reaction,
                            "In generateReaction(): " + effect.variable.name + " is neither an input nor an output."
                        )
                    }
                }
            }
        }
        // Before the reaction initialization,
        // generate the structs used for communication to and from contained reactors.
        for (containedReactor : fieldsForStructsForContainedReactors.keySet) {
            pr('struct ' + containedReactor.name + '{')
            indent();
            pr(fieldsForStructsForContainedReactors.get(containedReactor).toString)
            unindent();
            var array = "";
            if (containedReactor.widthSpec !== null) {
                array = '''[self->__«containedReactor.name»_width]''';
            }
            pr('''
                } «containedReactor.name»«array»;
            ''');
        }
        // Next generate all the collected setup code.
        pr(reactionInitialization.toString)
        pr('''
            #pragma GCC diagnostic pop
        ''')

        if (reaction.stp === null) {
            // Pass down the intended_tag to all input and output effects
            // downstream if the current reaction does not have a STP
            // handler.
            generateIntendedTagInheritence(body, reaction, decl, reactionIndex)
        }
    }
    
    /**
     * FIXME: A temporary function that returns the width of a bank of reactors.
     * If the width is not a literal constant, this throws an UnsupportedOperationException.
     * If the reactor is not a bank, this returns -2.
     * @param containedReactor The contained reactor instantiation. 
     */
    private def int containedReactorBankWidth(Instantiation containedReactor) {
        // FIXME: Because the width of the bank may be given by a parameter, it is
        // impossible to know a fixed width here.
        if (containedReactor.widthSpec !== null) {
            // FIXME: Using deprecated method here because of above FIXME.
            val numericalWidth = ASTUtils.width(containedReactor.widthSpec);
            if (numericalWidth <= 0) {
                throw new UnsupportedOperationException(
                        "Apologies, but parameterized widths are not yet supported here: "
                        + containedReactor.name
                        + "["
                        + containedReactor.widthSpec);
            }
            return numericalWidth;
        }
        return -2;
    }

    /** 
     * Generate code to create the trigger table for each reaction of the
     * specified reactor.  Each table lists the triggers that the reaction's
     * execution may trigger. Each table is an array of arrays
     * of pointers to the trigger_t structs representing the downstream inputs
     * (or outputs of the container reactor) that are triggered by the reaction.
     * Each trigger table goes into the reaction's reaction_t triggers field.
     * That reaction_t struct is assumed to be on the self struct of the reactor
     * instance with name "___reaction_i", where i is the index of the reaction.
     * The generated code will also set the values of the triggered_sizes array
     * on the reaction_t struct to indicate the size of each array of trigger_t
     * pointers. The generated code will malloc each of these arrays, and the
     * destructor for the reactor instance will free them.
     * The generated code goes into the __initialize_trigger_objects() function.
     * @param reactorIntance The reactor instance.
     * @param federate The federate name or null if no federation.
     */
    def generateRemoteTriggerTable(ReactorInstance reactorInstance, FederateInstance federate) {
        val selfStruct = selfStructName(reactorInstance)
        var reactionCount = 0
        for (reaction : reactorInstance.reactions) {
            if (federate === null || federate.containsReaction(
                reactorInstance.definition.reactorClass.toDefinition,
                reaction.definition
            )) {
                var Collection<PortInstance> destinationPorts = null

                var portCount = 0
                // Record the number of reactions that this reaction depends on.
                // This is used for optimization. When that number is 1, the reaction can
                // be executed immediately when its triggering reaction has completed.
                val dominatingReaction = ReactorInstance.reactionGraph.findSingleDominatingReaction(reaction)
                if (dominatingReaction !== null) {
                    val upstreamReaction =
                        '''«selfStructName(dominatingReaction.parent)»->___reaction_«dominatingReaction.reactionIndex»'''
                    pr(initializeTriggerObjectsEnd, '''
                        // Reaction «reactionCount» of «reactorInstance.getFullName» depends on one maximal upstream reaction.
                        «selfStruct»->___reaction_«reactionCount».last_enabling_reaction = &(«upstreamReaction»);
                    ''')
                } else {
                    pr(initializeTriggerObjectsEnd, '''
                        // Reaction «reactionCount» of «reactorInstance.getFullName» does not depend on one maximal upstream reaction.
                        «selfStruct»->___reaction_«reactionCount».last_enabling_reaction = NULL;
                    ''')
                }
                for (port : reaction.effects.filter(PortInstance)) {
                    // Skip multiports and handle the component ports instead.
                    if (!(port instanceof MultiportInstance)) {
                        // Port is not within a multiport.
                        // The port to which the reaction writes may have dependent
                        // reactions in the container. If so, we list that port here.
                        var portsWithDependentReactions = new LinkedHashSet<PortInstance>()

                        // The size of the array to be inserted into the triggers array of
                        // the reaction is the sum of the number of destination ports and
                        // the number of destination reactions (reactions of the container
                        // sensitive to this port.
                        var numberOfTriggerTObjects = 0

                        // Collect the destinations for each output port.
                        if (port.definition instanceof Output) {
                            // For each output, obtain the destinations from the parent.
                            // Pointers to the destination trigger_t objects will be collected into
                            // an array. 
                            var parent = reactorInstance.parent
                            if (parent !== null) {
                                destinationPorts = parent.transitiveClosure(port)
                            } else {
                                // At the top level, where there cannot be any destinations
                                // for an output port.
                                destinationPorts = new LinkedList<PortInstance>()
                            }

                            // The port may also have dependent reactions, which are
                            // reactions in the container of this port's container.
                            if (port.dependentReactions.size > 0) {
                                portsWithDependentReactions.add(port)
                                numberOfTriggerTObjects += port.dependentReactions.size
                            }
                        } else {
                            // The port is the input port of a contained reactor,
                            // use that reactor instance to compute the transitive closure.
                            destinationPorts = port.parent.transitiveClosure(port)
                        }

                        numberOfTriggerTObjects += destinationPorts.size

                        // Record this array size in reaction's reaction_t triggered_sizes array.
                        pr(initializeTriggerObjectsEnd, '''
                            // Reaction «reactionCount» of «reactorInstance.getFullName» triggers «numberOfTriggerTObjects»
                            // downstream reactions through port «port.getFullName».
                            «selfStruct»->___reaction_«reactionCount».triggered_sizes[«portCount»] = «numberOfTriggerTObjects»;
                        ''')
                        if (numberOfTriggerTObjects > 0) {
                            // Next, malloc the memory for the trigger array and record its location.
                            // NOTE: Need a unique name for the pointer to the malloc'd array because some of the
                            // initialization has to occur at the end of __initialize_trigger_objects(), after
                            // all reactor instances have been created.
                            var bankIndex = ""
                            if (reactorInstance.bankIndex >= 0) {
                                bankIndex = '_' + reactorInstance.bankIndex + '_'
                            }
                            val triggerArray = '''«reactorInstance.uniqueID»«bankIndex»_«reaction.reactionIndex»_«portCount»'''
                            pr(initializeTriggerObjectsEnd, '''
                                // For reaction «reactionCount» of «reactorInstance.getFullName», allocate an
                                // array of trigger pointers for downstream reactions through port «port.getFullName»
                                trigger_t** «triggerArray» = (trigger_t**)malloc(«numberOfTriggerTObjects» * sizeof(trigger_t*));
                                «selfStruct»->___reaction_«reactionCount».triggers[«portCount»] = «triggerArray»;
                            ''')

                            // Next, initialize the newly created array.
                            var destinationCount = 0;
                            for (destination : destinationPorts) {
                                // If the destination of a connection is an input
                                // port of a reactor that has no reactions to that input,
                                // then this trigger struct will not have been created.
                                // In that case, we want NULL.
                                // If the destination is an output port, however, then
                                // the dependentReactions.size reflects the number of downstream
                                // reactions, including possible reactions in the container.
                                if (destination.isOutput) {
                                    if (destination.dependentReactions.size === 0) {
                                        pr(initializeTriggerObjectsEnd, '''
                                            // Destination port «destination.getFullName» itself has no reactions.
                                            «triggerArray»[«destinationCount++»] = NULL;
                                        ''')
                                    } else {
                                        // Add to portsWithDependentReactions. This occurs if the destination is
                                        // output port of the container, and that output port triggers reactions in
                                        // its container.
                                        portsWithDependentReactions.add(destination)
                                    }
                                } else if (destination.dependentReactions.size === 0) {
                                    pr(initializeTriggerObjectsEnd, '''
                                        // Destination port «destination.getFullName» itself has no reactions.
                                        «triggerArray»[«destinationCount++»] = NULL;
                                    ''')
                                } else if (!(destination instanceof MultiportInstance)) { // Skip multiports.
                                                                        // Instead, the component ports are handled.
                                    pr(initializeTriggerObjectsEnd, '''
                                        // Point to destination port «destination.getFullName»'s trigger struct.
                                        «triggerArray»[«destinationCount++»] = &«triggerStructName(destination)»;
                                    ''')
                                }
                            }
                            for (portWithDependentReactions : portsWithDependentReactions) {
                                for (destinationReaction : portWithDependentReactions.dependentReactions) {
                                    if (reactorBelongsToFederate(destinationReaction.parent, federate)) {
                                        pr(initializeTriggerObjectsEnd, '''
                                            // Port «port.getFullName» has reactions in its parent's parent.
                                            // Point to the trigger struct for those reactions.
                                            «triggerArray»[«destinationCount++»] = &«triggerStructName(portWithDependentReactions, destinationReaction)»;
                                        ''')
                                    }
                                }
                            }
                        }
                        portCount++
                    }
                }
            }
            // Increment reaction count even if it is not in the federate for consistency.
            reactionCount++
        }
    }

    /** 
     * Generate code to set up the tables used in __start_time_step to decrement reference
     * counts and mark outputs absent between time steps. This function puts the code
     * into startTimeStep.
     */
    def generateStartTimeStep(ReactorInstance instance, FederateInstance federate) {
        // First, set up to decrement reference counts for each token type
        // input of a contained reactor that is present.
        for (child : instance.children) {
            if (reactorBelongsToFederate(child, federate)) {
                var nameOfSelfStruct = selfStructName(child)
                for (input : child.inputs) {
                    if (isTokenType((input.definition as Input).inferredType)) {
                        if (input instanceof MultiportInstance) {
                            pr(startTimeStep, '''
                                for (int i = 0; i < «input.width»; i++) {
                                    __tokens_with_ref_count[«startTimeStepTokens» + i].token
                                            = &«nameOfSelfStruct»->__«input.name»[i]->token;
                                    __tokens_with_ref_count[«startTimeStepTokens» + i].status
                                            = &«nameOfSelfStruct»->__«input.name»[i]->is_present;
                                    __tokens_with_ref_count[«startTimeStepTokens» + i].reset_is_present = false;
                                }
                            ''')
                            startTimeStepTokens += input.width
                        } else {
                            pr(startTimeStep, '''
                                __tokens_with_ref_count[«startTimeStepTokens»].token
                                        = &«nameOfSelfStruct»->__«input.name»->token;
                                __tokens_with_ref_count[«startTimeStepTokens»].status
                                        = &«nameOfSelfStruct»->__«input.name»->is_present;
                                __tokens_with_ref_count[«startTimeStepTokens»].reset_is_present = false;
                            ''')
                            startTimeStepTokens++
                        }
                    }
                }
            }
        }
        var containerSelfStructName = selfStructName(instance)
        // Handle inputs that get sent data from a reaction rather than from
        // another contained reactor and reactions that are triggered by an
        // output of a contained reactor.
        // Note that there may be more than one reaction reacting to the same
        // port so we have to avoid listing the port more than once.
        val portsSeen = new LinkedHashSet<PortInstance>();
        for (reaction : instance.reactions) {
            if (federate === null || federate.containsReaction(
                instance.definition.reactorClass.toDefinition,
                reaction.definition
            )) {
                for (port : reaction.effects.filter(PortInstance)) {
                    // Skip any actual multiports if they are listed. Only count the individual ports.
                    if (port.definition instanceof Input  && !(port instanceof MultiportInstance)) {
                        // This reaction is sending to an input. Must be
                        // the input of a contained reactor in the federate.
                        val sourcePort = sourcePort(port)
                        if (reactorBelongsToFederate(sourcePort.parent, federate)) {
                            // If this is a multiport, then the port struct on the self
                            // struct is a pointer. Otherwise, it is the struct itself.
                            var multiportIndex = stackStructOperator // '.'
                            if (sourcePort.multiportIndex >= 0) {
                                multiportIndex = '[' + sourcePort.multiportIndex + ']->'
                            }
                            pr(startTimeStep, '''
                                // Add port «sourcePort.getFullName» to array of is_present fields.
                                __is_present_fields[«startTimeStepIsPresentCount»] 
                                        = &«containerSelfStructName»->__«sourcePort.parent.name».«sourcePort.name»«multiportIndex»is_present;
                            ''')
                            if (isFederatedAndDecentralized) {
                                // Intended_tag is only applicable to ports in federated execution.
                                pr(startTimeStep, '''
                                    // Add port «sourcePort.getFullName» to array of is_present fields.
                                    __intended_tag_fields[«startTimeStepIsPresentCount»] 
                                            = &«containerSelfStructName»->__«sourcePort.parent.name».«sourcePort.name»«multiportIndex»intended_tag;
                                ''')
                            }
                            startTimeStepIsPresentCount++
                        }
                    }
                }
                // Find outputs of contained reactors that have token types and therefore
                // need to have their reference counts decremented.
                for (port : reaction.sources) {
                    if (port.definition instanceof Output && !portsSeen.contains(port)) {
                        portsSeen.add(port as PortInstance)
                        // This reaction is receiving data from the port.
                        if (isTokenType((port.definition as Output).inferredType)) {
                            if (port instanceof MultiportInstance) {
                                pr(startTimeStep, '''
                                    for (int i = 0; i < «port.width»; i++) {
                                        __tokens_with_ref_count[«startTimeStepTokens» + i].token
                                                = &«containerSelfStructName»->__«port.parent.name».«port.name»[i]->token;
                                        __tokens_with_ref_count[«startTimeStepTokens» + i].status
                                                = &«containerSelfStructName»->__«port.parent.name».«port.name»[i]->is_present;
                                        __tokens_with_ref_count[«startTimeStepTokens» + i].reset_is_present = false;
                                    }
                                ''')
                                startTimeStepTokens += port.width
                            } else {
                                pr(startTimeStep, '''
                                    __tokens_with_ref_count[«startTimeStepTokens»].token
                                            = &«containerSelfStructName»->__«port.parent.name».«port.name»->token;
                                    __tokens_with_ref_count[«startTimeStepTokens»].status
                                            = &«containerSelfStructName»->__«port.parent.name».«port.name»->is_present;
                                    __tokens_with_ref_count[«startTimeStepTokens»].reset_is_present = false;
                                ''')
                                startTimeStepTokens++
                            }
                        }
                    }
                }
            }
        }
        // Next, set up the table to mark each output of each contained reactor absent.
        for (child : instance.children) {
            if (reactorBelongsToFederate(child, federate)) {
                var nameOfSelfStruct = selfStructName(child)
                for (output : child.outputs) {
                    if (output instanceof MultiportInstance) {
                        var j = 0
                        for (multiportInstance : output.instances) {
                            pr(startTimeStep, '''
                                // Add port «output.getFullName» to array of is_present fields.
                                __is_present_fields[«startTimeStepIsPresentCount»] = &«nameOfSelfStruct»->«getStackPortMember('''__«output.name»[«j»]''', "is_present")»;
                            ''')
                            if (isFederatedAndDecentralized) {
                                // Intended_tag is only applicable to ports in federated execution with decentralized coordination.
                                pr(startTimeStep, '''
                                    // Add port «output.getFullName» to array of intended_tag fields.
                                    __intended_tag_fields[«startTimeStepIsPresentCount»] = &«nameOfSelfStruct»->«getStackPortMember('''__«output.name»[«j»]''', "intended_tag")»;
                                ''')
                            }
                            startTimeStepIsPresentCount++
                            j++
                        }
                    } else {
                        pr(startTimeStep, '''
                            // Add port «output.getFullName» to array of is_present fields.
                            __is_present_fields[«startTimeStepIsPresentCount»] = &«nameOfSelfStruct»->«getStackPortMember('''__«output.name»''', "is_present")»;
                        ''')
                        if (isFederatedAndDecentralized) {                            
                            // Intended_tag is only applicable to ports in federated execution with decentralized coordination.
                            pr(startTimeStep, '''
                                // Add port «output.getFullName» to array of Intended_tag fields.
                                __intended_tag_fields[«startTimeStepIsPresentCount»] = &«nameOfSelfStruct»->«getStackPortMember('''__«output.name»''', "intended_tag")»;
                            ''')                            
                        }
                        startTimeStepIsPresentCount++
                    }
                }
            }
        }
        for (action : instance.actions) {
            pr(startTimeStep, '''
                // Add action «action.getFullName» to array of is_present fields.
                __is_present_fields[«startTimeStepIsPresentCount»] 
                        = &«containerSelfStructName»->__«action.name».is_present;
            ''')
            if (isFederatedAndDecentralized) {
                // Intended_tag is only applicable to actions in federated execution with decentralized coordination.
                pr(startTimeStep, '''
                    // Add action «action.getFullName» to array of intended_tag fields.
                    __intended_tag_fields[«startTimeStepIsPresentCount»] 
                            = &«containerSelfStructName»->__«action.name».intended_tag;
                ''')
            }
            startTimeStepIsPresentCount++
        }
    }
    
    /**
     * For each timer and action in the specified reactor instance, generate
     * initialization code for the offset and period fields. This code goes into
     * __initialize_trigger_objects(). This has to be done separately for each
     * instance, rather than by the constructor, because the values of the offset
     * and period may be given by parameters, so the values are potentially
     * different for each instance.
     * 
     * This method will also populate the global __timer_triggers array, which is
     * used to start all timers at the start of execution.
     * 
     * @param reactorInstance The instance for which we are generating trigger objects.
     * @return A map of trigger names to the name of the trigger struct.
     */
    def generateOffsetAndPeriodInitializations(ReactorInstance reactorInstance) {
        var count = 0
        // Iterate over triggers (input ports, actions, and timers that trigger reactions).
        for (triggerInstance : reactorInstance.triggersAndReads) {
            var trigger = triggerInstance.definition
            var triggerStructName = triggerStructName(triggerInstance)
            if (trigger instanceof Timer && !triggerInstance.isStartup) {
                val offset = timeInTargetLanguage((triggerInstance as TimerInstance).offset)
                val period = timeInTargetLanguage((triggerInstance as TimerInstance).period)
                pr(initializeTriggerObjects, '''
                    «triggerStructName».offset = «offset»;
                    «triggerStructName».period = «period»;
                    __timer_triggers[«timerCount»] = &«triggerStructName»;
                ''')
                timerCount++
            } else if (trigger instanceof Action && !triggerInstance.isShutdown) {
                var minDelay = (triggerInstance as ActionInstance).minDelay
                var minSpacing = (triggerInstance as ActionInstance).minSpacing
                pr(initializeTriggerObjects, '''
                    «triggerStructName».offset = «timeInTargetLanguage(minDelay)»;
                    «IF minSpacing !== null»
                    «triggerStructName».period = «timeInTargetLanguage(minSpacing)»;
                    «ELSE»
                    «triggerStructName».period = «CGenerator.UNDEFINED_MIN_SPACING»;
                    «ENDIF»
                ''')               
            } else {
                // The trigger is either a port or a startup or shutdown trigger.
                // Nothing to do in initialize_trigger_objects
            }
            count++
            triggerCount++
        }
    }

    /**
     * Process a given .proto file.
     * 
     * Run, if possible, the proto-c protocol buffer code generator to produce
     * the required .h and .c files.
     * @param filename Name of the file to process.
     */
     def processProtoFile(String filename) {
        val protoc = createCommand("protoc-c", #['''--c_out=«this.fileConfig.getSrcGenPath»''', filename], fileConfig.srcPath)
        if (protoc === null) {
            return
        }
        val returnCode = protoc.executeCommand()
        if (returnCode == 0) {
            val nameSansProto = filename.substring(0, filename.length - 6)
            targetConfig.compileAdditionalSources.add(this.fileConfig.getSrcGenPath.resolve(nameSansProto + ".pb-c.c").toString)

            targetConfig.compileLibraries.add('-l')
            targetConfig.compileLibraries.add('protobuf-c')    
        } else {
            reportError("protoc-c returns error code " + returnCode)
        }
    }
    
    /**
     * Return a string that defines the log level.
     */
    static def String defineLogLevel(GeneratorBase generator) {
        // FIXME: if we align the levels with the ordinals of the
        // enum (see CppGenerator), then we don't need this function.
        switch(generator.targetConfig.logLevel) {
            case ERROR: '''
                #define LOG_LEVEL 0
            '''
            case WARN: '''
                #define LOG_LEVEL 1
            '''
            case INFO: '''
                #define LOG_LEVEL 2
            ''' 
            case LOG: '''
                #define LOG_LEVEL 3
            '''
            case DEBUG: '''
                #define LOG_LEVEL 4
            '''
        }
    }
    
    /**
     * Return a string for referencing the struct with the value and is_present
     * fields of the specified port. This is used for establishing the destination of
     * data for a connection between ports.
     * This will have one of the following forms:
     * 
     * * selfStruct->__portName
     * * selfStruct->__portName[i]
     * 
     * @param port An instance of a destination input port.
     */
    static def destinationReference(PortInstance port) {
        var destStruct = selfStructName(port.parent)

        // If the destination is in a multiport, find its index.
        var destinationIndexSpec = ''
        if (port.multiportIndex >= 0) {
            destinationIndexSpec = '[' + port.multiportIndex + ']'
        }
                
        if (port.isInput) {
            return '''«destStruct»->__«port.name»«destinationIndexSpec»'''
        } else {
            throw new Exception("INTERNAL ERROR: destinationReference() should only be called on input ports.")
        }        
    }
 
    /**
     * Return a string for referencing the port struct with the value
     * and is_present fields in a self struct that receives data from
     * the specified output port to be used by a reaction.
     * The output port is contained by a contained reactor.
     * This will have one of the following forms:
     * 
     * * selfStruct->__reactorName.portName
     * * selfStruct->__reactorName.portName[i]
     * 
     * The selfStruct is that of the container of reactor that
     * contains the port. If the port is in a multiport, then i is
     * the index of the port within the multiport.
     * 
     * @param port An instance of a destination port.
     */
    static def reactionReference(PortInstance port) {
         var destStruct = selfStructName(port.parent.parent)

        // If the destination is in a multiport, find its index.
        var destinationIndexSpec = ''
        if (port.multiportIndex >= 0) {
            destinationIndexSpec = '[' + port.multiportIndex + ']'
        }
                
        if (port.isOutput) {
            return '''«destStruct»->__«port.parent.name».«port.name»«destinationIndexSpec»'''
        } else {
            return '// Nothing to do. Port is an input.'
        }
    }
 
    /**
     * Return a string for referencing the data or is_present value of
     * the specified port. This is used for establishing the source of
     * data for a connection between ports.
     * This will have one of the following forms:
     * 
     * * &selfStruct->__portName
     * * &selfStruct->__parentName.portName
     * * &selfStruct->__portName[i]
     * * selfStruct->__parentName.portName[i]
     * 
     * If the port depends on another port, then this will reference
     * the eventual upstream port where the data is store. E.g., it is an input that
     * connected to upstream output, then portName will be the name
     * of the upstream output and the selfStruct will be that of the
     * upstream reactor. If the port is an input port that is written to
     * by a reaction of the parent of the port's parent, then the selfStruct
     * will be that of the parent of the port's parent, and parentName
     * will the name of the port's parent.
     * If the port is an output, then selfStruct will be the parent's
     * selfStruct and the portName will be the name of the port.
     * If the port is a multiport, then one of the last two forms will
     * be used, where i is the index of the multiport.
     * 
     * @param port An instance of the port to be referenced.
     */
    static def sourceReference(PortInstance port) {
        // If the port depends on another port, find the ultimate source port,
        // which could be the input port if it is written to by a reaction
        // or it could be an upstream output port. 
        var eventualSource = sourcePort(port)
        
        // If it is in a multiport, find its index.          
        var sourceIndexSpec = ''
        var indirection = '&'
        if (eventualSource.multiportIndex >= 0) {
            sourceIndexSpec = '[' + eventualSource.multiportIndex + ']'
            if (eventualSource.isInput) {
                indirection = ''
            }
        }
                
        if (eventualSource.isOutput) {
            val sourceStruct = selfStructName(eventualSource.parent)
            return '''«indirection»«sourceStruct»->__«eventualSource.name»«sourceIndexSpec»'''
        } else {
            val sourceStruct = selfStructName(eventualSource.parent.parent)
            return '''«indirection»«sourceStruct»->__«eventualSource.parent.name».«eventualSource.name»«sourceIndexSpec»'''
        }
    }

    /** Return the unique name for the "self" struct of the specified
     *  reactor instance from the instance ID. If the instance is a member
     *  of a bank of reactors, this returns something of the form
     *  name_self[index], where the index is the position within the bank.
     *  @param instance The reactor instance.
     *  @return The name of the self struct.
     */
    static def selfStructName(ReactorInstance instance) {
        var result = instance.uniqueID + "_self"
        // If this reactor is a member of a bank of reactors, then change
        // the name of its self struct to append [index].
        if (instance.bankIndex >= 0) {
            result += "[" + instance.bankIndex + "]"
        }
        return result
    }

    /** Construct a unique type for the "self" struct of the specified
     *  reactor class from the reactor class.
     *  @param reactor The reactor class.
     *  @return The name of the self struct.
     */
    def selfStructType(ReactorDecl reactor) {
        return reactor.name.toLowerCase + "_self_t"
    }
    
    /** Construct a unique type for the struct of the specified
     *  typed variable (port or action) of the specified reactor class.
     *  @param variable The variable.
     *  @param reactor The reactor class.
     *  @return The name of the self struct.
     */
    def variableStructType(Variable variable, ReactorDecl reactor) {
        '''«reactor.name.toLowerCase»_«variable.name»_t'''
    }
    
    /** Return the function name for specified reaction of the
     *  specified reactor.
     *  @param reactor The reactor
     *  @param reactionIndex The reaction index.
     *  @return The function name for the reaction.
     */
    def reactionFunctionName(ReactorDecl reactor, int reactionIndex) {
          reactor.name.toLowerCase + "reaction_function_" + reactionIndex
    }

    /** Return a reference to the trigger_t struct of the specified
     *  trigger instance (input port or action). This trigger_t struct
     *  is on the self struct.
     *  @param instance The port or action instance.
     *  @return The name of the trigger struct.
     */
    static def triggerStructName(TriggerInstance<Variable> instance) {
        return selfStructName(instance.parent) 
                + '->___'
                + instance.name
    }
    
    /** Return a reference to the trigger_t struct for the specified output
     *  port of a contained reactor that triggers the specified reaction.
     *  @param port The output port of a contained reactor.
     *  @param reaction The reaction triggered by this port.
     *  @return The name of the trigger struct, which is in the self struct
     *   of the container of the reaction.
     */
    static def triggerStructName(PortInstance port, ReactionInstance reaction) {
        return '''«selfStructName(reaction.parent)»->__«port.parent.name».«port.name»_trigger;'''
    }
    
    /**
     * Generates C code to retrieve port->member
     * This function is used for clarity and is called whenever struct is allocated on heap memory.
     * @param portName The name of the port in string
     * @param member The member's name (e.g., is_present)
     * @return Generated code
     */
    def getHeapPortMember(String portName, String member) '''
        «portName»->«member»
    '''
    
    
    /**
     * Return the operator used to retrieve struct members
     */
    def getStackStructOperator() '''
    .
    '''
    
    /**
     * Generates C code to retrieve port.member
     * This function is used for clarity and is called whenever struct is allocated on stack memory.
     * @param portName The name of the port in string
     * @param member The member's name(e.g., is_present)
     * @return Generated code
     */
    def getStackPortMember(String portName, String member) '''
        «portName».«member»
    '''
    /**
     * Return the full name of the specified instance without
     * the leading name of the top-level reactor, unless this
     * is the top-level reactor, in which case return its name.
     * @param instance The instance.
     * @return A shortened instance name.
     */
    def getShortenedName(ReactorInstance instance) {
        var description = instance.getFullName
        // If not at the top level, strip off the name of the top level.
        val period = description.indexOf(".")
        if (period > 0) {
            description = description.substring(period + 1)
        }
        return description
    }
    
    /**
     * If tracing is turned on, then generate code that records
     * the full name of the specified reactor instance in the
     * trace table. If tracing is not turned on, do nothing.
     * @param instance The reactor instance.
     * @param builder The place to put the generated code.
     */
    def void generateTraceTableEntries(ReactorInstance instance, StringBuilder builder) {
        // If tracing is turned on, record the address of this reaction
        // in the _lf_trace_object_descriptions table that is used to generate
        // the header information in the trace file.
        if (targetConfig.tracing !== null) {
            var description = getShortenedName(instance)
            var nameOfSelfStruct = selfStructName(instance)
            pr(builder, '''
                _lf_register_trace_event(«nameOfSelfStruct», NULL, trace_reactor, "«description»");
            ''')
            for (action : instance.actions) {
                pr(builder, '''
                    _lf_register_trace_event(«nameOfSelfStruct», &(«nameOfSelfStruct»->___«action.name»), trace_trigger, "«description».«action.name»");
                ''')
            }
            for (timer : instance.timers) {
                pr(builder, '''
                    _lf_register_trace_event(«nameOfSelfStruct», &(«nameOfSelfStruct»->___«timer.name»), trace_trigger, "«description».«timer.name»");
                ''')
            }
        }
    } 

    /** 
     * Generate code to instantiate the specified reactor instance and
     * initialize it.
     * @param instance A reactor instance.
     * @param federate A federate instance to conditionally generate code by
     *  contained reactors or null if there are no federates.
     */
    def void generateReactorInstance(ReactorInstance instance, FederateInstance federate) {
        // If this is not the main reactor and is not in the federate, nothing to do.
        if (instance !== this.main && !reactorBelongsToFederate(instance, federate)) {
            return
        }
        var reactorClass = instance.definition.reactorClass
        var fullName = instance.fullName
        pr(initializeTriggerObjects, '// ************* Instance ' + fullName + ' of class ' +
            reactorClass.name)
            
        var nameOfSelfStruct = selfStructName(instance)
        var structType = selfStructType(reactorClass)
        
        // If this reactor is a placeholder for a bank of reactors, then generate
        // an array of instances of reactors and return.
        if (instance.bankMembers !== null) {
            pr(initializeTriggerObjects, '''
                «structType»* «nameOfSelfStruct»[«instance.bankMembers.size»];
            ''')
            return
        }

        // If this reactor is an instance in a bank of federates, then only generate an
        // instance if the bank index of the reactor matches the bank index of the federate.
        if (federate.instantiation === instance.definition    // Is a top-level federate.
            && federate.instantiation.widthSpec !== null      // Is in a bank of federates.
            && federate.bankIndex != instance.bankIndex    // Bank position does not match.
        ) {
            return;
        }

        // Generate the instance self struct containing parameters, state variables,
        // and outputs (the "self" struct). The form is slightly different
        // depending on whether its in a bank of reactors.
        if (instance.bankIndex >= 0) {
            pr(initializeTriggerObjects, '''
                «nameOfSelfStruct» = new_«reactorClass.name»();
            ''')
            // Set the bankIndex for the reactor
            pr(initializeTriggerObjectsEnd, '''
                «nameOfSelfStruct»->«targetBankIndex» = «instance.bankIndex»;
            ''')
        } else {
            pr(initializeTriggerObjects, '''
                «structType»* «nameOfSelfStruct» = new_«reactorClass.name»();
            ''')
            // Set the bankIndex to zero
            pr(initializeTriggerObjectsEnd, '''
                «nameOfSelfStruct»->«targetBankIndex» = 0;
            ''')
        }
        
        generateTraceTableEntries(instance, initializeTriggerObjects)
              
        generateReactorInstanceExtension(initializeTriggerObjects, instance, federate)

        // Generate code to initialize the "self" struct in the
        // __initialize_trigger_objects function.
        pr(initializeTriggerObjects, "//***** Start initializing " + fullName)

        // Start with parameters.
        generateParameterInitialization(initializeTriggerObjects, instance)
        
        // Once parameters are done, we can allocate memory for any multiports.
        // Allocate memory for outputs.
        for (output : reactorClass.toDefinition.outputs) {
            // If the port is a multiport, create an array.
            if (output.isMultiport) {
                initializeOutputMultiport(initializeTriggerObjects, output, nameOfSelfStruct, instance)
            } else {
                pr(initializeTriggerObjects, '''
                    // width of -2 indicates that it is not a multiport.
                    «nameOfSelfStruct»->__«output.name»__width = -2;
                ''')
            }
        }

        // For each reaction instance, allocate the arrays that will be used to
        // trigger downstream reactions.
        // Avoid allocating more than once (in case a port is in the
        // effects field of more than once reactor).
        val portAllocatedAlready = new LinkedHashSet<PortInstance>()
        var reactionCount = 0
        for (reaction : instance.reactions) {
            if (federate === null || federate.containsReaction(reactorClass.toDefinition, reaction.definition)) {
                generateReactionOutputs(reaction, portAllocatedAlready);

                // Next handle triggers of the reaction that come from a multiport output
                // of a contained reactor.  Also, handle startup and shutdown triggers.
                // FIXME: This does not handle triggers that come from a contained bank of reactors.
                for (trigger : reaction.triggers) {
                    if (trigger instanceof PortInstance) {
                        // If the port is a multiport, then we need to create an entry for each
                        // individual port.
                        if (trigger instanceof MultiportInstance && trigger.parent !== null && trigger.isOutput) {
                            // If the width is given as a numeric constant, then add that constant
                            // to the output count. Otherwise, assume it is a reference to one or more parameters.
                            val width = (trigger as MultiportInstance).width;
                            val containerName = trigger.parent.name
                            val portStructType = variableStructType(trigger.definition,
                                trigger.parent.definition.reactorClass)

                            pr(initializeTriggerObjectsEnd, '''
                                «nameOfSelfStruct»->__«containerName».«trigger.name»__width = «width»;
                                // Allocate memory to store pointers to the multiport outputs of a contained reactor.
                                «nameOfSelfStruct»->__«containerName».«trigger.name» = («portStructType»**)malloc(sizeof(«portStructType»*) 
                                        * «nameOfSelfStruct»->__«containerName».«trigger.name»__width);
                            ''')
                        }
                    }
                    if (trigger.isStartup) {
                        pr(initializeTriggerObjects, '''
                            __startup_reactions[«startupReactionCount++»] = &«nameOfSelfStruct»->___reaction_«reactionCount»;
                        ''')
                    } else if (trigger.isShutdown) {
                        pr(initializeTriggerObjects, '''
                            __shutdown_reactions[«shutdownReactionCount++»] = &«nameOfSelfStruct»->___reaction_«reactionCount»;
                        ''')

                        if (targetConfig.tracing !== null) {
                            val description = getShortenedName(instance)
                            pr(initializeTriggerObjects, '''
                                _lf_register_trace_event(«nameOfSelfStruct», &(«nameOfSelfStruct»->___shutdown),
                                        trace_trigger, "«description».shutdown");
                            ''')
                        }
                    }
                }
            }
            // Increment the reactionCount even if the reaction is not in the federate
            // so that reaction indices are consistent across federates.
            reactionCount++
        }
        
        // Next, allocate memory for input. 
        for (input : reactorClass.toDefinition.inputs) {
            // If the port is a multiport, create an array.
            if (input.isMultiport) {
                pr(initializeTriggerObjects, '''
                    «nameOfSelfStruct»->__«input.name»__width = «multiportWidthSpecInC(input, null, instance)»;
                    // Allocate memory for multiport inputs.
                    «nameOfSelfStruct»->__«input.name» = («variableStructType(input, reactorClass)»**)malloc(sizeof(«variableStructType(input, reactorClass)»*) * «nameOfSelfStruct»->__«input.name»__width); 
                    // Set inputs by default to an always absent default input.
                    for (int i = 0; i < «nameOfSelfStruct»->__«input.name»__width; i++) {
                        «nameOfSelfStruct»->__«input.name»[i] = &«nameOfSelfStruct»->__default__«input.name»;
                    }
                ''')
            } else {
                pr(initializeTriggerObjects, '''
                    // width of -2 indicates that it is not a multiport.
                    «nameOfSelfStruct»->__«input.name»__width = -2;
                ''')
            }            
        }

        // Next, initialize the "self" struct with state variables.
        // These values may be expressions that refer to the parameter values defined above.        
        generateStateVariableInitializations(instance)

        // Generate reaction structs for the instance.
        generateRemoteTriggerTable(instance, federate)

        // Generate trigger objects for the instance.
        generateOffsetAndPeriodInitializations(instance)

        // Next, set the number of destinations,
        // which is used to initialize reference counts.
        // Reference counts are decremented by each destination reactor
        // at the conclusion of a time step. Hence, the initial reference
        // count should equal the number of destination _reactors_, not the
        // number of destination ports nor the number of destination reactions.
        // One of the destination reactors may be the container of this
        // instance because it may have a reaction to an output of this instance. 
        for (output : instance.outputs) {
            if (output instanceof MultiportInstance) {
                var j = 0
                for (multiportInstance : output.instances) {
                    var numDestinations = multiportInstance.numDestinationReactors
                    pr(initializeTriggerObjectsEnd, '''
                        «nameOfSelfStruct»->«getStackPortMember('''__«output.name»[«j»]''', "num_destinations")» = «numDestinations»;
                    ''')
                    j++
                }
            } else {
                var numDestinations = output.numDestinationReactors
                pr(initializeTriggerObjectsEnd, '''
                    «nameOfSelfStruct»->«getStackPortMember('''__«output.name»''', "num_destinations")» = «numDestinations»;
                ''')
            }
            
        }
        
        // Do the same for inputs of contained reactors that are sent data by reactions
        // of this reactor.
        for (reaction : instance.reactions) {
            if (federate === null || federate.containsReaction(
                instance.definition.reactorClass.toDefinition,
                reaction.definition
            )) {
                // Handle reactions that produce outputs sent to inputs
                // of contained reactors.  An input port can have only
                // one source, so we can immediately generate the initialization.
                for (port : reaction.effects.filter(PortInstance)) {
                    // Skip multiport destinations and instead handle the ports within the multiport.
                    if (port.isInput && !(port instanceof MultiportInstance)) {
                        var numDestinations = 0
                        if(!port.dependentReactions.isEmpty) numDestinations = 1
                        numDestinations += port.dependentPorts.size
                        // If it is a multiport, then the struct port object is a pointer.
                        // Otherwise, it is the actual port struct.
                        var portIndex = stackStructOperator // '.'
                        if (port.multiportIndex >= 0) {
                            portIndex = '[' + port.multiportIndex + ']->'
                        }
                        pr(initializeTriggerObjectsEnd, '''
                            «nameOfSelfStruct»->__«port.parent.name».«port.name»«portIndex»num_destinations = «numDestinations»;
                        ''')
                    }
                }
            }
        }

        // Next, initialize actions by creating a lf_token_t in the self struct.
        // This has the information required to allocate memory for the action payload.
        // Skip any action that is not actually used as a trigger.
        val triggersInUse = instance.triggers
        for (action : instance.actions) {
            // Skip this step if the action is not in use. 
            if (triggersInUse.contains(action)) {
                var type = (action.definition as Action).inferredType
                var payloadSize = "0"
                
                if (!type.isUndefined) {
                    var String typeStr = type.targetType
                    if (isTokenType(type)) {
                        typeStr = typeStr.rootType
                    } else {
                        typeStr = type.targetType
                    }
                    if (typeStr !== null && !typeStr.equals("") && !typeStr.equals("void")) {
                        payloadSize = '''sizeof(«typeStr»)'''
                    }    
                }
            
                // Create a reference token initialized to the payload size.
                // This token is marked to not be freed so that the trigger_t struct
                // always has a reference token.
                pr(initializeTriggerObjects,
                    '''
                    «nameOfSelfStruct»->___«action.name».token = __create_token(«payloadSize»);
                    «nameOfSelfStruct»->___«action.name».status = absent;
                    '''
                )
                // At the start of each time step, we need to initialize the is_present field
                // of each action's trigger object to false and free a previously
                // allocated token if appropriate. This code sets up the table that does that.
                pr(initializeTriggerObjects, '''
                    __tokens_with_ref_count[«startTimeStepTokens»].token
                            = &«nameOfSelfStruct»->___«action.name».token;
                    __tokens_with_ref_count[«startTimeStepTokens»].status
                            = (bool*)&«nameOfSelfStruct»->___«action.name».status;
                    __tokens_with_ref_count[«startTimeStepTokens»].reset_is_present = true;
                ''')
                startTimeStepTokens++
            }
        }
        // Handle reaction local deadlines.
        reactionCount = 0
        for (reaction : instance.reactions) {
            if (federate === null || federate.containsReaction(
                instance.definition.reactorClass.toDefinition,
                reaction.definition
            )) {
                if (reaction.declaredDeadline !== null) {
                    var deadline = reaction.declaredDeadline.maxDelay
                    val reactionStructName = '''«selfStructName(reaction.parent)»->___reaction_«reactionCount»'''
                    pr(initializeTriggerObjects, '''
                        «reactionStructName».deadline = «timeInTargetLanguage(deadline)»;
                    ''')
                }
            }
            // Increment the reaction count even if not in the federate for consistency.
            reactionCount++;
        }
        for (child : instance.children) {
            if (reactorBelongsToFederate(child, federate)) {
                generateReactorInstance(child, federate)
            }
        }
        
        // If this program is federated with centralized coordination and this reactor
        // instance is a federate, then check
        // for outputs that depend on physical actions so that null messages can be
        // sent to the RTI.
        if (isFederatedAndCentralized && instance.definition === federate.instantiation) {
            val outputDelayMap = federate.findOutputsConnectedToPhysicalActions(instance)
            var minDelay = TimeValue.MAX_VALUE;
            var outputFound = null as Output;
            for (output : outputDelayMap.keySet) {
                val outputDelay = outputDelayMap.get(output)
                if (outputDelay.isEarlierThan(minDelay)) {
                    minDelay = outputDelay
                    outputFound = output
                }
            }
            if (minDelay != TimeValue.MAX_VALUE) {
                // Unless silenced, issue a warning.
                if (targetConfig.coordinationOptions.advance_message_interval === null) {
                    reportWarning(outputFound, '''
                            Found a path from a physical action to output for reactor "«instance.name»". 
                            The amount of delay is «minDelay.toString()».
                            With centralized coordination, this can result in a large number of messages to the RTI.
                            Consider refactoring the code so that the output does not depend on the physical action,
                            or consider using decentralized coordination. To silence this warning, set the target
                            parameter cooridiation-options with a value like {advance-message-interval: 10 msec}"''')
                }
                pr(initializeTriggerObjects, '''
                    _fed.min_delay_from_physical_action_to_federate_output = «minDelay.timeInTargetLanguage»;
                ''')
            }
        }
        
        // For this instance, define what must be done at the start of
        // each time step. This sets up the tables that are used by the
        // __start_time_step() function in reactor_common.c.
        // Note that this function is also run once at the end
        // so that it can deallocate any memory.
        generateStartTimeStep(instance, federate)
        pr(initializeTriggerObjects, "//***** End initializing " + fullName)
    }
    
    /**
     * For the specified reaction, for output ports that it writes to,
     * set up the arrays that store the output values (if necessary) and
     * that are used to trigger downstream reactions if an output is actually
     * produced.
     * 
     * NOTE: This method is quite complicated because of the possibility that
     * that the reaction is writing to a multiport output or to an
     * input port of a contained reactor, and the possibility that that
     * the contained reactor is a bank of reactors and that its input port may
     * be a multiport.
     * 
     * @param The reaction instance.
     * @param portAllocatedAlready A set of ports that have already had memory allocated by previous reactions.
     */
    private def void generateReactionOutputs(
        ReactionInstance reaction, 
        LinkedHashSet<PortInstance> portAllocatedAlready
    ) {
        val nameOfSelfStruct = selfStructName(reaction.parent);

        // Count the output ports and inputs of contained reactors that
        // may be set by this reaction. This ignores actions in the effects.
        // Collect initialization statements for the output_produced array for the reaction
        // to point to the is_present field of the appropriate output.
        // These statements must be inserted after the array is malloc'd,
        // but we construct them while we are counting outputs.
        var outputCount = 0;
        val initialization = new StringBuilder()
        // The reaction.effects does not contain multiports, but rather the individual
        // ports of the multiport. We handle each multiport only once using this set.
        val handledMultiports = new LinkedHashSet<MultiportInstance>();
        for (effect : reaction.effects) {
            if (effect instanceof PortInstance) {
                // Effect is a port. There are six cases.
                // 1. The port is an ordinary port contained by the same reactor that contains this reaction.
                // 2. The port is a multiport contained by the same reactor that contains reaction.
                // 3. The port is an ordinary input port contained by a contained reactor.
                // 4. The port is a multiport input contained by a contained reactor.
                // 5. The port is an ordinary port contained by a contained bank of reactors.
                // 6. The port is an multiport contained by a contained bank of reactors.
                // Create the entry in the output_produced array for this port.
                // If the port is a multiport, then we need to create an entry for each
                // individual port.
                if (effect.multiport !== null && !handledMultiports.contains(effect.multiport)) {
                    // The effect is a port within a multiport that has not been handled yet.
                    handledMultiports.add(effect.multiport);
                    var allocate = false
                    if (!portAllocatedAlready.contains(effect.multiport)) {
                        // Prevent allocating memory more than once for the same port.
                        // It may have been allocated by a previous reaction that also
                        // has this port as an effect.
                        portAllocatedAlready.add(effect.multiport)
                        allocate = true
                    }
                    // Allocate memory where the data produced by the reaction will be stored
                    // and made available to the input of the contained reactor.
                    // This is done differently for ports like "c.in" than "out".
                    // This has to go at the end of the initialize_trigger_objects() function
                    // because the self struct of contained reactors has not yet been defined.
                    // FIXME: The following mallocs are not freed by the destructor!
                    if (effect.parent === reaction.parent) {
                        // The port belongs to the same reactor as the reaction.
                        val portStructType = variableStructType(
                            effect.definition,
                            reaction.parent.definition.reactorClass
                        )
                        if (allocate) {
                            pr(initializeTriggerObjectsEnd, '''
                                «nameOfSelfStruct»->__«effect.name»__width = «effect.multiport.width»;
                                // Allocate memory to store output of reaction.
                                «nameOfSelfStruct»->__«effect.name» = («portStructType»*)malloc(sizeof(«portStructType») 
                                    * «nameOfSelfStruct»->__«effect.name»__width); 
                            ''')
                        }
                        pr(initialization, '''
                            for (int i = 0; i < «effect.multiport.width»; i++) {
                                «nameOfSelfStruct»->___reaction_«reaction.reactionIndex».output_produced[«outputCount» + i]
                                        = &«nameOfSelfStruct»->«getStackPortMember('''__«effect.name»[i]''', "is_present")»;
                            }
                        ''')
                    } else {
                        // The port belongs to a contained reactor.
                        val containerName = effect.parent.name
                        val portStructType = variableStructType(effect.definition,
                            effect.parent.definition.reactorClass)
                        if (allocate) {
                            pr(initializeTriggerObjectsEnd, '''
                                «nameOfSelfStruct»->__«containerName».«effect.name»__width = «effect.multiport.width»;
                                // Allocate memory for to store output of reaction feeding a multiport input of a contained reactor.
                                «nameOfSelfStruct»->__«containerName».«effect.name» = («portStructType»**)malloc(sizeof(«portStructType»*) 
                                    * «nameOfSelfStruct»->__«containerName».«effect.name»__width);
                                for (int i = 0; i < «nameOfSelfStruct»->__«containerName».«effect.name»__width; i++) {
                                    «nameOfSelfStruct»->__«containerName».«effect.name»[i] = («portStructType»*)malloc(sizeof(«portStructType»));
                                }
                            ''')
                        }
                        pr(initialization, '''
                            for (int i = 0; i < «nameOfSelfStruct»->__«containerName».«effect.name»__width; i++) {
                                «nameOfSelfStruct»->___reaction_«reaction.reactionIndex».output_produced[«outputCount» + i]
                                        = &«nameOfSelfStruct»->__«containerName».«effect.name»[i]->is_present;
                            }
                        ''')
                    }
                    outputCount += effect.multiport.getWidth();
                } else if (effect.multiport === null && !(effect instanceof MultiportInstance)) {
                    // The effect is not a multiport nor a port contained by a multiport.
                    if (effect.parent === reaction.parent) {
                        // The port belongs to the same reactor as the reaction.
                        pr(initialization, '''
                            «nameOfSelfStruct»->___reaction_«reaction.reactionIndex».output_produced[«outputCount»]
                                    = &«nameOfSelfStruct»->«getStackPortMember('''__«effect.name»''', "is_present")»;
                        ''')
                    } else {
                        // The port belongs to a contained reactor.
                        pr(initialization, '''
                            «nameOfSelfStruct»->___reaction_«reaction.reactionIndex».output_produced[«outputCount»]
                                    = &«nameOfSelfStruct»->«getStackPortMember('''__«effect.parent.name».«effect.name»''', "is_present")»;
                        ''')
                    }
                    outputCount++
                }
            }
        }
        pr(initializeTriggerObjectsEnd, '''
            // Total number of outputs produced by the reaction.
            «nameOfSelfStruct»->___reaction_«reaction.reactionIndex».num_outputs = «outputCount»;
            // Allocate arrays for triggering downstream reactions.
            if («nameOfSelfStruct»->___reaction_«reaction.reactionIndex».num_outputs > 0) {
                «nameOfSelfStruct»->___reaction_«reaction.reactionIndex».output_produced 
                        = (bool**)malloc(sizeof(bool*) * «nameOfSelfStruct»->___reaction_«reaction.reactionIndex».num_outputs);
                «nameOfSelfStruct»->___reaction_«reaction.reactionIndex».triggers 
                        = (trigger_t***)malloc(sizeof(trigger_t**) * «nameOfSelfStruct»->___reaction_«reaction.reactionIndex».num_outputs);
                «nameOfSelfStruct»->___reaction_«reaction.reactionIndex».triggered_sizes 
                        = (int*)malloc(sizeof(int) * «nameOfSelfStruct»->___reaction_«reaction.reactionIndex».num_outputs);
            }
        ''')
        pr(initializeTriggerObjectsEnd, '''
            // Initialize the output_produced array.
            «initialization.toString»
        ''')
    } 
    
    /**
     * Generate code that is executed while the reactor instance is being initialized
     * @param initializationCode The StringBuilder appended to __initialize_trigger_objects()
     * @param instance The reactor instance
     * @param federate The federate instance
     */
    def void generateReactorInstanceExtension(StringBuilder initializationCode, ReactorInstance instance, FederateInstance federate) {
        // Do nothing
    }
    
    /**
     * Generate code that initializes the state variables for a given instance.
     * Unlike parameters, state variables are uniformly initialized for all instances
     * of the same reactor.
     * @param instance The reactor class instance
     * @return Initialization code fore state variables of instance
     */
    def generateStateVariableInitializations(ReactorInstance instance) {
        val reactorClass = instance.definition.reactorClass
        val nameOfSelfStruct = selfStructName(instance)
        for (stateVar : reactorClass.toDefinition.stateVars) {

            val initializer = getInitializer(stateVar, instance)
            if (stateVar.initialized) {
                if (stateVar.isOfTimeType) {
                    pr(initializeTriggerObjects, nameOfSelfStruct + "->" + stateVar.name + " = " + initializer + ";")
                } else {
                    // If the state is initialized with a parameter, then do not use
                    // a temporary variable. Otherwise, do, because
                    // static initializers for arrays and structs have to be handled
                    // this way, and there is no way to tell whether the type of the array
                    // is a struct.
                    if (stateVar.isParameterized && stateVar.init.size > 0) {
                        pr(initializeTriggerObjects,
                            nameOfSelfStruct + "->" + stateVar.name + " = " + initializer + ";")
                    } else {
                        var temporaryVariableName = instance.uniqueID + '_initial_' + stateVar.name
                        // To ensure uniqueness, if this reactor is in a bank, append the bank member index.
                        if (instance.bank !== null) {
                            temporaryVariableName += "_" + instance.bankIndex
                        }
                        // Array type has to be handled specially because C doesn't accept
                        // type[] as a type designator.
                        // Use the superclass to avoid [] being replaced by *.
                        var type = super.getTargetType(stateVar.inferredType)
                        val matcher = arrayPatternVariable.matcher(type)
                        if (matcher.find()) {
                            // If the state type ends in [], then we have to move the []
                            // because C is very picky about where this goes. It has to go
                            // after the variable name.
                            pr(
                                initializeTriggerObjects,
                                "static " + matcher.group(1) + " " + temporaryVariableName + "[] = " + initializer + ";"
                            )
                        } else {
                            pr(
                                initializeTriggerObjects,
                                "static " + type + " " + temporaryVariableName + " = " + initializer + ";"
                            )
                        }
                        pr(
                            initializeTriggerObjects,
                            nameOfSelfStruct + "->" + stateVar.name + " = " + temporaryVariableName + ";"
                        )
                    }
                }
            }
        }
    }
        
    /**
     * Generate runtime initialization code for parameters of a given reactor instance
     * @param builder The StringBuilder used to append the initialization code to
     * @param instance The reactor instance
     * @return initialization code
     */
    def generateParameterInitialization(StringBuilder builder, ReactorInstance instance) {
        var nameOfSelfStruct = selfStructName(instance)
        // Array type parameters have to be handled specially.
        // Use the superclass getTargetType to avoid replacing the [] with *.
        for (parameter : instance.parameters) {
            // NOTE: we now use the resolved literal value. For better efficiency, we could
            // store constants in a global array and refer to its elements to avoid duplicate
            // memory allocations.
            val targetType = super.getTargetType(parameter.type)
            val matcher = arrayPatternVariable.matcher(targetType)
            if (matcher.find()) {
                // Use an intermediate temporary variable so that parameter dependencies
                // are resolved correctly.
                val temporaryVariableName = parameter.uniqueID
                pr(builder, '''
                    static «matcher.group(1)» «temporaryVariableName»[] = «parameter.getInitializer»;
                    «nameOfSelfStruct»->«parameter.name» = «temporaryVariableName»;
                ''')
            } else {
                pr(builder, '''
                    «nameOfSelfStruct»->«parameter.name» = «parameter.getInitializer»; 
                ''')
            }

        }
    }
    
    /**
     * Generate code that malloc's memory for an output multiport.
     * @param builder The generated code is put into builder
     * @param output The output port to be initialized
     * @name
     */
    def initializeOutputMultiport(StringBuilder builder, Output output, String nameOfSelfStruct, ReactorInstance instance) {
        val reactor = instance.definition.reactorClass
        pr(builder, '''
            «nameOfSelfStruct»->__«output.name»__width = «multiportWidthSpecInC(output, null, instance)»;
            // Allocate memory for multiport output.
            «nameOfSelfStruct»->__«output.name» = («variableStructType(output, reactor)»*)malloc(sizeof(«variableStructType(output, reactor)») * «nameOfSelfStruct»->__«output.name»__width); 
        ''')
    }
    
    /**
     * If the argument is a multiport, return a string that is a valid
     * C expression consisting of an (optional) integer added to any number of
     * parameter references on the specified self struct.
     * @param port The port.
     * @param contained If the port belongs to a contained reactor, then
     *  the contained reactor's instantiation. Otherwise, null.
     * @param reactorInstance The reactor referring to this port.
     * @return The width expression for a multiport or an empty string if it is
     *  not a multiport.
     */
    protected def String multiportWidthSpecInC(Port port, Instantiation contained, ReactorInstance reactorInstance) {
        var result = new StringBuilder()
        var count = 0
        // Caution: If port belongs to a contained reactor, the self struct needs to be that
        // of the contained reactor instance, not this container.
        var selfStruct = selfStructName(reactorInstance)
        if (contained !== null) {
            selfStruct = selfStructName(reactorInstance.getChildReactorInstance(contained))
        }
        if (port.widthSpec !== null) {
            if (!port.widthSpec.ofVariableLength) {
                for (term : port.widthSpec.terms) {
                    if (term.parameter !== null) {
                        result.append(selfStruct)
                        result.append('->')
                        result.append(getTargetReference(term.parameter))
                    } else {
                        count += term.width
                    }
                }
            }
        }
        if (count > 0) {
            if (result.length > 0) {
                result.append(' + ')
            }
            result.append(count)
        }
        return result.toString
    }
    
    protected def getInitializer(StateVar state, ReactorInstance parent) {
        var list = new LinkedList<String>();

        for (i : state?.init) {
            if (i.parameter !== null) {
                list.add(parent.selfStructName + "->" + i.parameter.name)
            } else if (state.isOfTimeType) {
                list.add(i.targetTime)
            } else {
                list.add(i.targetValue)
            }
        }
        
        if (list.size == 1)
            return list.get(0)
        else
            return list.join('{', ', ', '}', [it])
    }
    
    /** 
     * Return true if the specified reactor instance belongs to the specified
     * federate. This always returns true if the specified federate is
     * null or a singleton. Otherwise, it returns true only if the
     * instance is contained within the specified federate. 
     * 
     * @param instance A reactor instance.
     * @param federate A federate or null if there are no federates.
     */
    def reactorBelongsToFederate(ReactorInstance instance, FederateInstance federate) {
        return (federate === null || federate.contains(instance));
    }

    /** Set the reaction priorities based on dependency analysis.
     *  @param reactor The reactor on which to do this.
     *  @param federate A federate to conditionally generate code for
     *   contained reactors or null if there are no federates.
     */
    def void setReactionPriorities(ReactorInstance reactor, FederateInstance federate) {
        // Use "reactionToReactionTName" property of reactionInstance
        // to set the levels.
        var reactionCount = 0
        for (reactionInstance : reactor.reactions) {
            if (federate === null || federate.containsReaction(
                reactor.definition.reactorClass.toDefinition,
                reactionInstance.definition
            )) {
                val reactionStructName = '''«selfStructName(reactionInstance.parent)»->___reaction_«reactionCount»'''
                val reactionIndex = "0x" + (reactionInstance.deadline.toNanoSeconds.shiftLeft(16)).or(
                    new BigInteger(reactionInstance.level.toString)).toString(16) + "LL"
                pr('''
                    «reactionStructName».chain_id = «reactionInstance.chainID.toString»;
                    // index is the OR of level «reactionInstance.level» and 
                    // deadline «reactionInstance.deadline.toNanoSeconds» shifted left 16 bits.
                    «reactionStructName».index = «reactionIndex»;
                ''')
            }
            // Increment reaction count even if it is not in the federate for consistency.
            reactionCount++;
        }
        for (child : reactor.children) {
            if (reactorBelongsToFederate(child, federate)) {
                setReactionPriorities(child, federate)
            }
        }
    }

    // //////////////////////////////////////////
    // // Protected methods.

    /**
     * Generate code for the body of a reaction that takes an input and
     * schedules an action with the value of that input.
     * @param action The action to schedule
     * @param port The port to read from
     */
    override generateDelayBody(Action action, VarRef port) { 
        val ref = generateVarRef(port);
        // Note that the action.type set by the base class is actually
        // the port type.
        if (action.inferredType.isTokenType) {
            '''
            if («ref»->is_present) {
                // Put the whole token on the event queue, not just the payload.
                // This way, the length and element_size are transported.
                schedule_token(«action.name», 0, «ref»->token);
            }
            '''
        } else {
            '''
            schedule_copy(«action.name», 0, &«ref»->value, 1);  // Length is 1.
            '''
        }
    }
    
    /**
     * Generate code for the body of a reaction that is triggered by the
     * given action and writes its value to the given port. This realizes
     * the receiving end of a logical delay specified with the 'after'
     * keyword.
     * @param action The action that triggers the reaction
     * @param port The port to write to.
     */
    override generateForwardBody(Action action, VarRef port) {
        val outputName = generateVarRef(port)
        if (action.inferredType.isTokenType) {
            // Forward the entire token and prevent freeing.
            // Increment the ref_count because it will be decremented
            // by both the action handling code and the input handling code.
            '''
            «DISABLE_REACTION_INITIALIZATION_MARKER»
            self->__«outputName».value = («action.inferredType.targetType»)self->___«action.name».token->value;
            self->__«outputName».token = (lf_token_t*)self->___«action.name».token;
            ((lf_token_t*)self->___«action.name».token)->ref_count++;
            self->«getStackPortMember('''__«outputName»''', "is_present")» = true;
            '''
        } else {
            '''
            SET(«outputName», «action.name»->value);
            '''
        }
    }

    /**
     * Generate code for the body of a reaction that handles the
     * action that is triggered by receiving a message from a remote
     * federate.
     * @param action The action.
     * @param sendingPort The output port providing the data to send.
     * @param receivingPort The ID of the destination port.
     * @param receivingPortID The ID of the destination port.
     * @param sendingFed The sending federate.
     * @param receivingFed The destination federate.
     * @param receivingBankIndex The receiving federate's bank index, if it is in a bank.
     * @param receivingChannelIndex The receiving federate's channel index, if it is a multiport.
     * @param type The type.
     * @param isPhysical Indicates whether or not the connection is physical
     */
    override generateNetworkReceiverBody(
        Action action,
        VarRef sendingPort,
        VarRef receivingPort,
        int receivingPortID, 
        FederateInstance sendingFed,
        FederateInstance receivingFed,
        int receivingBankIndex,
        int receivingChannelIndex,
        InferredType type,
        boolean isPhysical
    ) {
        // FIXME: Notify a special type of notification once this reaction is done
        // FIXME: The receiver logic for the ABSENT message should also notify using this
        // special message.
        
        // Adjust the type of the action and the receivingPort.
        // If it is "string", then change it to "char*".
        // This string is dynamically allocated, and type 'string' is to be
        // used only for statically allocated strings.
        if (action.type.targetType == "string") {
            action.type.code = null
            action.type.id = "char*"
        }
        if ((receivingPort.variable as Port).type.targetType == "string") {
            (receivingPort.variable as Port).type.code = null
            (receivingPort.variable as Port).type.id = "char*"
        }

        val sendRef = generateVarRef(sendingPort) // Used for comments only, so no bank or multiport index.
        var receiveRef = generatePortRef(receivingPort, receivingBankIndex, receivingChannelIndex)
        val result = new StringBuilder()
        if (isFederatedAndDecentralized) {
            result.append('''
                // Receiving from «sendRef» in federate «sendingFed.name» to «receiveRef» in federate «receivingFed.name»
                // Transfer the intended tag from the action to the port
                «receiveRef»->intended_tag = «action.name»->trigger->intended_tag;
                LOG_PRINT("Received a message with intended tag of (%lld, %u).",
                    «receiveRef»->intended_tag.time - start_time,
                    «receiveRef»->intended_tag.microstep);
            ''')
        }
        if (isTokenType(type)) {
            result.append('''
                SET_TOKEN(«receiveRef», «action.name»->token);
            ''')
        } else {
            // NOTE: Docs say that malloc'd char* is freed on conclusion of the time step.
            // So passing it downstream should be OK.
            result.append('''
                SET(«receiveRef», «action.name»->value);
            ''')
        }
        
        return result.toString
    }

    /**
     * Generate code for the body of a reaction that handles an output
     * that is to be sent over the network.
     * @param sendingPort The output port providing the data to send.
     * @param receivingPort The ID of the destination port.
     * @param receivingPortID The ID of the destination port.
     * @param sendingFed The sending federate.
     * @param sendingBankIndex The bank index of the sending federate, if it is a bank.
     * @param sendingChannelIndex The channel index of the sending port, if it is a multiport.
     * @param receivingFed The destination federate.
     * @param type The type.
     * @param isPhysical Indicates whether the connection is physical or not
     * @param delay The delay value imposed on the connection using after
     */
    override generateNetworkSenderBody(
        VarRef sendingPort,
        VarRef receivingPort,
        int receivingPortID, 
        FederateInstance sendingFed,
        int sendingBankIndex,
        int sendingChannelIndex,
        FederateInstance receivingFed,
        InferredType type,
        boolean isPhysical,
        Delay delay
    ) { 
        var sendRef = generatePortRef(sendingPort, sendingBankIndex, sendingChannelIndex);
        val receiveRef = generateVarRef(receivingPort); // Used for comments only, so no need for bank/multiport index.
        val result = new StringBuilder()
        result.append('''
            // Sending from «sendRef» in federate «sendingFed.name» to «receiveRef» in federate «receivingFed.name»
        ''')
        // If the connection is physical and the receiving federate is remote, send it directly on a socket.
        // If the connection is logical and the coordination mode is centralized, send via RTI.
        // If the connection is logical and the coordination mode is decentralized, send directly
        var String messageType;
        
        // The additional delay in absence of after
        // is  -1. This has a special meaning
        // in send_timed_message
        // (@see send_timed_message in lib/core/federate.c).
        // In this case, the sender will send
        // its current tag as the timestamp
        // of the outgoing message without adding a microstep delay.
        // If the user has assigned an after delay 
        // (that can be zero) either as a time
        // value (e.g., 200 msec) or as a literal
        // (e.g., a parameter), that delay in nsec
        // will be passed to send_timed_message and added to 
        // the current timestamp. If after delay is 0,
        // send_timed_message will use the current tag +
        // a microstep as the timestamp of the outgoing message.
        var String additionalDelayString = '-1';
        // Name of the next immediate destination of this message
        var String next_destination_name = '''"federate «receivingFed.id»"'''
        if (delay !== null) {
            if (delay.parameter !== null) {
                // The parameter has to be parameter of the main reactor.
                // And that value has to be a Time.
                val value = delay.parameter.init.get(0)
                if (value.time !== null) {
                    additionalDelayString = (new TimeValue(value.time.interval, value.time.unit))
                            .toNanoSeconds.toString;
                } else if (value.literal !== null) {
                    // If no units are given, e.g. "0", then use the literal.
                    additionalDelayString = value.literal;
                } else {
                    // This should have been caught by the validator.
                    reportError(delay.parameter, "Parameter is required to be a time to be used in an after clause.")
                }
            } else {
                additionalDelayString = (new TimeValue(delay.interval, delay.unit)).toNanoSeconds.toString;
            }
        }
        if (isPhysical) {
            messageType = "P2P_MESSAGE"
        } else if (targetConfig.coordination === CoordinationType.DECENTRALIZED) {
            messageType = "P2P_TIMED_MESSAGE"
        } else {
            // Logical connection
            // Send the message via rti
            messageType = "TIMED_MESSAGE"
            next_destination_name = '''"federate «receivingFed.id» via the RTI"'''
        }
        
        
        var String sendingFunction = '''send_timed_message'''
        var String commonArgs = '''«additionalDelayString», 
                   «messageType»,
                   «receivingPortID»,
                   «receivingFed.id»,
                   «next_destination_name»,
                   message_length'''
        if (isPhysical) {
            // Messages going on a physical connection do not
            // carry a timestamp or require the delay;
            sendingFunction = '''send_message'''            
            commonArgs = '''«messageType», «receivingPortID», «receivingFed.id»,
                   «next_destination_name», message_length'''
        }
        
        if (isTokenType(type)) {
            // NOTE: Transporting token types this way is likely to only work if the sender and receiver
            // both have the same endianess. Otherwise, you have to use protobufs or some other serialization scheme.
            result.append('''
                size_t message_length = «sendRef»->token->length * «sendRef»->token->element_size;
                «sendingFunction»(«commonArgs», (unsigned char*) «sendRef»->value);
            ''')
        } else {
            // Handle native types.
            // string types need to be dealt with specially because they are hidden pointers.
            // void type is odd, but it avoids generating non-standard expression sizeof(void),
            // which some compilers reject.
            var lengthExpression = switch(type.targetType) {
                case 'string': '''strlen(«sendRef»->value) + 1'''
                case 'void': '0'
                default: '''sizeof(«type.targetType»)'''
            }
            var pointerExpression = switch(type.targetType) {
                case 'string': '''(unsigned char*) «sendRef»->value'''
                default: '''(unsigned char*)&«sendRef»->value'''
            }
            result.append('''
            size_t message_length = «lengthExpression»;
            «sendingFunction»(«commonArgs», «pointerExpression»);
            ''')
        }
        return result.toString
    }
    
    /**
     * Generate code for the body of a reaction that decides whether the trigger for the given
     * port is going to be present or absent for the current logical time.
     * This reaction is put just before the first reaction that is triggered by the network
     * input port "port" or has it in its sources. If there are only connections to contained 
     * reactors, in the top-level reactor.
     * 
     * @param port The port to generate the control reaction for
     * @param maxSTP The maximum value of STP is assigned to reactions (if any)
     *  that have port as their trigger or source
     */
    override generateNetworkInputControlReactionBody(
        int receivingPortID,
        TimeValue maxSTP
    ) {
        // Store the code
        val result = new StringBuilder()
        
        // Find the maximum STP for decentralized coordination
        if(isFederatedAndDecentralized) {
            result.append('''
                interval_t max_STP = «maxSTP.timeInTargetLanguage»;
            ''')  
        }
        
        result.append('''            
                // Need to lock the mutex to prevent
                // a race condition with the network
                // receiver logic.
                lf_mutex_lock(&mutex);
        ''')
        
        result.append('''
            DEBUG_PRINT("Invoked network dependant reaction.");
            if (determine_port_status_if_possible(«receivingPortID») != unknown) {
                // The status of the trigger is known. No need to wait.
                LOG_PRINT("------ Not waiting for network input port «receivingPortID»: "
                           "Status of the port is known already.");
                mark_control_reaction_not_waiting(«receivingPortID»);
                lf_mutex_unlock(&mutex);
                return;
            }            
        ''')
        
        if(isFederatedAndDecentralized) {
            result.append('''
                    if(max_STP != 0LL) {
                        LOG_PRINT("------ Waiting for %lldns for network input port \"in\" at tag (%llu, %d).",
                                max_STP,
                                current_tag.time - start_time,
                                current_tag.microstep);
                        while(!wait_until(current_tag.time + max_STP, &port_status_changed)) {
                            // Interrupted
                            DEBUG_PRINT("------ Wait for network input port «receivingPortID» interrupted");
                            // Check if the status of the port is known
                            if (determine_port_status_if_possible(«receivingPortID») != unknown) {
                                // The status of the trigger is known. No need to wait.
                                LOG_PRINT("------ Done waiting for network input port «receivingPortID»: "
                                           "Status of the port has changed.");
                                mark_control_reaction_not_waiting(«receivingPortID»);
                                lf_mutex_unlock(&mutex);
                                return;
                            }
                        }
                        // Done waiting
                    }
            ''')        
        } else {
            result.append('''                    
                    LOG_PRINT("------ Waiting for network input port \"in\" at tag (%llu, %d).",
                            current_tag.time - start_time,
                            current_tag.microstep);
                    while(!wait_until(FOREVER, &port_status_changed)) {
                        // Interrupted
                        DEBUG_PRINT("------ Wait for network input port «receivingPortID» interrupted");
                        // Check if the status of the port is known
                        if (determine_port_status_if_possible(«receivingPortID») != unknown) {
                            // The status of the trigger is known. No need to wait.
                            LOG_PRINT("------ Done waiting for network input port «receivingPortID»: "
                                       "Status of the port has changed.");
                            mark_control_reaction_not_waiting(«receivingPortID»);
                            lf_mutex_unlock(&mutex);
                            return;
                        }
                    }
                    // Done waiting
            ''')        
        }
        
        result.append('''
                if (determine_port_status_if_possible(«receivingPortID») == unknown) {
                    // Port will not be triggered at the
                    // current logical time. Set the absent
                    // value of the trigger accordingly
                    // so that the receiving logic cannot
                    // insert any further reaction
                    set_network_port_status(«receivingPortID», absent);
                }
                mark_control_reaction_not_waiting(«receivingPortID»);
                lf_mutex_unlock(&mutex);
                LOG_PRINT("------ Done waiting for network input port «receivingPortID»: "
                          "Wait timed out without a port status change.");
        ''')
        
        return result.toString        
    }

    /**
     * Generate code for the body of a reaction that sends a port status message for the given
     * port if it is absent.
     * 
     * @param port The port to generate the control reaction for
     * @param portID The ID assigned to the port in the AST transformation
     * @param receivingFederateID The ID of the receiving federate
     * @param sendingBankIndex The bank index of the sending federate, if it is a bank.
     * @param sendingChannelIndex The channel if a multiport
     */
    override generateNetworkOutputControlReactionBody(
        VarRef port,
        int portID,
        int receivingFederateID,
        int sendingBankIndex,
        int sendingChannelIndex
    ) {
        // Store the code
        val result = new StringBuilder();
        // FIXME: What about bank index?
        var sendRef = generatePortRef(port, sendingBankIndex, sendingChannelIndex);
        
        result.append('''
            // If the output port has not been SET for the current logical time,
            // send an ABSENT message to the receiving federate            
            LOG_PRINT("Contemplating whether to send port "
                       "absent for port %d to federate %d.", 
                       «portID», «receivingFederateID»);
            if (!«sendRef»->is_present) {
                send_port_absent_to_federate(«portID», «receivingFederateID»);
            }
        ''')
        
        
        return result.toString();
               
    }  

    /** Generate #include of pqueue.c and either reactor.c or reactor_threaded.c
     *  depending on whether threads are specified in target directive.
     *  As a side effect, this populates the runCommand and compileCommand
     *  private variables if such commands are specified in the target directive.
     */
    override generatePreamble() {
        pr(this.defineLogLevel)
        
        if (isFederated) {
            // FIXME: Instead of checking
            // #ifdef FEDERATED, we could
            // use #if (NUMBER_OF_FEDERATES > 1)
            // To me, the former is more accurate.
            pr('''
                #define FEDERATED
            ''')
            if (targetConfig.coordination === CoordinationType.CENTRALIZED) {
                // The coordination is centralized.
                pr('''
                    #define FEDERATED_CENTRALIZED
                ''')                
            } else if (targetConfig.coordination === CoordinationType.DECENTRALIZED) {
                // The coordination is decentralized
                pr('''
                    #define FEDERATED_DECENTRALIZED
                ''')
            }
        }
        
        includeTargetLanguageHeaders()

        pr('#define NUMBER_OF_FEDERATES ' + federates.size);
        
        if (targetConfig.coordinationOptions.advance_message_interval !== null) {
            pr('#define ADVANCE_MESSAGE_INTERVAL ' + targetConfig.coordinationOptions.advance_message_interval.timeInTargetLanguage)
        }
                        
        // Handle target parameters.
        // First, if there are federates, then ensure that threading is enabled.
<<<<<<< HEAD
        if (isFederated) {
            for (federate : federates) {
                // The number of threads needs to be at least one larger than the input ports
                // to allow the federate to wait on all input ports while allowing an additional
                // worker thread to process incoming messages.
                if (targetConfig.threads < federate.networkMessageActions.size + 1) {
                    targetConfig.threads = federate.networkMessageActions.size + 1;
                }            
            }
        }
        
=======
        if (targetConfig.threads === 0 && isFederated) {
            targetConfig.threads = 1
        }        

>>>>>>> cbdd924a
        includeTargetLanguageSourceFiles()
        
        // Do this after the above includes so that the preamble can
        // call built-in functions.
        super.generatePreamble()

        parseTargetParameters()
        
        // Make sure src-gen directory exists.
        fileConfig.getSrcGenPath.toFile.mkdirs
        
        // Handle .proto files.
        for (file : targetConfig.protoFiles) {
            this.processProtoFile(file)
            val dotIndex = file.lastIndexOf('.')
            var rootFilename = file
            if (dotIndex > 0) {
                rootFilename = file.substring(0, dotIndex)
            }
            pr('#include "' + rootFilename + '.pb-c.h"')
        }
    }
    
    /**
     * Parse the target parameters and set flags to the runCommand
     * accordingly.
     */
    def parseTargetParameters() {
        if (targetConfig.fastMode) {
            // The runCommand has a first entry that is ignored but needed.
            if (runCommand.length === 0) {
                runCommand.add(topLevelName)
            }
            runCommand.add("-f")
            runCommand.add("true")
        }
        if (targetConfig.keepalive) {
            // The runCommand has a first entry that is ignored but needed.
            if (runCommand.length === 0) {
                runCommand.add(topLevelName)
            }
            runCommand.add("-k")
            runCommand.add("true")
        }
        if (targetConfig.timeout !== null) {
            // The runCommand has a first entry that is ignored but needed.
            if (runCommand.length === 0) {
                runCommand.add(topLevelName)
            }
            runCommand.add("-o")
            runCommand.add(targetConfig.timeout.time.toString)
            runCommand.add(targetConfig.timeout.unit.toString)
        }
        
    }
    
    /** Add necessary header files specific to the target language.
     *  Note. The core files always need to be (and will be) copied 
     *  uniformly across all target languages.
     */
    protected def includeTargetLanguageHeaders() {
        if (targetConfig.tracing !== null) {
            var filename = "";
            if (targetConfig.tracing.traceFileName !== null) {
                filename = targetConfig.tracing.traceFileName;
            }
            pr('#define LINGUA_FRANCA_TRACE ' + filename)
        }
        
        pr('#include "ctarget.h"')
        if (targetConfig.tracing !== null) {
            pr('#include "core/trace.c"')            
        }
    }
    
    /** Add necessary source files specific to the target language.  */
    protected def includeTargetLanguageSourceFiles() {
        if (targetConfig.threads > 0) {
            // Set this as the default in the generated code,
            // but only if it has not been overridden on the command line.
            pr(startTimers, '''
                if (_lf_number_of_threads == 0) {
                   _lf_number_of_threads = «targetConfig.threads»;
                }
            ''')
            pr("#include \"core/reactor_threaded.c\"")
        } else {
            pr("#include \"core/reactor.c\"")
        }
        if (isFederated) {
            pr("#include \"core/federate.c\"")
        }
    }

    // Regular expression pattern for compiler error messages with resource
    // and line number information. The first match will a resource URI in the
    // form of "file:/path/file.lf". The second match will be a line number.
    // The third match is a character position within the line.
    // The fourth match will be the error message.
    static final Pattern compileErrorPattern = Pattern.compile("^(file:/.*):([0-9]+):([0-9]+):(.*)$");
    
    /** Given a line of text from the output of a compiler, return
     *  an instance of ErrorFileAndLine if the line is recognized as
     *  the first line of an error message. Otherwise, return null.
     *  @param line A line of output from a compiler or other external
     *   tool that might generate errors.
     *  @return If the line is recognized as the start of an error message,
     *   then return a class containing the path to the file on which the
     *   error occurred (or null if there is none), the line number (or the
     *   string "1" if there is none), the character position (or the string
     *   "0" if there is none), and the message (or an empty string if there
     *   is none).
     */
    override parseCommandOutput(String line) {
        val matcher = compileErrorPattern.matcher(line)
        if (matcher.find()) {
            val result = new ErrorFileAndLine()
            result.filepath = matcher.group(1)
            result.line = matcher.group(2)
            result.character = matcher.group(3)
            result.message = matcher.group(4)
            
            if (result.message.toLowerCase.contains("warning:")) {
                result.isError = false
            }
            return result
        }
        return null as ErrorFileAndLine
    }
    
    
    /**
     * Strip all line directives from the given C code.
     * @param code The code to remove # line directives from.
     * @return The code without #line directives.
     */
     def removeLineDirectives(String code) {
        
        val separator = System.getProperty("line.separator")
        val lines = code.split(separator)
        
        val builder = new StringBuilder("")
        
        for(line : lines) {
            val trimmedLine = line.trim()
            if(!trimmedLine.startsWith("#line")) {
                builder.append(line).append(separator)
            }
        }
        return builder.toString()
     }
        
    // //////////////////////////////////////////
    // // Private methods.
    
    /** Perform deferred initializations in initialize_trigger_objects.
     *  @param federate The federate for which we are doing this.
     */
    private def doDeferredInitialize(FederateInstance federate) {
        // First, populate the trigger tables for each output.
        // The entries point to the trigger_t structs for the destination inputs.
        pr('// doDeferredInitialize')

        // For outputs that are not primitive types (of form type* or type[]),
        // create a default token on the self struct.
        createDefaultTokens(main, federate)

        // Next, for every input port, populate its "self" struct
        // fields with pointers to the output port that sends it data.
        connectInputsToOutputs(main, federate)
    }

    /** Generate assignments of pointers in the "self" struct of a destination
     *  port's reactor to the appropriate entries in the "self" struct of the
     *  source reactor.
     *  @param instance The reactor instance.
     *  @param federate The federate for which we are generating code or null
     *   if there is no federation.
     */
    private def void connectInputsToOutputs(ReactorInstance instance, FederateInstance federate) {
        if (!reactorBelongsToFederate(instance, federate)) {
            return;
        }
        pr('''// Connect inputs and outputs for reactor «instance.getFullName».''')
        // For destinations that are multiports, need to count channels
        // in case there is more than one connection.
        var destinationChannelCount = new LinkedHashMap<PortInstance,Integer>()
        for (source : instance.destinations.keySet) {
            // If the source is an input port, find the ultimate source,
            // which could be the input port if it is written to by a reaction
            // or it could be an upstream output port. 
            var eventualSource = sourcePort(source)
            
            // We assume here that all connections across federates have been
            // broken and replaced by reactions handling the communication.
            // Moreover, if the eventual source is an input and it is NOT
            // written to by a reaction, then it is dangling, so we skip it.
            if (reactorBelongsToFederate(eventualSource.parent, federate)
                && (eventualSource.isOutput
                || eventualSource.dependsOnReactions.size > 0)
            ) {
                val destinations = instance.destinations.get(source)
                // For multiports, need to count the channels in case there are multiple
                // destinations.
                var sourceChannelCount = 0
                for (destination : destinations) {
                    // Check to see if the destination reactor belongs to the federate.
                    if (reactorBelongsToFederate(destination.parent, federate)) {
                        // If the destination is an output, then skip this step.
                        // Outputs are handled by finding the transitive closure
                        // (finding the eventual inputs).
                        if (destination.isInput) {
                            var comment = ''
                            if (source !== eventualSource) {
                                comment = ''' (eventual source is «eventualSource.getFullName»)'''
                            }
                            val destStructType = variableStructType(
                                destination.definition as TypedVariable,
                                destination.parent.definition.reactorClass
                            )
                            // There are four cases, depending on whether the source or
                            // destination or both are multiports.
                            if (eventualSource instanceof MultiportInstance) {
                                // Source is a multiport. 
                                // Number of available channels:
                                var width = eventualSource.instances.size - sourceChannelCount
                                // If there are no more available channels, there is nothing to do.
                                if (width > 0) {
                                    if (destination instanceof MultiportInstance) {
                                        // Source and destination are both multiports.
                                        // First, get the first available destination channel.
                                        var destinationChannel = destinationChannelCount.get(destination)
                                        if (destinationChannel === null) {
                                            destinationChannel = 0
                                            destinationChannelCount.put(destination, 1)
                                        } else {
                                            // Add the width of the source to the index of the destination's
                                            // next available channel. This may be out of bounds for the
                                            // destination.
                                            destinationChannelCount.put(destination, destinationChannel + width)
                                        }
                                        // There will be nothing to do if the destination channel index
                                        // is out of bounds.
                                        if (destinationChannel < destination.instances.size) {
                                            // There is at least one available channel at the destination.
                                            // The number of connections now will be the minimum of the
                                            // source width and the number of remaining channels at the
                                            // destination.
                                            if (destination.instances.size - destinationChannel < width) {
                                                width = destination.instances.size - destinationChannel
                                            }
                                            // Finally, we can generate the code to make the connections.
                                            pr('''
                                                // Connect «source.getFullName»«comment» to input port «destination.getFullName»
                                                int j = «sourceChannelCount»;
                                                for (int i = «destinationChannel»; i < «destinationChannel» + «width»; i++) {
                                                    «destinationReference(destination)»[i]
                                                        = («destStructType»*)«sourceReference(eventualSource)»[j++];
                                                }
                                            ''')
                                            sourceChannelCount += width
                                        } else {
                                            pr('''
                                                // No destination channels available for connection from
                                                // «source.getFullName»«comment» to input port «destination.getFullName».
                                            ''')
                                        }
                                    } else {
                                        // Source is a multiport, destination is a single port.
                                        pr('''
                                            // Connect «source.getFullName»«comment» to input port «destination.getFullName»
                                            «destinationReference(destination)»
                                                    = («destStructType»*)«sourceReference(eventualSource)»[«sourceChannelCount»];
                                        ''')
                                        sourceChannelCount++
                                    }
                                } else {
                                    pr('''
                                        // No source channels available for connection from
                                        // «source.getFullName»«comment» to input port «destination.getFullName».
                                    ''')
                                }
                            } else if (destination instanceof MultiportInstance) {
                                // Source is a single port, Destination is a multiport.
                                // First, get the first available destination channel.
                                var destinationChannel = destinationChannelCount.get(destination)
                                if (destinationChannel === null) {
                                    destinationChannel = 0
                                    destinationChannelCount.put(destination, 1)
                                } else {
                                    // Add the width of the source to the index of the destination's
                                    // next available channel. This may be out of bounds for the
                                    // destination.
                                    destinationChannelCount.put(destination, destinationChannel + 1)
                                }
                                // There will be nothing to do if the destination channel index
                                // is out of bounds.
                                if (destinationChannel < destination.instances.size) {
                                    pr('''
                                        // Connect «source.getFullName»«comment» to input port «destination.getFullName»
                                        «destinationReference(destination)»[«destinationChannel»]
                                                = («destStructType»*)«sourceReference(eventualSource)»;
                                    ''')
                                } else {
                                    pr('''
                                        // No destination channels available for connection from
                                        // «source.getFullName»«comment» to input port «destination.getFullName».
                                    ''')
                                }
                            } else {
                                // Both ports are single ports.
                                pr('''
                                    // Connect «source.getFullName»«comment» to input port «destination.getFullName»
                                    «destinationReference(destination)» = («destStructType»*)«sourceReference(eventualSource)»;
                                ''')
                            }
                        }
                    }
                }
            }
        }

        for (child : instance.children) {
            // In case this is a composite, recurse.
            connectInputsToOutputs(child, federate)
        }

        // Handle inputs that get sent data from a reaction rather than from
        // another contained reactor and reactions that are triggered by an
        // output of a contained reactor.
        for (reaction : instance.reactions) {
            for (port : reaction.effects.filter(PortInstance)) {
                if (port.definition instanceof Input && !(port instanceof MultiportInstance)) {
                    // This reaction is sending to an input. Must be
                    // the input of a contained reactor.
                    // It may be deeply contained, however, in which case
                    // we have to trace back to where the data and is_present
                    // variables are.
                    // Skip multiport instances and connect the contained individual ports instead.
                    var sourcePort = sourcePort(port)
                    if (reactorBelongsToFederate(sourcePort.parent, federate)) {
                        val destStructType = variableStructType(
                            port.definition as TypedVariable,
                            port.parent.definition.reactorClass
                        )
                        pr('''
                            // Connect «sourcePort», which gets data from reaction «reaction.reactionIndex»
                            // of «instance.getFullName», to «port.getFullName».
                            «destinationReference(port)» = («destStructType»*)«sourceReference(sourcePort)»;
                        ''')
                    }
                }
            }
            for (port : reaction.sources.filter(PortInstance)) {
                if (port.definition instanceof Output) {
                    // This reaction is receiving data from an output
                    // of a contained reactor. If the contained reactor is
                    // not in the federate, then we don't do anything here.
                    if (reactorBelongsToFederate(port.parent, federate)) {
                        val destStructType = variableStructType(
                            port.definition as TypedVariable,
                            port.parent.definition.reactorClass
                        )
                        if (!(port instanceof MultiportInstance)) {
                            pr('''
                                // Record output «port.getFullName», which triggers reaction «reaction.reactionIndex»
                                // of «instance.getFullName», on its self struct.
                                «reactionReference(port)» = («destStructType»*)«sourceReference(port)»;
                            ''')
                        } else {
                            pr('''
                                for (int i = 0; i < «reactionReference(port)»__width; i++) {
                                    «reactionReference(port)»[i] = («destStructType»*)«sourceReference(port)»[i];
                                }
                            ''')
                        }
                    }
                }
            }
        }
        pr('''// END Connect inputs and outputs for reactor «instance.getFullName».''')
    }
    
    /**
     * Given an input port instance, if it receives its data from a reaction somewhere up
     * in the hierarchy, return the port to which the reaction actually writes.
     * The returned port will be this same port if the parent's parent's reaction
     * writes directly to this port, but if this port is deeper in the hierarchy,
     * then this will be a port belonging to highest parent of this port where
     * the parent is contained by the same reactor whose reaction writes to this
     * port.  This method is useful to find the name of the items on the self
     * struct of the reaction's parent that contain the value being sent
     * and its is_present variable.
     * @param port The input port instance.
     */
    private static def PortInstance sourcePort(PortInstance port) {
        // If the port depends on reactions, then this is the port we are looking for.
        if (port.dependsOnReactions.size > 0) return port
        if (port.dependsOnPort === null) return port
        // If we get here, then this port is fed data from another port.
        // Find the source for that port.
        return sourcePort(port.dependsOnPort)
    }

    /** Generate action variables for a reaction.
     *  @param builder The string builder into which to write the code.
     *  @param action The action.
     *  @param reactor The reactor.
     */
    private def generateActionVariablesInReaction(
        StringBuilder builder,
        Action action,
        ReactorDecl decl
    ) {
        val structType = variableStructType(action, decl)
        // If the action has a type, create variables for accessing the value.
        val type = action.inferredType
        // Pointer to the lf_token_t sent as the payload in the trigger.
        val tokenPointer = '''(self->___«action.name».token)'''
        pr(action, builder, '''
            // Expose the action struct as a local variable whose name matches the action name.
            «structType»* «action.name» = &self->__«action.name»;
            // Set the fields of the action struct to match the current trigger.
            «action.name»->is_present = (bool)self->___«action.name».status;
            «action.name»->has_value = («tokenPointer» != NULL && «tokenPointer»->value != NULL);
            «action.name»->token = «tokenPointer»;
        ''')
        // Set the value field only if there is a type.
        if (!type.isUndefined) {
            // The value field will either be a copy (for primitive types)
            // or a pointer (for types ending in *).
            pr(action, builder, '''
                if («action.name»->has_value) {
                    «IF type.isTokenType»
                        «action.name»->value = («type.targetType»)«tokenPointer»->value;
                    «ELSE»
                        «action.name»->value = *(«type.targetType»*)«tokenPointer»->value;
                    «ENDIF»
                }
            ''')
        }
    }
    
    /** Generate into the specified string builder the code to
     *  initialize local variables for the specified input port
     *  in a reaction function from the "self" struct.
     *  @param builder The string builder.
     *  @param input The input statement from the AST.
     *  @param reactor The reactor.
     */
    private def generateInputVariablesInReaction(
        StringBuilder builder,
        Input input,
        ReactorDecl decl
    ) {
        val structType = variableStructType(input, decl)
        val inputType = input.inferredType
        
        // Create the local variable whose name matches the input name.
        // If the input has not been declared mutable, then this is a pointer
        // to the upstream output. Otherwise, it is a copy of the upstream output,
        // which nevertheless points to the same token and value (hence, as done
        // below, we have to use writable_copy()). There are 8 cases,
        // depending on whether the input is mutable, whether it is a multiport,
        // and whether it is a token type.
        // Easy case first.
        if (!input.isMutable && !inputType.isTokenType && !input.isMultiport) {
            // Non-mutable, non-multiport, primitive type.
            pr(builder, '''
                «structType»* «input.name» = self->__«input.name»;
            ''')
        } else if (input.isMutable && !inputType.isTokenType && !input.isMultiport) {
            // Mutable, non-multiport, primitive type.
            pr(builder, '''
                // Mutable input, so copy the input into a temporary variable.
                // The input value on the struct is a copy.
                «structType» __tmp_«input.name» = *(self->__«input.name»);
                «structType»* «input.name» = &__tmp_«input.name»;
            ''')
        } else if (!input.isMutable && inputType.isTokenType && !input.isMultiport) {
            // Non-mutable, non-multiport, token type.
            pr(builder, '''
                «structType»* «input.name» = self->__«input.name»;
                if («input.name»->is_present) {
                    «input.name»->length = «input.name»->token->length;
                    «input.name»->value = («inputType.targetType»)«input.name»->token->value;
                } else {
                    «input.name»->length = 0;
                }
            ''')
        } else if (input.isMutable && inputType.isTokenType && !input.isMultiport) {
            // Mutable, non-multiport, token type.
            pr(builder, '''
                // Mutable input, so copy the input struct into a temporary variable.
                «structType» __tmp_«input.name» = *(self->__«input.name»);
                «structType»* «input.name» = &__tmp_«input.name»;
                if («input.name»->is_present) {
                    «input.name»->length = «input.name»->token->length;
                    lf_token_t* _lf_input_token = «input.name»->token;
                    «input.name»->token = writable_copy(_lf_input_token);
                    if («input.name»->token != _lf_input_token) {
                        // A copy of the input token has been made.
                        // This needs to be reference counted.
                        «input.name»->token->ref_count = 1;
                        // Repurpose the next_free pointer on the token to add to the list.
                        «input.name»->token->next_free = _lf_more_tokens_with_ref_count;
                        _lf_more_tokens_with_ref_count = «input.name»->token;
                    }
                    «input.name»->value = («inputType.targetType»)«input.name»->token->value;
                } else {
                    «input.name»->length = 0;
                }
            ''')            
        } else if (!input.isMutable && input.isMultiport) {
            // Non-mutable, multiport, primitive or token type.
            pr(builder, '''
                «structType»** «input.name» = self->__«input.name»;
            ''')
        } else if (inputType.isTokenType) {
            // Mutable, multiport, token type
            pr(builder, '''
                // Mutable multiport input, so copy the input structs
                // into an array of temporary variables on the stack.
                «structType» __tmp_«input.name»[«input.multiportWidthExpression»];
                «structType»* «input.name»[«input.multiportWidthExpression»];
                for (int i = 0; i < «input.multiportWidthExpression»; i++) {
                    «input.name»[i] = &__tmp_«input.name»[i];
                    __tmp_«input.name»[i] = *(self->__«input.name»[i]);
                    // If necessary, copy the tokens.
                    if («input.name»[i]->is_present) {
                        «input.name»[i]->length = «input.name»[i]->token->length;
                        lf_token_t* _lf_input_token = «input.name»[i]->token;
                        «input.name»[i]->token = writable_copy(_lf_input_token);
                        if («input.name»[i]->token != _lf_input_token) {
                            // A copy of the input token has been made.
                            // This needs to be reference counted.
                            «input.name»[i]->token->ref_count = 1;
                            // Repurpose the next_free pointer on the token to add to the list.
                            «input.name»[i]->token->next_free = _lf_more_tokens_with_ref_count;
                            _lf_more_tokens_with_ref_count = «input.name»[i]->token;
                        }
                        «input.name»[i]->value = («inputType.targetType»)«input.name»[i]->token->value;
                    } else {
                        «input.name»[i]->length = 0;
                    }
                }
            ''')
        } else {
            // Mutable, multiport, primitive type
            pr(builder, '''
                // Mutable multiport input, so copy the input structs
                // into an array of temporary variables on the stack.
                «structType» __tmp_«input.name»[«input.multiportWidthExpression»];
                «structType»* «input.name»[«input.multiportWidthExpression»];
                for (int i = 0; i < «input.multiportWidthExpression»; i++) {
                    «input.name»[i]  = &__tmp_«input.name»[i];
                    // Copy the struct, which includes the value.
                    __tmp_«input.name»[i] = *(self->__«input.name»[i]);
                }
            ''')
        }
        // Set the _width variable for all cases. This will be -1
        // for a variable-width multiport, which is not currently supported.
        // It will be -2 if it is not multiport.
        pr(builder, '''
            int «input.name»_width = self->__«input.name»__width;
        ''')
    }
    
    /** Generate into the specified string builder the code to
     *  initialize local variables for ports in a reaction function
     *  from the "self" struct. The port may be an input of the
     *  reactor or an output of a contained reactor. The second
     *  argument provides, for each contained reactor, a place to
     *  write the declaration of the output of that reactor that
     *  is triggering reactions.
     *  @param builder The string builder into which to write the code.
     *  @param structs A map from reactor instantiations to a place to write
     *   struct fields.
     *  @param port The port.
     *  @param reactor The reactor.
     */
    private def generatePortVariablesInReaction(
        StringBuilder builder,
        LinkedHashMap<Instantiation,StringBuilder> structs,
        VarRef port,
        ReactorDecl decl
    ) {
        if (port.variable instanceof Input) {
            generateInputVariablesInReaction(builder, port.variable as Input, decl)
        } else {
            // port is an output of a contained reactor.
            val output = port.variable as Output
            val portName = output.name
            val portStructType = variableStructType(output, port.container.reactorClass)
            
            var structBuilder = structs.get(port.container)
            if (structBuilder === null) {
                structBuilder = new StringBuilder
                structs.put(port.container, structBuilder)
            }
            val reactorName = port.container.name
            // First define the struct containing the output value and indicator
            // of its presence.
            if (!output.isMultiport) {
                pr(structBuilder, '''
                    «portStructType»* «portName»;
                ''')
            } else {
                pr(structBuilder, '''
                    «portStructType»** «portName»;
                    int «portName»_width;
                ''')
                pr(builder, '''
                    «reactorName».«portName»_width = self->__«reactorName».«portName»__width;
                ''')
            }

            // Next, initialize the struct with the current values.
            pr(builder, '''
                «reactorName».«portName» = self->__«reactorName».«portName»;
            ''')
        }
    }

    /** Generate into the specified string builder the code to
     *  initialize local variables for outputs in a reaction function
     *  from the "self" struct.
     *  @param builder The string builder.
     *  @param output The output statement from the AST.
     */
    private def generateOutputVariablesInReaction(
        StringBuilder builder,
        Output output,
        ReactorDecl decl
    ) {
        if (output.type === null && target.requiresTypes === true) {
            reportError(output,
                "Output is required to have a type: " + output.name)
        } else {
            val outputStructType = variableStructType(output, decl)
            // Unfortunately, for the SET macros to work out-of-the-box for
            // multiports, we need an array of *pointers* to the output structs,
            // but what we have on the self struct is an array of output structs.
            // So we have to handle multiports specially here a construct that
            // array of pointers.
            if (!output.isMultiport) {
                pr(builder, '''
                    «outputStructType»* «output.name» = &self->__«output.name»;
                ''')
            } else {
                // Set the _width variable.
                pr(builder, '''
                    int «output.name»_width = self->__«output.name»__width;
                ''')
                pr(builder, '''
                    «outputStructType»* «output.name»[«output.name»_width];
                    for(int i=0; i < «output.name»_width; i++) {
                         «output.name»[i] = &(self->__«output.name»[i]);
                    }
                ''')
            }
        }
    }

    /** 
     * Generate into the specified string builder the code to
     * initialize local variables for sending data to an input
     * of a contained reactor. This will also, if necessary,
     * generate entries for local struct definitions into the
     * struct argument. These entries point to where the data
     * is stored.
     * 
     * @param builder The string builder.
     * @param structs A map from reactor instantiations to a place to write
     *  struct fields.
     * @param definition AST node defining the reactor within which this occurs
     * @param input Input of the contained reactor.
     */
    private def generateVariablesForSendingToContainedReactors(
        StringBuilder builder,
        LinkedHashMap<Instantiation,StringBuilder> structs,
        Instantiation definition,
        Input input
    ) {
        var structBuilder = structs.get(definition)
        if (structBuilder === null) {
            structBuilder = new StringBuilder
            structs.put(definition, structBuilder)
        }
        val inputStructType = variableStructType(input, definition.reactorClass)
        if (!input.isMultiport) {
            pr(structBuilder, '''
                «inputStructType»* «input.name»;
            ''')
            var bankIndex = "";
            if (definition.widthSpec !== null) {
                pr(builder, '''
                    for (int bankIndex = 0; bankIndex < self->__«definition.name»_width; bankIndex++) {
                ''')
                indent(builder);
                bankIndex = "[bankIndex]";
            }
            pr(builder, '''
                «definition.name»«bankIndex».«input.name» = &(self->__«definition.name»«bankIndex».«input.name»);
            ''')
            if (definition.widthSpec !== null) {
                unindent(builder);
                pr(builder, '''
                    }
                ''')
            }
        } else {
            // Contained reactor's input is a multiport.
            pr(structBuilder, '''
                «inputStructType»** «input.name»;
                int «input.name»_width;
            ''')
            // If the contained reactor is a bank, then we have set the
            // pointer for each element of the bank.
            if (definition.widthSpec !== null) {
                pr(builder, '''
                    for (int _i = 0; _i < self->__«definition.name»_width; _i++) {
                        «definition.name»[_i].«input.name» = self->__«definition.name»[_i].«input.name»;
                        «definition.name»[_i].«input.name»_width = self->__«definition.name»[_i].«input.name»__width;
                    }
                ''')
            } else {
                pr(builder, '''
                    «definition.name».«input.name» = self->__«definition.name».«input.name»;
                    «definition.name».«input.name»_width = self->__«definition.name».«input.name»__width;
                ''')
            }
        }
    }

    /**
     * Override the base class to replace a type of form type[] with type*.
     * @param type The type.
     */ 
    override String getTargetType(InferredType type) {
        var result = super.getTargetType(type)
        val matcher = arrayPatternVariable.matcher(result)
        if (matcher.find()) {
            return matcher.group(1) + '*'
        }
        return result
    }
       
    /** Given a type for an input or output, return true if it should be
     *  carried by a lf_token_t struct rather than the type itself.
     *  It should be carried by such a struct if the type ends with *
     *  (it is a pointer) or [] (it is a array with unspecified length).
     *  @param type The type specification.
     */
    protected def isTokenType(InferredType type) {
        if (type.isUndefined)
            return false
        val targetType = type.targetType
        if (targetType.trim.matches("^\\w*\\[\\s*\\]$") || targetType.trim.endsWith('*')) {
            true
        } else {
            false
        }
    }
    
    /** If the type specification of the form type[] or
     *  type*, return the type. Otherwise remove the code delimiter,
     *  if there is one, and otherwise just return the argument
     *  unmodified.
     *  @param type A string describing the type.
     */
    private def rootType(String type) {
        if (type.endsWith(']')) {
            val root = type.indexOf('[')
            type.substring(0, root).trim
        } else if (type.endsWith('*')) {
            type.substring(0, type.length - 1).trim
        } else {
            type.trim
        }
    }

    /** Print the #line compiler directive with the line number of
     *  the specified object.
     *  @param output Where to put the output.
     *  @param eObject The node.
     */
    protected def prSourceLineNumber(StringBuilder output, EObject eObject) {
        var node = NodeModelUtils.getNode(eObject)
        if (node !== null) {
            // For code blocks (delimited by {= ... =}, unfortunately,
            // we have to adjust the offset by the number of newlines before {=.
            // Unfortunately, this is complicated because the code has been
            // tokenized.
            var offset = 0
            if (eObject instanceof Code) {
                offset += 1
            }
            // Extract the filename from eResource, an astonishingly difficult thing to do.
            val resolvedURI = CommonPlugin.resolve(eObject.eResource.URI)
            // pr(output, "#line " + (node.getStartLine() + offset) + ' "' + FileConfig.toFileURI(fileConfig.srcFile) + '"')
            pr(output, "#line " + (node.getStartLine() + offset) + ' "' + resolvedURI + '"')
        }
    }

    /**
     * Print the #line compiler directive with the line number of
     * the specified object.
     * @param eObject The node.
     */
    override prSourceLineNumber(EObject eObject) {
        prSourceLineNumber(code, eObject)
    }

    /**
     * Version of pr() that prints a source line number using a #line
     * prior to each line of the output. Use this when multiple lines of
     * output code are all due to the same source line in the .lf file.
     * @param eObject The AST node that this source line is based on.
     * @param builder The code buffer.
     * @param text The text to append.
     */
    protected def pr(EObject eObject, StringBuilder builder, Object text) {
        var split = text.toString.split("\n")
        for (line : split) {
            prSourceLineNumber(builder, eObject)
            pr(builder, line)
        }
    }

    /** For each output that has a token type (type* or type[]),
     *  create a default token and put it on the self struct.
     *  @param parent The container reactor.
     *  @param federate The federate, or null if there is no federation.
     */
    private def void createDefaultTokens(ReactorInstance parent, FederateInstance federate) {
        for (containedReactor : parent.children) {
            // Do this only for reactors in the federate.
            if (reactorBelongsToFederate(containedReactor, federate)) {
                var nameOfSelfStruct = selfStructName(containedReactor)
                for (output : containedReactor.outputs) {
                    val type = (output.definition as Output).inferredType
                    if (type.isTokenType) {
                        // Create the template token that goes in the trigger struct.
                        // Its reference count is zero, enabling it to be used immediately.
                        var rootType = type.targetType.rootType
                        // If the rootType is 'void', we need to avoid generating the code
                        // 'sizeof(void)', which some compilers reject.
                        val size = (rootType == 'void') ? '0' : '''sizeof(«rootType»)'''
                        if (output instanceof MultiportInstance) {
                            pr('''
                                for (int i = 0; i < «output.width»; i++) {
                                    «nameOfSelfStruct»->__«output.name»[i].token = __create_token(«size»);
                                }
                            ''')
                        } else {
                            pr('''
                                «nameOfSelfStruct»->__«output.name».token = __create_token(«size»);
                            ''')
                        }
                    }
                }
                // In case this is a composite, handle its contained reactors.
                createDefaultTokens(containedReactor, federate)
            }
        }
    }
    
    // Regular expression pattern for array types with specified length.
    // \s is whitespace, \w is a word character (letter, number, or underscore).
    // For example, for "foo[10]", the first match will be "foo" and the second "[10]".
    static final Pattern arrayPatternFixed = Pattern.compile("^\\s*+(\\w+)\\s*(\\[[0-9]+\\])\\s*$");
    
    // Regular expression pattern for array types with unspecified length.
    // \s is whitespace, \w is a word character (letter, number, or underscore).
    // For example, for "foo[]", the first match will be "foo".
    static final Pattern arrayPatternVariable = Pattern.compile("^\\s*+(\\w+)\\s*\\[\\]\\s*$");
    
    protected static var DISABLE_REACTION_INITIALIZATION_MARKER
        = '// **** Do not include initialization code in this reaction.'
        
    public static var UNDEFINED_MIN_SPACING = -1
    
       
    /** Returns the Target enum for this generator */
    override getTarget() {
        return Target.C
    }
        
    override getTargetTimeType() '''interval_t'''
    
    override getTargetTagType() '''tag_t'''
    
    override getTargetTagIntervalType() '''tag_interval_t'''

    override getTargetUndefinedType() '''/* «reportError("undefined type")» */'''

    override getTargetFixedSizeListType(String baseType,
        Integer size) '''«baseType»[«size»]'''
        
    override String getTargetVariableSizeListType(
        String baseType) '''«baseType»[]'''
    
    protected def String getInitializer(ParameterInstance p) {
        
            if (p.type.isList && p.init.size > 1) {
                return p.init.join('{', ', ', '}', [it.targetValue])
            } else {
                return p.init.get(0).targetValue
            }
        
    }
    
    override supportsGenerics() {
        return false
    }
    
    override generateDelayGeneric() {
        throw new UnsupportedOperationException("TODO: auto-generated method stub")
    }
    
    /**
     * Data structure that for each instantiation of a contained
     * reactor, provides a set of input and output ports that trigger
     * reactions of the container, are read by a reaction of the
     * container, or that receive data from a reaction of the container.
     * For each port, this provides a list of reaction indices that
     * are triggered by the port, or an empty list if there are no
     * reactions triggered by the port.
     * @param reactor The contianer.
     * @param federate The federate (used to determine whether a
     *  reaction belongs to the federate).
     */
    private static class InteractingContainedReactors {
        // This horrible data structure is a collection, indexed by instantiation
        // of a contained reactor, of lists, indexed by ports of the contained reactor
        // that are referenced by reactions of the container, of reactions that are
        // triggered by the port of the contained reactor. The list is empty if
        // the port does not trigger reactions but is read by the reaction or
        // is written to by the reaction.
        val portsByContainedReactor = new LinkedHashMap<
            Instantiation,
            LinkedHashMap<
                Port,
                LinkedList<Integer>
            >
        >
        
        /**
         * Scan the reactions of the specified reactor and record which ports are
         * referenced by reactions and which reactions are triggered by such ports.
         */
        new(Reactor reactor, FederateInstance federate) {
            var reactionCount = 0
            for (reaction : reactor.allReactions) {
                if (federate === null || federate.containsReaction(
                    reactor,
                    reaction
                )) {
                    // First, handle reactions that produce data sent to inputs
                    // of contained reactors.
                    for (effect : reaction.effects ?: emptyList) {
                        // If an effect is an input, then it must be an input
                        // of a contained reactor.
                        if (effect.variable instanceof Input) {
                            // This reaction is not triggered by the port, so
                            // we do not add it to the list returned by the following.
                            addPort(effect.container, effect.variable as Input)
                        }
                    }
                    // Second, handle reactions that are triggered by outputs
                    // of contained reactors.
                    for (TriggerRef trigger : reaction.triggers ?: emptyList) {
                        if (trigger instanceof VarRef) {
                            // If an trigger is an output, then it must be an output
                            // of a contained reactor.
                            if (trigger.variable instanceof Output) {
                                val list = addPort(trigger.container, trigger.variable as Output)
                                list.add(reactionCount)
                            }
                        }
                    }
                    // Third, handle reading (but not triggered by)
                    // outputs of contained reactors.
                    for (source : reaction.sources ?: emptyList) {
                        if (source.variable instanceof Output) {
                            // If an source is an output, then it must be an output
                            // of a contained reactor.
                            // This reaction is not triggered by the port, so
                            // we do not add it to the list returned by the following.
                            addPort(source.container, source.variable as Output)
                        }
                    }
                }
                // Increment the reaction count even if not in the federate for consistency.
                reactionCount++
            }
        }
        
        /**
         * Return or create the list to which reactions triggered by the specified port
         * are to be added. This also records that the port is referenced by the
         * container's reactions.
         * @param containedReactor The contained reactor.
         * @param port The port.
         */
        def addPort(Instantiation containedReactor, Port port) {
            // Get or create the entry for the containedReactor.
            var containedReactorEntry = portsByContainedReactor.get(containedReactor)
            if (containedReactorEntry === null) {
                containedReactorEntry = new LinkedHashMap<Port,LinkedList<Integer>>
                portsByContainedReactor.put(containedReactor, containedReactorEntry)
            }
            // Get or create the entry for the port.
            var portEntry = containedReactorEntry.get(port)
            if (portEntry === null) {
                portEntry = new LinkedList<Integer>
                containedReactorEntry.put(port, portEntry)
            }
            return portEntry
        }
        
        /**
         * Return the set of contained reactors that have ports that are referenced
         * by reactions of the container reactor.
         */
        def containedReactors() {
            return portsByContainedReactor.keySet()
        }
        
        /**
         * Return the set of ports of the specified contained reactor that are
         * referenced by reactions of the container reactor. Return an empty
         * set if there are none.
         * @param containedReactor The contained reactor.
         */
        def portsOfInstance(Instantiation containedReactor) {
            var result = null as Set<Port>
            val ports = portsByContainedReactor.get(containedReactor)
            if (ports === null) {
                result = new LinkedHashSet<Port>
            } else {
                result = ports.keySet
            }
            return result
        }
        
        /**
         * Return the indices of the reactions triggered by the specified port
         * of the specified contained reactor or an empty list if there are none.
         * @param containedReactor The contained reactor.
         * @param port The port.
         */
        def LinkedList<Integer> reactionsTriggered(Instantiation containedReactor, Port port) {
            val ports = portsByContainedReactor.get(containedReactor)
            if (ports !== null) {
                val list = ports.get(port)
                if (list !== null) {
                    return list
                }
            }
            return new LinkedList<Integer>
        }
    }
}<|MERGE_RESOLUTION|>--- conflicted
+++ resolved
@@ -4565,7 +4565,6 @@
                         
         // Handle target parameters.
         // First, if there are federates, then ensure that threading is enabled.
-<<<<<<< HEAD
         if (isFederated) {
             for (federate : federates) {
                 // The number of threads needs to be at least one larger than the input ports
@@ -4577,12 +4576,6 @@
             }
         }
         
-=======
-        if (targetConfig.threads === 0 && isFederated) {
-            targetConfig.threads = 1
-        }        
-
->>>>>>> cbdd924a
         includeTargetLanguageSourceFiles()
         
         // Do this after the above includes so that the preamble can
