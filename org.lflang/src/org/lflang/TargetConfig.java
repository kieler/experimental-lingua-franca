/*************
Copyright (c) 2019, The University of California at Berkeley.

Redistribution and use in source and binary forms, with or without modification,
are permitted provided that the following conditions are met:

1. Redistributions of source code must retain the above copyright notice,
   this list of conditions and the following disclaimer.

2. Redistributions in binary form must reproduce the above copyright notice,
   this list of conditions and the following disclaimer in the documentation
   and/or other materials provided with the distribution.

THIS SOFTWARE IS PROVIDED BY THE COPYRIGHT HOLDERS AND CONTRIBUTORS "AS IS" AND
ANY EXPRESS OR IMPLIED WARRANTIES, INCLUDING, BUT NOT LIMITED TO, THE IMPLIED
WARRANTIES OF MERCHANTABILITY AND FITNESS FOR A PARTICULAR PURPOSE ARE
DISCLAIMED. IN NO EVENT SHALL THE COPYRIGHT HOLDER OR CONTRIBUTORS BE LIABLE FOR
ANY DIRECT, INDIRECT, INCIDENTAL, SPECIAL, EXEMPLARY, OR CONSEQUENTIAL DAMAGES
(INCLUDING, BUT NOT LIMITED TO, PROCUREMENT OF SUBSTITUTE GOODS OR SERVICES;
LOSS OF USE, DATA, OR PROFITS; OR BUSINESS INTERRUPTION) HOWEVER CAUSED AND ON
ANY THEORY OF LIABILITY, WHETHER IN CONTRACT, STRICT LIABILITY, OR TORT
(INCLUDING NEGLIGENCE OR OTHERWISE) ARISING IN ANY WAY OUT OF THE USE OF THIS
SOFTWARE, EVEN IF ADVISED OF THE POSSIBILITY OF SUCH DAMAGE.
***************/
package org.lflang;

import java.util.ArrayList;
import java.util.HashMap;
import java.util.HashSet;
import java.util.List;
import java.util.Map;
import java.util.Set;

import org.lflang.TargetProperty.BuildType;
import org.lflang.TargetProperty.ClockSyncMode;
import org.lflang.TargetProperty.CoordinationType;
import org.lflang.TargetProperty.LogLevel;
import org.lflang.TargetProperty.Platform;
import org.lflang.TargetProperty.SchedulerOption;
import org.lflang.generator.rust.RustTargetConfig;

/**
 * A class for keeping the current target configuration.
 *
 * Class members of type String are initialized as empty strings,
 * unless otherwise stated.
 * @author Marten Lohstroh <marten@berkeley.edu>
 */
public class TargetConfig {

    /**
     * Keep track of every target property that is explicitly set by the user.
     */
    public Set<TargetProperty> setByUser = new HashSet<>();

    /**
     * A list of custom build commands that replace the default build process of
     * directly invoking a designated compiler. A common usage of this target
     * property is to set the command to build on the basis of a Makefile.
     */
    public List<String> buildCommands = new ArrayList<>();

    /**
     * The mode of clock synchronization to be used in federated programs.
     * The default is 'initial'.
     */
    public ClockSyncMode clockSync = ClockSyncMode.INIT;

    /**
     * Clock sync options.
     */
    public ClockSyncOptions clockSyncOptions = new ClockSyncOptions();

    /**
     * Parameter passed to cmake. The default is 'Release'.
     */
    public BuildType cmakeBuildType = BuildType.RELEASE;

    /**
     * Optional additional extensions to include in the generated CMakeLists.txt.
     */
    public List<String> cmakeIncludes = new ArrayList<>();

    /**
     * List of cmake-includes from the cmake-include target property with no path info.
     * Useful for copying them to remote machines. This is needed because
     * target cmake-includes can be resources with resource paths.
     */
    public List<String> cmakeIncludesWithoutPath = new ArrayList<>();

    /**
     * The compiler to invoke, unless a build command has been specified.
     */
    public String compiler = "";

    /**
     * Additional sources to add to the compile command if appropriate.
     */
    public List<String> compileAdditionalSources = new ArrayList<>();

    /**
     * Additional (preprocessor) definitions to add to the compile command if appropriate.
     *
     * The first string is the definition itself, and the second string is the value to attribute to that definition, if any.
     * The second value could be left empty.
     */
    public Map<String, String> compileDefinitions = new HashMap<>();

    /**
     * Additional libraries to add to the compile command using the "-l" command-line option.
     */
    public List<String> compileLibraries = new ArrayList<>();

    /**
     * Flags to pass to the compiler, unless a build command has been specified.
     */
    public List<String> compilerFlags = new ArrayList<>();

    /**
     * The type of coordination used during the execution of a federated program.
     * The default is 'centralized'.
     */
    public CoordinationType coordination = CoordinationType.CENTRALIZED;

    /**
     * Docker options.
     */
    public DockerOptions dockerOptions = null;

    /**
     * Coordination options.
     */
    public CoordinationOptions coordinationOptions = new CoordinationOptions();

    /**
     * Link to an external runtime library instead of the default one.
     */
    public String externalRuntimePath = null;

    /**
     * If true, configure the execution environment such that it does not
     * wait for physical time to match logical time. The default is false.
     */
    public boolean fastMode = false;

    /**
     * List of files to be copied to src-gen.
     */
    public List<String> fileNames = new ArrayList<>();

    /**
     * List of file names from the files target property with no path info.
     * Useful for copying them to remote machines. This is needed because
     * target files can be resources with resource paths.
     */
    public List<String> filesNamesWithoutPath = new ArrayList<>();

    /**
     * If true, configure the execution environment to keep executing if there
     * are no more events on the event queue. The default is false.
     */
    public boolean keepalive = false;

    /**
     * The level of logging during execution. The default is INFO.
     */
    public LogLevel logLevel = LogLevel.INFO;

    /**
     * Flags to pass to the linker, unless a build command has been specified.
     */
    public String linkerFlags = "";

    /**
     * If true, do not invoke the target compiler or build command.
     * The default is false.
     */
    public boolean noCompile = false;

    /**
     * If true, do not perform runtime validation. The default is false.
     */
    public boolean noRuntimeValidation = false;

    /**
     * Set the target platform config.
     * This tells the build system what platform-specific support
     * files it needs to incorporate at compile time.
     * 
     * This is now a wrapped class to account for overloaded definitions 
     * of defining platform (either a string or dictionary of values)
     *
     * @author Samuel Berkun (sberkun@berkeley.edu)
     * @author Anirudh Rengarajan (arengarajan@berkeley.edu)
     */
    public PlatformOptions platformOptions = new PlatformOptions();

    /**
     * List of proto files to be processed by the code generator.
     */
    public List<String> protoFiles = new ArrayList<>();

    /**
     * If true, generate ROS2 specific code.
     */
    public boolean ros2 = false;

    /**
<<<<<<< HEAD
     * The version of the runtime library to be used in the generated target.
=======
     * Additional ROS2 packages that the LF program depends on.
     */
    public List<String> ros2Dependencies = null;

    /**
     * The version of the runtime library to be used in the generated target. 
>>>>>>> ba4ff649
     */
    public String runtimeVersion = null;

    /** Whether all reactors are to be generated into a single target language file. */
    public boolean singleFileProject = false;

    /** What runtime scheduler to use. */
    public SchedulerOption schedulerType = SchedulerOption.getDefault();

    /**
     * The number of worker threads to deploy. The default is zero, which indicates that
     * the runtime is allowed to freely choose the number of workers.
     */
    public int workers = 0;

    /**
     * Indicate whether the runtime should use multithreaded execution.
     */
    public boolean threading = true;

    /**
     * The timeout to be observed during execution of the program.
     */
    public TimeValue timeout;

    /**
     * If non-null, configure the runtime environment to perform tracing.
     * The default is null.
     */
    public TracingOptions tracing = null;


    /**
     * If true, the resulting binary will output a graph visualizing all reaction dependencies.
     *
     * This option is currently only used for C++ and Rust. This export function is a valuable tool
     * for debugging LF programs and helps to understand the dependencies inferred by the runtime.
     */
    public boolean exportDependencyGraph = false;


    /**
     * If true, the resulting binary will output a yaml file describing the whole reactor structure
     * of the program.
     *
     * This option is currently only used for C++. This export function is a valuable tool for debugging
     * LF programs and performing external analysis.
     */
    public boolean exportToYaml = false;

    /** Rust-specific configuration. */
    public final RustTargetConfig rust = new RustTargetConfig();

    /**
     * Settings related to clock synchronization.
     */
    public static class ClockSyncOptions {

        /**
         * Dampen the adjustments to the clock synchronization offset by this rate.
         * The default is 10.
         */
        public int attenuation = 10;

        /**
         * Whether or not to collect statistics while performing clock synchronization.
         * This setting is only considered when clock synchronization has been activated.
         * The default is true.
         */
        public boolean collectStats = true;

        /**
         * Enable clock synchronization for federates on the same machine.
         * Default is false.
         */
        public boolean localFederatesOn = false;


        /**
         * Interval at which clock synchronization is initiated by the RTI (will be passed
         * to it as an argument on the command-line).
         * The default is 5 milliseconds.
         */
        public TimeValue period = new TimeValue(5, TimeUnit.MILLI);

        /**
         * Indicate the number of exchanges to be had per each clock synchronization round.
         * See /lib/core/federated/clock-sync.h for more details.
         * The default is 10.
         */
        public int trials = 10;

        /**
         * Used to create an artificial clock synchronization error for the purpose of testing.
         * The default is null.
         */
        public TimeValue testOffset;
    }

    /**
     * Settings related to coordination of federated execution.
     */
    public static class CoordinationOptions {

        /**
         * For centralized coordination, if a federate has a physical action that can trigger
         * an output, directly or indirectly, then it will send NET (next event tag) messages
         * to the RTI periodically as its physical clock advances. This option sets the amount
         * of time to wait between sending such messages. Increasing this value results in
         * downstream federates that lag further behind physical time (if the "after" delays
         * are insufficient).
         * The default is null, which means it is up the implementation to choose an interval.
         */
        public TimeValue advance_message_interval = null;
    }

    /**
     * Settings related to Docker options.
     */
    public static class DockerOptions {
        /**
         * The base image and tag from which to build the Docker image. The default is "alpine:latest".
         */
        public String from = "alpine:latest";
    }

    /**
     * Enum representing the different boards supported by Arduino-CMake and future embedded boards.
     */
    public enum Board {
        NONE(),
        YN("Arduino Yn [avr.yun]"),
        UNO("Arduino Uno [avr.uno]"),
        DUEMILANOVE("Arduino Duemilanove or Diecimila [avr.diecimila]"),
        DIECIMILA("Arduino Duemilanove or Diecimila [avr.diecimila]"),
        NANO("Arduino Nano [avr.nano]"),
        MEGA("Arduino Mega or Mega 2560 [avr.mega]"),
        MEGA_2560("Arduino Mega or Mega 2560 [avr.mega]"),
        MEGA_ADK("Arduino Mega ADK [avr.megaADK]"),
        LEONARDO("Arduino Leonardo [avr.leonardo]"),
        LEONARDO_ETH("Arduino Leonardo ETH [avr.leonardoeth]"),
        MICRO("Arduino Micro [avr.micro]"),
        ESPLORA("Arduino Esplora [avr.esplora]"),
        MINI("Arduino Mini [avr.mini]"),
        ETHERNET("Arduino Ethernet [avr.ethernet]"),
        FIO("Arduino Fio [avr.fio]"),
        BT("Arduino BT [avr.bt]"),
        LILYPAD_USB("LilyPad Arduino USB [avr.LilyPadUSB]"),
        LILYPAD("LilyPad Arduino [avr.lilypad]"),
        PRO("Arduino Pro or Pro Mini [avr.pro]"),
        PRO_MINI("Arduino Pro or Pro Mini [avr.pro]"),
        NG("Arduino NG or older [avr.atmegang]"),
        OLDER("Arduino NG or older [avr.atmegang]"),
        ROBOT_CONTROL("Arduino Robot Control [avr.robotControl]"),
        ROBOT_MOTOR("Arduino Robot Motor [avr.robotMotor]"),
        GEMMA("Arduino Gemma [avr.gemma]"),
        CIRCUIT_PLAYGROUND("Adafruit Circuit Playground [avr.circuitplay32u4cat]"),
        YN_MINI("Arduino Yn Mini [avr.yunmini]"),
        INDUSTRIAL_101("Arduino Industrial 101 [avr.chiwawa]"),
        LININO_ONE("Linino One [avr.one]"),
        UNO_WIFI("Arduino Uno WiFi [avr.unowifi]"),
        SAM_DUE_PROG("Arduino Due (Programming Port) [sam.arduino_due_x_dbg]"),
        SAM_DUE_NATIVE("Arduino Due (Native USB Port) [sam.arduino_due_x]");

        String boardName;
        Board() {
            this.boardName = this.toString();
        }
        Board(String boardName) {
            this.boardName = boardName;
        }

        /**
        * Return the name in lower case.
        */
        @Override
        public String toString() {
            return this.name().toLowerCase();
        }

        /**
        * Get the CMake name for the platform.
        */
        public String getBoardName() {
            return this.boardName;
        }
    }

    /**
     * Settings related to Platform Options.
     */
    public static class PlatformOptions {
        
        /**
         * The base platform we build our LF Files on. Should be set to AUTO by default unless developing for specific OS/Embedded Platform
         */
        public Platform platform = Platform.AUTO;

        /**
         * The base board we target when building LF on Arduino/Embedded Boards. For OS development and generic embedded systems, this value is unused.
         */
        public Board board = Board.UNO;

        /**
         * The baud rate used as a parameter to certain embedded platforms. 9600 is a standard rate amongst systems like Arduino, so it's the default value.
         */
        public int baudRate = 9600;
    }   

    /**
     * Settings related to tracing options.
     */
    public static class TracingOptions {
        /**
         * The name to use as the root of the trace file produced.
         * This defaults to the name of the .lf file.
         */
        public String traceFileName = null;
    }
}<|MERGE_RESOLUTION|>--- conflicted
+++ resolved
@@ -206,16 +206,12 @@
     public boolean ros2 = false;
 
     /**
-<<<<<<< HEAD
+     * Additional ROS2 packages that the LF program depends on.
+     */
+    public List<String> ros2Dependencies = null;
+
+    /**
      * The version of the runtime library to be used in the generated target.
-=======
-     * Additional ROS2 packages that the LF program depends on.
-     */
-    public List<String> ros2Dependencies = null;
-
-    /**
-     * The version of the runtime library to be used in the generated target. 
->>>>>>> ba4ff649
      */
     public String runtimeVersion = null;
 
