--- conflicted
+++ resolved
@@ -4,12 +4,11 @@
 
 package org.lflang.cli;
 
-import java.io.IOException;
+
 import java.nio.file.Files;
 import java.nio.file.Path;
 import java.util.Arrays;
 import java.util.List;
-import java.util.Objects;
 import java.util.Properties;
 import java.util.stream.Collectors;
 
@@ -20,18 +19,10 @@
 import org.eclipse.xtext.generator.GeneratorDelegate;
 import org.eclipse.xtext.generator.JavaIoFileSystemAccess;
 import org.eclipse.xtext.util.CancelIndicator;
-import org.eclipse.xtext.util.RuntimeIOException;
 
 import org.lflang.ASTUtils;
 import org.lflang.FileConfig;
-<<<<<<< HEAD
-import org.lflang.LFRuntimeModule;
-import org.lflang.LFStandaloneSetup;
-import org.lflang.LocalStrings;
-import org.lflang.Target;
-import org.lflang.generator.LFGenerator;
-=======
->>>>>>> f3d1481d
+
 import org.lflang.generator.LFGeneratorContext;
 import org.lflang.generator.LFGeneratorContext.BuildParm;
 import org.lflang.generator.MainContext;
@@ -210,14 +201,8 @@
             exitIfCollectedErrors();
 
             LFGeneratorContext context = new MainContext(
-<<<<<<< HEAD
                 LFGeneratorContext.Mode.STANDALONE, CancelIndicator.NullImpl,
-                (m, p) -> {}, properties, resource, this.fileAccess,
-                fc -> injector.getInstance(ErrorReporter.class)
-=======
-                LFGeneratorContext.Mode.STANDALONE, CancelIndicator.NullImpl, (m, p) -> {}, properties, false,
-                fileConfig -> errorReporter
->>>>>>> f3d1481d
+                (m, p) -> {}, properties, resource, this.fileAccess, fileConfig -> errorReporter
             );
 
             try {
