--- conflicted
+++ resolved
@@ -7,12 +7,9 @@
 import java.util.function.Predicate;
 import java.util.stream.Collectors;
 
-<<<<<<< HEAD
-import org.lflang.CargoDependencySpec.CargoDependenciesPropertyType;
-=======
 import org.lflang.TargetConfig.DockerOptions;
 import org.lflang.TargetConfig.TracingOptions;
->>>>>>> 33414864
+import org.lflang.CargoDependencySpec.CargoDependenciesPropertyType;
 import org.lflang.lf.Array;
 import org.lflang.lf.Element;
 import org.lflang.lf.KeyValuePair;
@@ -519,7 +516,7 @@
     // Inner classes for the various supported types.
 
 
-    
+
     /**
      * Interface for dictionary elements. It associates an entry with a type.
      */
