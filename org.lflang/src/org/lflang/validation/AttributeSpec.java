--- conflicted
+++ resolved
@@ -42,15 +42,8 @@
 
 /**
  * Specification of the structure of an attribute annotation.
-<<<<<<< HEAD
- *
- * @author{Clément Fournier, TU Dresden, INSA Rennes}
- * @author{Shaokai Lin <shaokai@berkeley.edu>}
-=======
- * 
  * @author Clément Fournier
  * @author Shaokai Lin
->>>>>>> origin/master
  */
 public class AttributeSpec {
 
@@ -261,16 +254,11 @@
                 AttrParamType.STRING, null))));
         // @icon("value")
         ATTRIBUTE_SPECS_BY_NAME.put("icon", new AttributeSpec(
-<<<<<<< HEAD
-            List.of(new AttrParamSpec(AttributeSpec.VALUE_ATTR,
-                    AttrParamType.STRING, null))
-=======
             List.of(new AttrParamSpec(VALUE_ATTR, AttrParamType.STRING, false))
         ));
         // @enclave(each=boolean)
         ATTRIBUTE_SPECS_BY_NAME.put("enclave", new AttributeSpec(
             List.of(new AttrParamSpec(EACH_ATTR, AttrParamType.BOOLEAN, true))
->>>>>>> 6c76a4bf
         ));
     }
 }