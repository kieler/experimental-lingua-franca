/* Validation checks for Lingua Franca code. */

/*************
 * Copyright (c) 2019-2020, The University of California at Berkeley.

 * Redistribution and use in source and binary forms, with or without modification,
 * are permitted provided that the following conditions are met:

 * 1. Redistributions of source code must retain the above copyright notice,
 *    this list of conditions and the following disclaimer.

 * 2. Redistributions in binary form must reproduce the above copyright notice,
 *    this list of conditions and the following disclaimer in the documentation
 *    and/or other materials provided with the distribution.

 * THIS SOFTWARE IS PROVIDED BY THE COPYRIGHT HOLDERS AND CONTRIBUTORS "AS IS" AND
 * ANY EXPRESS OR IMPLIED WARRANTIES, INCLUDING, BUT NOT LIMITED TO, THE IMPLIED
 * WARRANTIES OF MERCHANTABILITY AND FITNESS FOR A PARTICULAR PURPOSE ARE
 * DISCLAIMED. IN NO EVENT SHALL THE COPYRIGHT HOLDER OR CONTRIBUTORS BE LIABLE FOR
 * ANY DIRECT, INDIRECT, INCIDENTAL, SPECIAL, EXEMPLARY, OR CONSEQUENTIAL DAMAGES
 * (INCLUDING, BUT NOT LIMITED TO, PROCUREMENT OF SUBSTITUTE GOODS OR SERVICES;
 * LOSS OF USE, DATA, OR PROFITS; OR BUSINESS INTERRUPTION) HOWEVER CAUSED AND ON
 * ANY THEORY OF LIABILITY, WHETHER IN CONTRACT, STRICT LIABILITY, OR TORT
 * (INCLUDING NEGLIGENCE OR OTHERWISE) ARISING IN ANY WAY OUT OF THE USE OF THIS
 * SOFTWARE, EVEN IF ADVISED OF THE POSSIBILITY OF SUCH DAMAGE.
 ***************/
package org.lflang.validation;

import static org.lflang.ASTUtils.inferPortWidth;
import static org.lflang.ASTUtils.isGeneric;
import static org.lflang.ASTUtils.toDefinition;
import static org.lflang.ASTUtils.toOriginalText;

import java.io.File;
import java.io.IOException;
import java.util.ArrayList;
import java.util.Arrays;
import java.util.HashSet;
import java.util.LinkedHashSet;
import java.util.LinkedList;
import java.util.List;
import java.util.Optional;
import java.util.Set;
import java.util.stream.Collectors;

import org.eclipse.emf.common.util.EList;
import org.eclipse.emf.common.util.TreeIterator;
import org.eclipse.emf.ecore.EAttribute;
import org.eclipse.emf.ecore.EObject;
import org.eclipse.emf.ecore.EStructuralFeature;
import org.eclipse.xtext.nodemodel.util.NodeModelUtils;
import org.eclipse.xtext.validation.Check;
import org.eclipse.xtext.validation.CheckType;
import org.eclipse.xtext.validation.ValidationMessageAcceptor;
import org.lflang.ASTUtils;
import org.lflang.AttributeUtils;
import org.lflang.InferredType;
import org.lflang.ModelInfo;
import org.lflang.Target;
import org.lflang.TargetProperty;
import org.lflang.TimeValue;
import org.lflang.federated.serialization.SupportedSerializers;
import org.lflang.federated.validation.FedValidator;
import org.lflang.generator.NamedInstance;
import org.lflang.lf.Action;
import org.lflang.lf.ActionOrigin;
import org.lflang.lf.Assignment;
import org.lflang.lf.Attribute;
import org.lflang.lf.BuiltinTrigger;
import org.lflang.lf.BuiltinTriggerRef;
import org.lflang.lf.Connection;
import org.lflang.lf.Deadline;
import org.lflang.lf.Expression;
import org.lflang.lf.Host;
import org.lflang.lf.IPV4Host;
import org.lflang.lf.IPV6Host;
import org.lflang.lf.Import;
import org.lflang.lf.ImportedReactor;
import org.lflang.lf.Initializer;
import org.lflang.lf.Input;
import org.lflang.lf.Instantiation;
import org.lflang.lf.KeyValuePair;
import org.lflang.lf.KeyValuePairs;
import org.lflang.lf.LfPackage.Literals;
import org.lflang.lf.Literal;
import org.lflang.lf.Mode;
import org.lflang.lf.ModeTransition;
import org.lflang.lf.Model;
import org.lflang.lf.NamedHost;
import org.lflang.lf.Output;
import org.lflang.lf.Parameter;
import org.lflang.lf.ParameterReference;
import org.lflang.lf.Port;
import org.lflang.lf.Preamble;
import org.lflang.lf.Reaction;
import org.lflang.lf.Reactor;
import org.lflang.lf.ReactorDecl;
import org.lflang.lf.STP;
import org.lflang.lf.Serializer;
import org.lflang.lf.StateVar;
import org.lflang.lf.TargetDecl;
import org.lflang.lf.Task;
import org.lflang.lf.Time;
import org.lflang.lf.Timer;
import org.lflang.lf.TriggerRef;
import org.lflang.lf.Type;
import org.lflang.lf.TypedVariable;
import org.lflang.lf.VarRef;
import org.lflang.lf.Variable;
import org.lflang.lf.Visibility;
import org.lflang.lf.WidthSpec;
import org.lflang.lf.WidthTerm;
import org.lflang.util.FileUtil;

import com.google.inject.Inject;

/**
 * Custom validation checks for Lingua Franca programs.
 *
 * Also see: https://www.eclipse.org/Xtext/documentation/303_runtime_concepts.html#validation
 *
 * @author Edward A. Lee
 * @author Marten Lohstroh
 * @author Matt Weber
 * @author Christian Menard
 * @author Hou Seng Wong
 * @author Clément Fournier
 */
public class LFValidator extends BaseLFValidator {

    //////////////////////////////////////////////////////////////
    //// Public check methods.

    // These methods are automatically invoked on AST nodes matching
    // the types of their arguments.
    // CheckType.FAST ensures that these checks run whenever a file is modified.
    // Alternatives are CheckType.NORMAL (when saving) and
    // CheckType.EXPENSIVE (only when right-click, validate).
    // FIXME: What is the default when nothing is specified?

    // These methods are listed in alphabetical order, and, although
    // it is isn't strictly required, follow a naming convention
    // checkClass, where Class is the AST class, where possible.

    @Check(CheckType.FAST)
    public void checkAction(Action action) {
        checkName(action.getName(), Literals.VARIABLE__NAME);
        if (action.getOrigin() == ActionOrigin.NONE) {
            error(
                "Action must have modifier `logical` or `physical`.",
                Literals.ACTION__ORIGIN
            );
        }
        if (action.getPolicy() != null &&
            !SPACING_VIOLATION_POLICIES.contains(action.getPolicy())) {
            error(
                "Unrecognized spacing violation policy: " + action.getPolicy() +
                    ". Available policies are: " +
                    String.join(", ", SPACING_VIOLATION_POLICIES) + ".",
                Literals.ACTION__POLICY);
        }
        checkExpressionIsTime(action.getMinDelay(), Literals.ACTION__MIN_DELAY);
        checkExpressionIsTime(action.getMinSpacing(), Literals.ACTION__MIN_SPACING);
    }


    @Check(CheckType.FAST)
    public void checkInitializer(Initializer init) {
        if (init.isBraces() && target != Target.CPP) {
            error("Brace initializers are only supported for the C++ target", Literals.INITIALIZER__BRACES);
        }
    }

    @Check(CheckType.FAST)
    public void checkAssignment(Assignment assignment) {

        // If the left-hand side is a time parameter, make sure the assignment has units
        typeCheck(assignment.getRhs(), ASTUtils.getInferredType(assignment.getLhs()), Literals.ASSIGNMENT__RHS);
        // If this assignment overrides a parameter that is used in a deadline,
        // report possible overflow.
        if (isCBasedTarget() &&
            this.info.overflowingAssignments.contains(assignment)) {
            error(
                "Time value used to specify a deadline exceeds the maximum of " +
                    TimeValue.MAX_LONG_DEADLINE + " nanoseconds.",
                Literals.ASSIGNMENT__RHS);
        }

    }

    @Check(CheckType.FAST)
    public void checkConnection(Connection connection) {

        // Report if connection is part of a cycle.
        Set<NamedInstance<?>> cycles = this.info.topologyCycles();
        for (VarRef lp : connection.getLeftPorts()) {
            for (VarRef rp : connection.getRightPorts()) {
                boolean leftInCycle = false;
                
                for (NamedInstance<?> it : cycles) {
                    if ((lp.getContainer() == null && it.getDefinition().equals(lp.getVariable())) 
                        || (it.getDefinition().equals(lp.getVariable()) && it.getParent().equals(lp.getContainer()))) {
                        leftInCycle = true;
                        break;
                    }
                }

                for (NamedInstance<?> it : cycles) {
                    if ((rp.getContainer() == null && it.getDefinition().equals(rp.getVariable())) 
                        || (it.getDefinition().equals(rp.getVariable()) && it.getParent().equals(rp.getContainer()))) {
                        if (leftInCycle) {
                            Reactor reactor = ASTUtils.getEnclosingReactor(connection);
                            String reactorName = reactor.getName();
                            error(String.format("Connection in reactor %s creates", reactorName) +
                                  String.format("a cyclic dependency between %s and %s.", toOriginalText(lp), toOriginalText(rp)),
                                  Literals.CONNECTION__DELAY);
                        }
                    }
                }
            }
        }

        // FIXME: look up all ReactorInstance objects that have a definition equal to the
        // container of this connection. For each of those occurrences, the widths have to match.
        // For the C target, since C has such a weak type system, check that
        // the types on both sides of every connection match. For other languages,
        // we leave type compatibility that language's compiler or interpreter.
        if (isCBasedTarget()) {
            Type type = (Type) null;
            for (VarRef port : connection.getLeftPorts()) {
                // If the variable is not a port, then there is some other
                // error. Avoid a class cast exception.
                if (port.getVariable() instanceof Port) {
                    if (type == null) {
                        type = ((Port) port.getVariable()).getType();
                    } else {
                        // Unfortunately, xtext does not generate a suitable equals()
                        // method for AST types, so we have to manually check the types.
                        if (!sameType(type, ((Port) port.getVariable()).getType())) {
                            error("Types do not match.", Literals.CONNECTION__LEFT_PORTS);
                        }
                    }
                }
            }
            for (VarRef port : connection.getRightPorts()) {
                // If the variable is not a port, then there is some other
                // error. Avoid a class cast exception.
                if (port.getVariable() instanceof Port) {
                    if (type == null) {
                        type = ((Port) port.getVariable()).getType();
                    } else {
                        if (!sameType(type, type = ((Port) port.getVariable()).getType())) {
                            error("Types do not match.", Literals.CONNECTION__RIGHT_PORTS);
                        }
                    }
                }
            }
        }
        
        // Check ports match pure type
        if (connection.getLeftPorts().stream().filter(
                ref -> ref.getVariable() instanceof Port
            ).anyMatch(
                ref -> ((Port)ref.getVariable()).isPure()
            ) ^ connection.getRightPorts().stream().filter(
                ref -> ref.getVariable() instanceof Port
            ).anyMatch(
                ref -> ((Port)ref.getVariable()).isPure()
            )) {
                error("Cannot connect pure ports with non-pure ports.", Literals.CONNECTION__RIGHT_PORTS);
        }

        // Check whether the total width of the left side of the connection
        // matches the total width of the right side. This cannot be determined
        // here if the width is not given as a constant. In that case, it is up
        // to the code generator to check it.
        int leftWidth = 0;
        for (VarRef port : connection.getLeftPorts()) {
            int width = inferPortWidth(port, null, null); // null args imply incomplete check.
            if (width < 0 || leftWidth < 0) {
                // Cannot determine the width of the left ports.
                leftWidth = -1;
            } else {
                leftWidth += width;
            }
        }
        int rightWidth = 0;
        for (VarRef port : connection.getRightPorts()) {
            int width = inferPortWidth(port, null, null); // null args imply incomplete check.
            if (width < 0 || rightWidth < 0) {
                // Cannot determine the width of the left ports.
                rightWidth = -1;
            } else {
                rightWidth += width;
            }
        }

        if (leftWidth != -1 && rightWidth != -1 && leftWidth != rightWidth) {
            if (connection.isIterated()) {
                if (leftWidth == 0 || rightWidth % leftWidth != 0) {
                    // FIXME: The second argument should be Literals.CONNECTION, but
                    // stupidly, xtext will not accept that. There seems to be no way to
                    // report an error for the whole connection statement.
                    warning(String.format("Left width %s does not divide right width %s", leftWidth, rightWidth),
                            Literals.CONNECTION__LEFT_PORTS
                    );
                }
            } else {
                // FIXME: The second argument should be Literals.CONNECTION, but
                // stupidly, xtext will not accept that. There seems to be no way to
                // report an error for the whole connection statement.
                warning(String.format("Left width %s does not match right width %s", leftWidth, rightWidth),
                        Literals.CONNECTION__LEFT_PORTS
                );
            }
        }

        Reactor reactor = ASTUtils.getEnclosingReactor(connection);

        // Make sure the right port is not already an effect of a reaction.
        for (Reaction reaction : ASTUtils.allReactions(reactor)) {
            for (VarRef effect : reaction.getEffects()) {
                for (VarRef rightPort : connection.getRightPorts()) {
                    if (rightPort.getVariable().equals(effect.getVariable()) && // Refers to the same variable
                        rightPort.getContainer() == effect.getContainer() && // Refers to the same instance
                        ( !(rightPort.getVariable() instanceof Port) || 
                          !((Port) rightPort.getVariable()).isPure()
                        ) && // In not pure port
                        (   reaction.eContainer() instanceof Reactor || // Either is not part of a mode
                            connection.eContainer() instanceof Reactor ||
                            connection.eContainer() == reaction.eContainer() // Or they are in the same mode
                        )) {
                        error("Cannot connect: Port named '" + effect.getVariable().getName() +
                            "' is already effect of a reaction.",
                            Literals.CONNECTION__RIGHT_PORTS);
                    }
                }
            }
        }

        // Check that the right port does not already have some other
        // upstream connection.
        for (Connection c : reactor.getConnections()) {
            if (c != connection) {
                for (VarRef thisRightPort : connection.getRightPorts()) {
                    for (VarRef thatRightPort : c.getRightPorts()) {
                        if (thisRightPort.getVariable().equals(thatRightPort.getVariable()) && // Refers to the same variable
                            thisRightPort.getContainer() == thatRightPort.getContainer() && // Refers to the same instance
                            ( !(thisRightPort.getVariable() instanceof Port) || 
                              !((Port) thisRightPort.getVariable()).isPure()
                            ) && // In not pure port
                            (   connection.eContainer() instanceof Reactor || // Or either of the connections in not part of a mode
                                c.eContainer() instanceof Reactor ||
                                connection.eContainer() == c.eContainer() // Or they are in the same mode
                            )) {
                            error(
                                "Cannot connect: Port named '" + thisRightPort.getVariable().getName() +
                                    "' may only appear once on the right side of a connection.",
                                Literals.CONNECTION__RIGHT_PORTS);
                        }
                    }
                }
            }
        }

        // Check the after delay
        if (connection.getDelay() != null) {
            final var delay = connection.getDelay();
            if (delay instanceof ParameterReference || delay instanceof Time || delay instanceof Literal) {
                checkExpressionIsTime(delay, Literals.CONNECTION__DELAY);
            } else {
                error("After delays can only be given by time literals or parameters.",
                      Literals.CONNECTION__DELAY);
            }
        }
    }

    @Check(CheckType.FAST)
    public void checkDeadline(Deadline deadline) {
        if (isCBasedTarget() &&
            this.info.overflowingDeadlines.contains(deadline)) {
            error(
                "Deadline exceeds the maximum of " +
                    TimeValue.MAX_LONG_DEADLINE + " nanoseconds.",
                Literals.DEADLINE__DELAY);
        }
        checkExpressionIsTime(deadline.getDelay(), Literals.DEADLINE__DELAY);
    }

    @Check(CheckType.FAST)
    public void checkHost(Host host) {
        String addr = host.getAddr();
        String user = host.getUser();
        if (user != null && !user.matches(USERNAME_REGEX)) {
            warning(
                "Invalid user name.",
                Literals.HOST__USER
            );
        }
        if (host instanceof IPV4Host && !addr.matches(IPV4_REGEX)) {
            warning(
                "Invalid IP address.",
                Literals.HOST__ADDR
            );
        } else if (host instanceof IPV6Host && !addr.matches(IPV6_REGEX)) {
            warning(
                "Invalid IP address.",
                Literals.HOST__ADDR
            );
        } else if (host instanceof NamedHost && !addr.matches(HOST_OR_FQN_REGEX)) {
            warning(
                "Invalid host name or fully qualified domain name.",
                Literals.HOST__ADDR
            );
        }
    }

   @Check
    public void checkImport(Import imp) {
        if (toDefinition(imp.getReactorClasses().get(0)).eResource().getErrors().size() > 0) {
            error("Error loading resource.", Literals.IMPORT__IMPORT_URI); // FIXME: print specifics.
            return;
        }

        // FIXME: report error if resource cannot be resolved.
        for (ImportedReactor reactor : imp.getReactorClasses()) {
            if (!isUnused(reactor)) {
                return;
            }
        }
        warning("Unused import.", Literals.IMPORT__IMPORT_URI);
    }

    @Check
    public void checkImportedReactor(ImportedReactor reactor) {
        if (isUnused(reactor)) {
            warning("Unused reactor class.",
                Literals.IMPORTED_REACTOR__REACTOR_CLASS);
        }

        if (info.instantiationGraph.hasCycles()) {
            Set<Reactor> cycleSet = new HashSet<>();
            for (Set<Reactor> cycle : info.instantiationGraph.getCycles()) {
                cycleSet.addAll(cycle);
            }
            if (dependsOnCycle(toDefinition(reactor), cycleSet, new HashSet<>())) {
                error("Imported reactor '" + toDefinition(reactor).getName() +
                      "' has cyclic instantiation in it.", Literals.IMPORTED_REACTOR__REACTOR_CLASS);
            }
        }
    }
    
    @Check(CheckType.FAST)
    public void checkPurePort(Port port) {
        if (port.isPure() && port.getType() != null) {
            error("A pure port cannot have type.", Literals.TYPED_VARIABLE__TYPE);
        }
    }

    @Check(CheckType.FAST)
    public void checkInput(Input input) {
<<<<<<< HEAD
        if (input.eContainer() instanceof Reactor) { // FIXME Implement validation for BTs
            Reactor parent = (Reactor)input.eContainer();
            if (parent.isMain() || parent.isFederated()) {
                error("Main reactor cannot have inputs.", Literals.VARIABLE__NAME);
            }
            checkName(input.getName(), Literals.VARIABLE__NAME);
            if (target.requiresTypes) {
                if (input.getType() == null) {
                    error("Input must have a type.", Literals.TYPED_VARIABLE__TYPE);
                }
            }
    
            // mutable has no meaning in C++
            if (input.isMutable() && this.target == Target.CPP) {
                warning(
                    "The mutable qualifier has no meaning for the C++ target and should be removed. " +
                    "In C++, any value can be made mutable by calling get_mutable_copy().",
                    Literals.INPUT__MUTABLE
                );
            }
    
            // Variable width multiports are not supported (yet?).
            if (input.getWidthSpec() != null && input.getWidthSpec().isOfVariableLength()) {
                error("Variable-width multiports are not supported.", Literals.PORT__WIDTH_SPEC);
=======
        Reactor parent = (Reactor)input.eContainer();
        if (parent.isMain() || parent.isFederated()) {
            error("Main reactor cannot have inputs.", Literals.VARIABLE__NAME);
        }
        checkName(input.getName(), Literals.VARIABLE__NAME);
        if (target.requiresTypes && !input.isPure()) {
            if (input.getType() == null) {
                error("Input must have a type.", Literals.TYPED_VARIABLE__TYPE);
>>>>>>> 86446ce0
            }
        }
    }

    @Check(CheckType.FAST)
    public void checkInstantiation(Instantiation instantiation) {
        checkName(instantiation.getName(), Literals.INSTANTIATION__NAME);
        Reactor reactor = toDefinition(instantiation.getReactorClass());
        if (reactor.isMain() || reactor.isFederated()) {
            error(
                "Cannot instantiate a main (or federated) reactor: " +
                    instantiation.getReactorClass().getName(),
                Literals.INSTANTIATION__REACTOR_CLASS
            );
        }

        // Report error if this instantiation is part of a cycle.
        // FIXME: improve error message.
        // FIXME: Also report if there exists a cycle within.
        if (this.info.instantiationGraph.getCycles().size() > 0) {
            for (Set<Reactor> cycle : this.info.instantiationGraph.getCycles()) {
                Reactor container = (Reactor) instantiation.eContainer();
                if (cycle.contains(container) && cycle.contains(reactor)) {
                    List<String> names = new ArrayList<>();
                    for (Reactor r : cycle) {
                        names.add(r.getName());
                    }
                    
                    error(
                        "Instantiation is part of a cycle: " + String.join(", ", names) + ".",
                        Literals.INSTANTIATION__REACTOR_CLASS
                    );
                }
            }
        }
        // Variable width multiports are not supported (yet?).
        if (instantiation.getWidthSpec() != null
                && instantiation.getWidthSpec().isOfVariableLength()
        ) {
            if (isCBasedTarget()) {
                warning("Variable-width banks are for internal use only.",
                    Literals.INSTANTIATION__WIDTH_SPEC
                );
            } else {
                error("Variable-width banks are not supported.",
                    Literals.INSTANTIATION__WIDTH_SPEC
                );
            }
        }
    }

    /** Check target parameters, which are key-value pairs. */
    @Check(CheckType.FAST)
    public void checkKeyValuePair(KeyValuePair param) {
        // Check only if the container's container is a Target.
        if (param.eContainer().eContainer() instanceof TargetDecl) {
            TargetProperty prop = TargetProperty.forName(param.getName());

            // Make sure the key is valid.
            if (prop == null) {
                String options = TargetProperty.getOptions().stream()
                                               .map(p -> p.description).sorted()
                                               .collect(Collectors.joining(", "));
                warning(
                    "Unrecognized target parameter: " + param.getName() +
                        ". Recognized parameters are: " + options,
                    Literals.KEY_VALUE_PAIR__NAME);
            } else {
                // Check whether the property is supported by the target.
                if (!prop.supportedBy.contains(this.target)) {
                    warning(
                        "The target parameter: " + param.getName() +
                            " is not supported by the " + this.target +
                            " target and will thus be ignored.",
                        Literals.KEY_VALUE_PAIR__NAME);
                }

                // Report problem with the assigned value.
                prop.type.check(param.getValue(), param.getName(), this);
            }
            
            for (String it : targetPropertyErrors) {
                error(it, Literals.KEY_VALUE_PAIR__VALUE);
            }
            targetPropertyErrors.clear();
            
            for (String it : targetPropertyWarnings) {
                error(it, Literals.KEY_VALUE_PAIR__VALUE);
            }
            targetPropertyWarnings.clear();
        }
    }

    @Check(CheckType.FAST)
    public void checkModel(Model model) {
        // Since we're doing a fast check, we only want to update
        // if the model info hasn't been initialized yet. If it has,
        // we use the old information and update it during a normal
        // check (see below).
        if (!info.updated) {
            info.update(model, errorReporter);
        }
    }

    @Check(CheckType.NORMAL)
    public void updateModelInfo(Model model) {
        info.update(model, errorReporter);
    }

    @Check(CheckType.FAST)
    public void checkOutput(Output output) {
<<<<<<< HEAD
        if (output.eContainer() instanceof Reactor) { // FIXME Implement validation for BTs
            Reactor parent = (Reactor)output.eContainer();
            if (parent.isMain() || parent.isFederated()) {
                error("Main reactor cannot have outputs.", Literals.VARIABLE__NAME);
            }
            checkName(output.getName(), Literals.VARIABLE__NAME);
            if (this.target.requiresTypes) {
                if (output.getType() == null) {
                    error("Output must have a type.", Literals.TYPED_VARIABLE__TYPE);
                }
            }
    
            // Variable width multiports are not supported (yet?).
            if (output.getWidthSpec() != null && output.getWidthSpec().isOfVariableLength()) {
                error("Variable-width multiports are not supported.", Literals.PORT__WIDTH_SPEC);
=======
        Reactor parent = (Reactor)output.eContainer();
        if (parent.isMain() || parent.isFederated()) {
            error("Main reactor cannot have outputs.", Literals.VARIABLE__NAME);
        }
        checkName(output.getName(), Literals.VARIABLE__NAME);
        if (this.target.requiresTypes && !output.isPure()) {
            if (output.getType() == null) {
                error("Output must have a type.", Literals.TYPED_VARIABLE__TYPE);
>>>>>>> 86446ce0
            }
        }
    }

    @Check(CheckType.FAST)
    public void checkParameter(Parameter param) {
        checkName(param.getName(), Literals.PARAMETER__NAME);

        if (param.getInit() == null) {
            // todo make initialization non-mandatory
            //  https://github.com/lf-lang/lingua-franca/issues/623
            error("Parameter must have a default value.", Literals.PARAMETER__INIT);
            return;
        }

        if (this.target.requiresTypes) {
            // Report missing target type. param.inferredType.undefine
            if (ASTUtils.getInferredType(param).isUndefined()) {
                error("Type declaration missing.", Literals.PARAMETER__TYPE);
            }
        }

        if (param.getType() != null) {
            typeCheck(param.getInit(), ASTUtils.getInferredType(param), Literals.PARAMETER__INIT);
        }

        if (param.getInit() != null) {
            for (Expression expr : param.getInit().getExprs()) {
                if (expr instanceof ParameterReference) {
                    // Initialization using parameters is forbidden.
                    error("Parameter cannot be initialized using parameter.",
                        Literals.PARAMETER__INIT);
                }
            }
        }

        if (this.target == Target.CPP) {
            EObject container = param.eContainer();
            Reactor reactor = (Reactor) container;
            if (reactor.isMain()) {
                // we need to check for the cli parameters that are always taken
                List<String> cliParams = List.of("t", "threads", "o", "timeout", "k", "keepalive", "f", "fast", "help");
                if (cliParams.contains(param.getName())) {
                    error("Parameter '" + param.getName()
                            + "' is already in use as command line argument by Lingua Franca,",
                        Literals.PARAMETER__NAME);
                }
            }
        }

        if (isCBasedTarget() &&
            this.info.overflowingParameters.contains(param)) {
            error(
                "Time value used to specify a deadline exceeds the maximum of " +
                    TimeValue.MAX_LONG_DEADLINE + " nanoseconds.",
                Literals.PARAMETER__INIT);
        }
        
    }

    @Check(CheckType.FAST)
    public void checkPreamble(Preamble preamble) {
        if (this.target == Target.CPP) {
            if (preamble.getVisibility() == Visibility.NONE) {
                error(
                    "Preambles for the C++ target need a visibility qualifier (private or public)!",
                    Literals.PREAMBLE__VISIBILITY
                );
            } else if (preamble.getVisibility() == Visibility.PRIVATE) {
                EObject container = preamble.eContainer();
                if (container != null && container instanceof Reactor) {
                    Reactor reactor = (Reactor) container;
                    if (isGeneric(reactor)) {
                        warning(
                            "Private preambles in generic reactors are not truly private. " +
                                "Since the generated code is placed in a *_impl.hh file, it will " +
                                "be visible on the public interface. Consider using a public " +
                                "preamble within the reactor or a private preamble on file scope.",
                            Literals.PREAMBLE__VISIBILITY);
                    }
                }
            }
        } else if (preamble.getVisibility() != Visibility.NONE) {
            warning(
                String.format("The %s qualifier has no meaning for the %s target. It should be removed.", 
                              preamble.getVisibility(), this.target.name()),
                Literals.PREAMBLE__VISIBILITY
            );
        }
    }

    @Check(CheckType.FAST)
    public void checkReaction(Reaction reaction) {
        if (!(reaction.eContainer() instanceof Task)) { // FIXME Implement validation of BTs
            if (reaction.getTriggers() == null || reaction.getTriggers().size() == 0) {
                warning("Reaction has no trigger.", Literals.REACTION__TRIGGERS);
            }
        }
        HashSet<Variable> triggers = new HashSet<>();
        // Make sure input triggers have no container and output sources do.
        for (TriggerRef trigger : reaction.getTriggers()) {
            if (trigger instanceof VarRef) {
                VarRef triggerVarRef = (VarRef) trigger;
                triggers.add(triggerVarRef.getVariable());
                if (triggerVarRef instanceof Input) {
                    if (triggerVarRef.getContainer() != null) {
                        error(String.format("Cannot have an input of a contained reactor as a trigger: %s.%s", triggerVarRef.getContainer().getName(), triggerVarRef.getVariable().getName()),
                        Literals.REACTION__TRIGGERS);
                    }
                } else if (triggerVarRef.getVariable() instanceof Output) {
                    if (triggerVarRef.getContainer() == null) {
                        error(String.format("Cannot have an output of this reactor as a trigger: %s", triggerVarRef.getVariable().getName()),
                            Literals.REACTION__TRIGGERS);
                    }
                }
            }
        }

        // Make sure input sources have no container and output sources do.
        // Also check that a source is not already listed as a trigger.
        for (VarRef source : reaction.getSources()) {
            if (triggers.contains(source.getVariable())) {
                error(String.format("Source is already listed as a trigger: %s", source.getVariable().getName()),
                    Literals.REACTION__SOURCES);
            }
            if (source.getVariable() instanceof Input) {
                if (source.getContainer() != null) {
                    error(String.format("Cannot have an input of a contained reactor as a source: %s.%s", source.getContainer().getName(), source.getVariable().getName()),
                        Literals.REACTION__SOURCES);
                }
            } else if (source.getVariable() instanceof Output) {
                if (source.getContainer() == null) {
                    error(String.format("Cannot have an output of this reactor as a source: %s", source.getVariable().getName()),
                        Literals.REACTION__SOURCES);
                }
            }
        }

        // Make sure output effects have no container and input effects do.
        for (VarRef effect : reaction.getEffects()) {
            if (effect.getVariable() instanceof Input) {
                if (effect.getContainer() == null) {
                    error(String.format("Cannot have an input of this reactor as an effect: %s", effect.getVariable().getName()),
                        Literals.REACTION__EFFECTS);
                }
            } else if (effect.getVariable() instanceof Output) {
                if (effect.getContainer() != null) {
                    error(String.format("Cannot have an output of a contained reactor as an effect: %s.%s", effect.getContainer().getName(), effect.getVariable().getName()),
                        Literals.REACTION__EFFECTS);
                }
            }
        }

        // // Report error if this reaction is part of a cycle.
        Set<NamedInstance<?>> cycles = this.info.topologyCycles();
        Reactor reactor = ASTUtils.getEnclosingReactor(reaction);
        boolean reactionInCycle = false;
        for (NamedInstance<?> it : cycles) {
            if (it.getDefinition().equals(reaction)) {
                reactionInCycle = true;
                break;
            }
        }
        if (reactionInCycle) {
            // Report involved triggers.
            List<CharSequence> trigs = new ArrayList<>();
            for (TriggerRef t : reaction.getTriggers()) {
                if (!(t instanceof VarRef)) {
                    continue;
                }
                VarRef tVarRef = (VarRef) t;
                boolean triggerExistsInCycle = false;
                for (NamedInstance<?> c : cycles) {
                    if (c.getDefinition().equals(tVarRef.getVariable())) {
                        triggerExistsInCycle = true;
                        break;
                    }
                }
                if (triggerExistsInCycle) {
                    trigs.add(toOriginalText(tVarRef));
                }
            }
            if (trigs.size() > 0) {
                error(String.format("Reaction triggers involved in cyclic dependency in reactor %s: %s.", reactor.getName(), String.join(", ", trigs)),
                    Literals.REACTION__TRIGGERS);
            }

            // Report involved sources.
            List<CharSequence> sources = new ArrayList<>();
            for (VarRef t : reaction.getSources()) {
                boolean sourceExistInCycle = false;
                for (NamedInstance<?> c : cycles) {
                    if (c.getDefinition().equals(t.getVariable())) {
                        sourceExistInCycle = true;
                        break;
                    }
                }
                if (sourceExistInCycle) {
                    sources.add(toOriginalText(t));
                }
            }
            if (sources.size() > 0) {
                error(String.format("Reaction sources involved in cyclic dependency in reactor %s: %s.", reactor.getName(), String.join(", ", sources)),
                    Literals.REACTION__SOURCES);
            }

            // Report involved effects.
            List<CharSequence> effects = new ArrayList<>();
            for (VarRef t : reaction.getEffects()) {
                boolean effectExistInCycle = false;
                for (NamedInstance<?> c : cycles) {
                    if (c.getDefinition().equals(t.getVariable())) {
                        effectExistInCycle = true;
                        break;
                    }
                }
                if (effectExistInCycle) {
                    effects.add(toOriginalText(t));
                }
            }
            if (effects.size() > 0) {
                error(String.format("Reaction effects involved in cyclic dependency in reactor %s: %s.", reactor.getName(), String.join(", ", effects)),
                    Literals.REACTION__EFFECTS);
            }

            if (trigs.size() + sources.size() == 0) {
                error(
                    String.format("Cyclic dependency due to preceding reaction. Consider reordering reactions within reactor %s to avoid causality loop.", reactor.getName()),
                    reaction.eContainer(),
                    Literals.REACTOR__REACTIONS,
                    reactor.getReactions().indexOf(reaction)
                );
            } else if (effects.size() == 0) {
                error(
                    String.format("Cyclic dependency due to succeeding reaction. Consider reordering reactions within reactor %s to avoid causality loop.", reactor.getName()),
                    reaction.eContainer(),
                    Literals.REACTOR__REACTIONS,
                    reactor.getReactions().indexOf(reaction)
                );
            }
            // Not reporting reactions that are part of cycle _only_ due to reaction ordering.
            // Moving them won't help solve the problem.
        }
    // FIXME: improve error message.
    }

    @Check(CheckType.FAST)
    public void checkReactor(Reactor reactor) throws IOException {
        Set<Reactor> superClasses = ASTUtils.superClasses(reactor);
        if (superClasses == null) {
            error(
                    "Problem with superclasses: Either they form a cycle or are not defined",
                    Literals.REACTOR_DECL__NAME
            );
            // Continue checks, but without any superclasses.
            superClasses = new LinkedHashSet<>();
        }
        String name = FileUtil.nameWithoutExtension(reactor.eResource());
        if (reactor.getName() == null) {
            if (!reactor.isFederated() && !reactor.isMain()) {
                error(
                    "Reactor must be named.",
                    Literals.REACTOR_DECL__NAME
                );
                // Prevent NPE in tests below.
                return;
            }
        }
        TreeIterator<EObject> iter = reactor.eResource().getAllContents();
        if (reactor.isFederated() || reactor.isMain()) {
            if(reactor.getName() != null && !reactor.getName().equals(name)) {
                // Make sure that if the name is given, it matches the expected name.
                error(
                    "Name of main reactor must match the file name (or be omitted).",
                    Literals.REACTOR_DECL__NAME
                );
            }
            // Do not allow multiple main/federated reactors.
            int nMain = countMainOrFederated(iter);
            if (nMain > 1) {
                EAttribute attribute = Literals.REACTOR__MAIN;
                if (reactor.isFederated()) {
                   attribute = Literals.REACTOR__FEDERATED;
                }
                error(
                    "Multiple definitions of main or federated reactor.",
                    attribute
                );
            }
        } else {
            // Not federated or main.
            int nMain = countMainOrFederated(iter);
            if (nMain > 0 && reactor.getName().equals(name)) {
                error(
                    "Name conflict with main reactor.",
                    Literals.REACTOR_DECL__NAME
                );
            }
        }

        // Check for illegal names.
        checkName(reactor.getName(), Literals.REACTOR_DECL__NAME);

        // C++ reactors may not be called 'preamble'
        if (this.target == Target.CPP && reactor.getName().equalsIgnoreCase("preamble")) {
            error(
                "Reactor cannot be named '" + reactor.getName() + "'",
                Literals.REACTOR_DECL__NAME
            );
        }

        if (reactor.getHost() != null) {
            if (!reactor.isFederated()) {
                error(
                    "Cannot assign a host to reactor '" + reactor.getName() +
                    "' because it is not federated.",
                    Literals.REACTOR__HOST
                );
            }
        }

        List<Variable> variables = new ArrayList<>();
        variables.addAll(reactor.getInputs());
        variables.addAll(reactor.getOutputs());
        variables.addAll(reactor.getActions());
        variables.addAll(reactor.getTimers());

        // Perform checks on super classes.
        for (Reactor superClass : superClasses) {
            HashSet<Variable> conflicts = new HashSet<>();

            // Detect input conflicts
            checkConflict(superClass.getInputs(), reactor.getInputs(), variables, conflicts);
            // Detect output conflicts
            checkConflict(superClass.getOutputs(), reactor.getOutputs(), variables, conflicts);
            // Detect output conflicts
            checkConflict(superClass.getActions(), reactor.getActions(), variables, conflicts);
            // Detect conflicts
            for (Timer timer : superClass.getTimers()) {
                List<Variable> filteredVariables = new ArrayList<>(variables);
                filteredVariables.removeIf(it -> reactor.getTimers().contains(it));
                if (hasNameConflict(timer, filteredVariables)) {
                    conflicts.add(timer);
                } else {
                    variables.add(timer);
                }
            }

            // Report conflicts.
            if (conflicts.size() > 0) {
                List<String> names = new ArrayList<>();
                for (Variable it : conflicts) {
                    names.add(it.getName());
                }
                error(
                    String.format("Cannot extend %s due to the following conflicts: %s.",
                            superClass.getName(), String.join(",", names)),
                    Literals.REACTOR__SUPER_CLASSES
                );
            }
        }

        if (reactor.isFederated()) {
            FedValidator.validateFederatedReactor(reactor, this.errorReporter);
        }
    }

    /**
     * Check if the requested serialization is supported.
     */
    @Check(CheckType.FAST)
    public void checkSerializer(Serializer serializer) {
        boolean isValidSerializer = false;
        for (SupportedSerializers method : SupportedSerializers.values()) {
          if (method.name().equalsIgnoreCase(serializer.getType())){
              isValidSerializer = true;
          }          
        }
        
        if (!isValidSerializer) {
            error(
                "Serializer can be " + Arrays.asList(SupportedSerializers.values()), 
                Literals.SERIALIZER__TYPE
            );
        }
    }

    @Check(CheckType.FAST)
    public void checkState(StateVar stateVar) {
        checkName(stateVar.getName(), Literals.STATE_VAR__NAME);
        if (stateVar.getInit() != null && stateVar.getInit().getExprs().size() != 0) {
            typeCheck(stateVar.getInit(), ASTUtils.getInferredType(stateVar), Literals.STATE_VAR__INIT);
        }

        if (this.target.requiresTypes && ASTUtils.getInferredType(stateVar).isUndefined()) {
            // Report if a type is missing
            error("State must have a type.", Literals.STATE_VAR__TYPE);
        }

        if (isCBasedTarget()
            && ASTUtils.isListInitializer(stateVar.getInit())
            && stateVar.getInit().getExprs().stream().anyMatch(it -> it instanceof ParameterReference)) {
            // In C, if initialization is done with a list, elements cannot
            // refer to parameters.
            error("List items cannot refer to a parameter.",
                Literals.STATE_VAR__INIT);
        }

    }

    @Check(CheckType.FAST)
    public void checkSTPOffset(STP stp) {
        if (isCBasedTarget() &&
            this.info.overflowingSTP.contains(stp)) {
            error(
                "STP offset exceeds the maximum of " +
                    TimeValue.MAX_LONG_DEADLINE + " nanoseconds.",
                Literals.STP__VALUE);
        }
    }

    @Check(CheckType.FAST)
    public void checkTargetDecl(TargetDecl target) throws IOException {
        Optional<Target> targetOpt = Target.forName(target.getName());
        if (targetOpt.isEmpty()) {
            error("Unrecognized target: " + target.getName(),
                Literals.TARGET_DECL__NAME);
        } else {
            this.target = targetOpt.get();
        }
        String lfFileName = FileUtil.nameWithoutExtension(target.eResource());
        if (Character.isDigit(lfFileName.charAt(0))) {
            errorReporter.reportError("LF file names must not start with a number");
        }
    }

    /**
     * Check for consistency of the target properties, which are
     * defined as KeyValuePairs.
     *
     * @param targetProperties The target properties defined
     *  in the current Lingua Franca program.
     */
    @Check(CheckType.EXPENSIVE)
    public void checkTargetProperties(KeyValuePairs targetProperties) {
        validateFastTargetProperty(targetProperties);
        validateClockSyncTargetProperties(targetProperties);
        validateSchedulerTargetProperties(targetProperties);
        validateRos2TargetProperties(targetProperties);
    }

    private KeyValuePair getKeyValuePair(KeyValuePairs targetProperties, TargetProperty property) {
        List<KeyValuePair> properties = targetProperties.getPairs().stream()
            .filter(pair -> pair.getName() == property.description)
            .toList();
        assert (properties.size() <= 1);
        return properties.size() > 0 ? properties.get(0) : null;
    }
    private void validateFastTargetProperty(KeyValuePairs targetProperties) {
        KeyValuePair fastTargetProperty = getKeyValuePair(targetProperties, TargetProperty.FAST);

        if (fastTargetProperty != null) {
            // Check for federated
            for (Reactor reactor : info.model.getReactors()) {
                // Check to see if the program has a federated reactor
                if (reactor.isFederated()) {
                    error(
                        "The fast target property is incompatible with federated programs.",
                        fastTargetProperty,
                        Literals.KEY_VALUE_PAIR__NAME
                    );
                    break;
                }
            }

            // Check for physical actions
            for (Reactor reactor : info.model.getReactors()) {
                // Check to see if the program has a physical action in a reactor
                for (Action action : reactor.getActions()) {
                    if (action.getOrigin().equals(ActionOrigin.PHYSICAL)) {
                        error(
                            "The fast target property is incompatible with physical actions.",
                            fastTargetProperty,
                            Literals.KEY_VALUE_PAIR__NAME
                        );
                        break;
                    }
                }
            }
        }
    }

    private void validateClockSyncTargetProperties(KeyValuePairs targetProperties) {
        KeyValuePair clockSyncTargetProperty = getKeyValuePair(targetProperties, TargetProperty.CLOCK_SYNC);

        if (clockSyncTargetProperty != null) {
            boolean federatedExists = false;
            for (Reactor reactor : info.model.getReactors()) {
                if (reactor.isFederated()) {
                    federatedExists = true;
                }
            }
            if (!federatedExists) {
                warning(
                    "The clock-sync target property is incompatible with non-federated programs.",
                    clockSyncTargetProperty,
                    Literals.KEY_VALUE_PAIR__NAME
                );
            }
        }
    }

    private void validateSchedulerTargetProperties(KeyValuePairs targetProperties) {
        KeyValuePair schedulerTargetProperty = getKeyValuePair(targetProperties, TargetProperty.SCHEDULER);
        if (schedulerTargetProperty != null) {
            String schedulerName = ASTUtils.elementToSingleString(schedulerTargetProperty.getValue());
            try {
                if (!TargetProperty.SchedulerOption.valueOf(schedulerName)
                                                   .prioritizesDeadline()) {
                    // Check if a deadline is assigned to any reaction
                    // Filter reactors that contain at least one reaction that
                    // has a deadline handler.
                    if (info.model.getReactors().stream().anyMatch(
                        // Filter reactors that contain at least one reaction that
                        // has a deadline handler.
                        reactor -> ASTUtils.allReactions(reactor).stream().anyMatch(
                            reaction -> reaction.getDeadline() != null
                        ))
                    ) {
                        warning("This program contains deadlines, but the chosen "
                                    + schedulerName
                                    + " scheduler does not prioritize reaction execution "
                                    + "based on deadlines. This might result in a sub-optimal "
                                    + "scheduling.", schedulerTargetProperty,
                                Literals.KEY_VALUE_PAIR__VALUE);
                    }
                }
            } catch (IllegalArgumentException e) {
                // the given scheduler is invalid, but this is already checked by
                // checkTargetProperties
            }
        }
    }

    private void validateRos2TargetProperties(KeyValuePairs targetProperties) {
        KeyValuePair ros2 = getKeyValuePair(targetProperties, TargetProperty.ROS2);
        KeyValuePair ros2Dependencies = getKeyValuePair(targetProperties, TargetProperty.ROS2_DEPENDENCIES);
        if (!ASTUtils.toBoolean(ros2.getValue()) && ros2Dependencies != null) {
            warning(
                "Ignoring ros2-dependencies as ros2 compilation is disabled",
                ros2Dependencies,
                Literals.KEY_VALUE_PAIR__NAME
            );
        }
    }

    @Check(CheckType.FAST)
    public void checkTimer(Timer timer) {
        checkName(timer.getName(), Literals.VARIABLE__NAME);
        checkExpressionIsTime(timer.getOffset(), Literals.TIMER__OFFSET);
        checkExpressionIsTime(timer.getPeriod(), Literals.TIMER__PERIOD);
    }

    @Check(CheckType.FAST)
    public void checkType(Type type) {
        // FIXME: disallow the use of generics in C
        if (this.target == Target.Python) {
            if (type != null) {
                error(
                    "Types are not allowed in the Python target",
                    Literals.TYPE__ID
                );
            }
        }
    }

    @Check(CheckType.FAST)
    public void checkVarRef(VarRef varRef) {
        // check correct usage of interleaved
        if (varRef.isInterleaved()) {
            var supportedTargets = List.of(Target.CPP, Target.Python, Target.Rust);
            if (!supportedTargets.contains(this.target) && !isCBasedTarget()) {
                error("This target does not support interleaved port references.", Literals.VAR_REF__INTERLEAVED);
            }
            if (!(varRef.eContainer() instanceof Connection)) {
                error("interleaved can only be used in connections.", Literals.VAR_REF__INTERLEAVED);
            }

            if (varRef.getVariable() instanceof Port) {
                // This test only works correctly if the variable is actually a port. If it is not a port, other
                // validator rules will produce error messages.
                if (varRef.getContainer() == null || varRef.getContainer().getWidthSpec() == null ||
                    ((Port) varRef.getVariable()).getWidthSpec() == null
                ) {
                    error("interleaved can only be used for multiports contained within banks.", Literals.VAR_REF__INTERLEAVED);
                }
            }
        }
    }

    /**
     * Check whether an attribute is supported
     * and the validity of the attribute.
     * 
     * @param attr The attribute being checked
     */
    @Check(CheckType.FAST)
    public void checkAttributes(Attribute attr) {
        String name = attr.getAttrName().toString();
        AttributeSpec spec = AttributeSpec.ATTRIBUTE_SPECS_BY_NAME.get(name);
        if (spec == null) {
            error("Unknown attribute.", Literals.ATTRIBUTE__ATTR_NAME);
            return;
        }
        // Check the validity of the attribute.
        spec.check(this, attr);
    }

    @Check(CheckType.FAST)
    public void checkWidthSpec(WidthSpec widthSpec) {
        if (!this.target.supportsMultiports()) {
            error("Multiports and banks are currently not supported by the given target.",
                Literals.WIDTH_SPEC__TERMS);
        } else {
            for (WidthTerm term : widthSpec.getTerms()) {
                if (term.getParameter() != null) {
                    if (!this.target.supportsParameterizedWidths()) {
                        error("Parameterized widths are not supported by this target.", Literals.WIDTH_SPEC__TERMS);
                    }
                } else if (term.getPort() != null) {
                    // Widths given with `widthof()` are not supported (yet?).
                    // This feature is currently only used for after delays.
                    error("widthof is not supported.", Literals.WIDTH_SPEC__TERMS);
                } else if (term.getCode() != null) {
                     if (this.target != Target.CPP) {
                        error("This target does not support width given as code.", Literals.WIDTH_SPEC__TERMS);
                    }
                } else if (term.getWidth() < 0) {
                    error("Width must be a positive integer.", Literals.WIDTH_SPEC__TERMS);
                }
            }
        }
    }
    
    @Check(CheckType.FAST)
    public void checkReactorIconAttribute(Reactor reactor) {
        var path = AttributeUtils.getIconPath(reactor);
        if (path != null) {
            var param = AttributeUtils.findAttributeByName(reactor, "icon").getAttrParms().get(0);
            // Check file extension
            var validExtensions = Set.of("bmp", "png", "gif", "ico", "jpeg");
            var extensionStrart = path.lastIndexOf(".");
            var extension = extensionStrart != -1 ? path.substring(extensionStrart + 1) : "";
            if (!validExtensions.contains(extension.toLowerCase())) {
                warning("File extension '" + extension + "' is not supported. Provide any of: " + String.join(", ", validExtensions),
                        param, Literals.ATTR_PARM__VALUE);
                return;
            }
            
            // Check file location
            var iconLocation = FileUtil.locateFile(path, reactor.eResource());
            if (iconLocation == null) {
                warning("Cannot locate icon file.", param, Literals.ATTR_PARM__VALUE);
            }
            if (("file".equals(iconLocation.getScheme()) || iconLocation.getScheme() == null) && !(new File(iconLocation.getPath()).exists())) {
                warning("Icon does not exist.", param, Literals.ATTR_PARM__VALUE);
            }
        }
    }

    @Check(CheckType.FAST)
    public void checkInitialMode(Reactor reactor) {
        if (!reactor.getModes().isEmpty()) {
            long initialModesCount = reactor.getModes().stream().filter(m -> m.isInitial()).count();
            if (initialModesCount == 0) {
                error("Every modal reactor requires one initial mode.", Literals.REACTOR__MODES, 0);
            } else if (initialModesCount > 1) {
                reactor.getModes().stream().filter(m -> m.isInitial()).skip(1).forEach(m -> {
                    error("A modal reactor can only have one initial mode.",
                        Literals.REACTOR__MODES, reactor.getModes().indexOf(m));
                });
            }
        }
    }

    @Check(CheckType.FAST)
    public void checkModeStateNamespace(Reactor reactor) {
        if (!reactor.getModes().isEmpty()) {
            var names = new ArrayList<String>();
            reactor.getStateVars().stream().map(it -> it.getName()).forEach(it -> names.add(it));
            for (var mode : reactor.getModes()) {
                for (var stateVar : mode.getStateVars()) {
                    if (names.contains(stateVar.getName())) {
                        error(String.format("Duplicate state variable '%s'. (State variables are currently scoped on reactor level not modes)",
                            stateVar.getName()), stateVar, Literals.STATE_VAR__NAME);
                    }
                    names.add(stateVar.getName());
                }
            }
        }
    }

    @Check(CheckType.FAST)
    public void checkModeTimerNamespace(Reactor reactor) {
        if (!reactor.getModes().isEmpty()) {
            var names = new ArrayList<String>();
            reactor.getTimers().stream().map(it -> it.getName()).forEach(it -> names.add(it));
            for (var mode : reactor.getModes()) {
                for (var timer : mode.getTimers()) {
                    if (names.contains(timer.getName())) {
                        error(String.format("Duplicate Timer '%s'. (Timers are currently scoped on reactor level not modes)",
                            timer.getName()), timer, Literals.VARIABLE__NAME);
                    }
                    names.add(timer.getName());
                }
            }
        }
    }

    @Check(CheckType.FAST)
    public void checkModeActionNamespace(Reactor reactor) {
        if (!reactor.getModes().isEmpty()) {
            var names = new ArrayList<String>();
            reactor.getActions().stream().map(it -> it.getName()).forEach(it -> names.add(it));
            for (var mode : reactor.getModes()) {
                for (var action : mode.getActions()) {
                    if (names.contains(action.getName())) {
                        error(String.format("Duplicate Action '%s'. (Actions are currently scoped on reactor level not modes)",
                            action.getName()), action, Literals.VARIABLE__NAME);
                    }
                    names.add(action.getName());
                }
            }
        }
    }

    @Check(CheckType.FAST)
    public void checkModeInstanceNamespace(Reactor reactor) {
        if (!reactor.getModes().isEmpty()) {
            var names = new ArrayList<String>();
            reactor.getActions().stream().map(it -> it.getName()).forEach(it -> names.add(it));
            for (var mode : reactor.getModes()) {
                for (var instantiation : mode.getInstantiations()) {
                    if (names.contains(instantiation.getName())) {
                        error(String.format("Duplicate Instantiation '%s'. (Instantiations are currently scoped on reactor level not modes)",
                            instantiation.getName()), instantiation, Literals.INSTANTIATION__NAME);
                    }
                    names.add(instantiation.getName());
                }
            }
        }
    }

    @Check(CheckType.FAST)
    public void checkMissingStateResetInMode(Reactor reactor) {
        if (!reactor.getModes().isEmpty()) {
            var resetModes = new HashSet<Mode>();
            // Collect all modes that may be reset
            for (var m : reactor.getModes()) {
                for (var r : m.getReactions()) {
                    for (var e : r.getEffects()) {
                        if (e.getVariable() instanceof Mode && e.getTransition() != ModeTransition.HISTORY) {
                            resetModes.add((Mode) e.getVariable());
                        }
                    }
                }
            }
            for (var m : resetModes) {
                // Check state variables in this mode
                if (!m.getStateVars().isEmpty()) {
                    var hasResetReaction = m.getReactions().stream().anyMatch(
                            r -> r.getTriggers().stream().anyMatch(
                                    t -> (t instanceof BuiltinTriggerRef && 
                                         ((BuiltinTriggerRef) t).getType() == BuiltinTrigger.RESET)));
                    if (!hasResetReaction) {
                        for (var s : m.getStateVars()) {
                            if (!s.isReset()) {
                                error("State variable is not reset upon mode entry. It is neither marked for automatic reset nor is there a reset reaction.",
                                        m, Literals.MODE__STATE_VARS, m.getStateVars().indexOf(s));
                            }
                        }
                    }
                }
                // Check state variables in instantiated reactors
                if (!m.getInstantiations().isEmpty()) {
                    for (var i : m.getInstantiations()) {
                        var error = new LinkedHashSet<StateVar>();
                        var checked = new HashSet<Reactor>();
                        var toCheck = new LinkedList<Reactor>();
                        toCheck.add((Reactor) i.getReactorClass());
                        while (!toCheck.isEmpty()) {
                            var check = toCheck.pop();
                            checked.add(check);
                            if (!check.getStateVars().isEmpty()) {
                                var hasResetReaction = check.getReactions().stream().anyMatch(
                                        r -> r.getTriggers().stream().anyMatch(
                                                t -> (t instanceof BuiltinTriggerRef && 
                                                     ((BuiltinTriggerRef) t).getType() == BuiltinTrigger.RESET)));
                                if (!hasResetReaction) {
                                    // Add state vars that are not self-resetting to the error
                                    check.getStateVars().stream().filter(s -> !s.isReset()).forEachOrdered(error::add);
                                }
                            }
                            // continue with inner
                            for (var innerInstance : check.getInstantiations()) {
                                var next = (Reactor) innerInstance.getReactorClass();
                                if (!checked.contains(next)) {
                                    toCheck.push(next);
                                }
                            }
                        }
                        if (!error.isEmpty()) {
                            error("This reactor contains state variables that are not reset upon mode entry: "
                                    + error.stream().map(e -> e.getName() + " in " 
                                            + ASTUtils.getEnclosingReactor(e).getName()).collect(Collectors.joining(", "))
                                    + ".\nThe state variables are neither marked for automatic reset nor have a dedicated reset reaction. "
                                    + "It is usafe to instatiate this reactor inside a mode entered with reset.",
                                    m, Literals.MODE__INSTANTIATIONS,
                                    m.getInstantiations().indexOf(i));
                        }
                    }
                }
            }
        }
    }

    @Check(CheckType.FAST)
    public void checkStateResetWithoutInitialValue(StateVar state) {
        if (state.isReset() && (state.getInit() == null || state.getInit().getExprs().isEmpty())) {
            error("The state variable can not be automatically reset without an initial value.", state, Literals.STATE_VAR__RESET);
        }
    }

    @Check(CheckType.FAST)
    public void checkUnspecifiedTransitionType(Reaction reaction) {
        for (var effect : reaction.getEffects()) {
            var variable = effect.getVariable();
            if (variable instanceof Mode) {
                // The transition type is always set to default by Xtext.
                // Hence, check if there is an explicit node for the transition type in the AST. 
                var transitionAssignment = NodeModelUtils.findNodesForFeature((EObject) effect, Literals.VAR_REF__TRANSITION);
                if (transitionAssignment.isEmpty()) { // Transition type not explicitly specified.
                    var mode = (Mode) variable;
                    // Check if reset or history transition would make a difference.
                    var makesDifference = !mode.getStateVars().isEmpty() 
                            || !mode.getTimers().isEmpty()
                            || !mode.getActions().isEmpty()
                            || mode.getConnections().stream().anyMatch(c -> c.getDelay() != null);
                    if (!makesDifference && !mode.getInstantiations().isEmpty()) {
                        // Also check instantiated reactors
                        for (var i : mode.getInstantiations()) {
                            var checked = new HashSet<Reactor>();
                            var toCheck = new LinkedList<Reactor>();
                            toCheck.add((Reactor) i.getReactorClass());
                            while (!toCheck.isEmpty() && !makesDifference) {
                                var check = toCheck.pop();
                                checked.add(check);
                                
                                makesDifference |= !check.getModes().isEmpty()
                                        || !ASTUtils.allStateVars(check).isEmpty() 
                                        || !ASTUtils.allTimers(check).isEmpty()
                                        || !ASTUtils.allActions(check).isEmpty()
                                        || ASTUtils.allConnections(check).stream().anyMatch(c -> c.getDelay() != null);
                                
                                // continue with inner
                                for (var innerInstance : check.getInstantiations()) {
                                    var next = (Reactor) innerInstance.getReactorClass();
                                    if (!checked.contains(next)) {
                                        toCheck.push(next);
                                    }
                                }
                            }
                        }
                    }
                    if (makesDifference) {
                        warning("You should specifiy a transition type! "
                                + "Reset and history transitions have different effects on this target mode. "
                                + "Currently, a reset type is implicitly assumed.",
                                reaction, Literals.REACTION__EFFECTS, reaction.getEffects().indexOf(effect));
                    }
                }
            }
        }
    }

    //////////////////////////////////////////////////////////////
    //// Public methods.

    /**
     * Return the error reporter for this validator.
     */
    public ValidatorErrorReporter getErrorReporter() {
        return this.errorReporter;
    }

    /**
     * Implementation required by xtext to report validation errors.
     */
    @Override
    public ValidationMessageAcceptor getMessageAcceptor() {
        return messageAcceptor == null ? this : messageAcceptor;
    }

    /**
     * Return a list of error messages for the target declaration.
     */
    public List<String> getTargetPropertyErrors() {
        return this.targetPropertyErrors;
    }

    //////////////////////////////////////////////////////////////
    //// Protected methods.

    /**
     * Generate an error message for an AST node.
     */
    @Override
    protected void error(java.lang.String message,
        org.eclipse.emf.ecore.EStructuralFeature feature) {
        super.error(message, feature);
    }

    //////////////////////////////////////////////////////////////
    //// Private methods.

    /**
     * For each input, report a conflict if:
     *   1) the input exists and the type doesn't match; or
     *   2) the input has a name clash with variable that is not an input.
     * @param superVars List of typed variables of a particular kind (i.e.,
     *  inputs, outputs, or actions), found in a super class.
     * @param sameKind Typed variables of the same kind, found in the subclass.
     * @param allOwn Accumulator of non-conflicting variables incorporated in the
     *  subclass.
     * @param conflicts Set of variables that are in conflict, to be used by this
     *  function to report conflicts.
     */
    private <T extends TypedVariable> void checkConflict (
            EList<T> superVars, EList<T> sameKind, List<Variable> allOwn, HashSet<Variable> conflicts
    ) {
        for (T superVar : superVars) {
            T match = null;
            for (T it : sameKind) {
                if (it.getName().equals(superVar.getName())) {
                    match = it;
                    break;
                }
            }
            List<Variable> rest = new ArrayList<>(allOwn);
            rest.removeIf(it -> sameKind.contains(it));

            if ((match != null && superVar.getType() != match.getType()) || hasNameConflict(superVar, rest)) {
                conflicts.add(superVar);
            } else {
                allOwn.add(superVar);
            }
        }
    }

    /**
     * Check the name of a feature for illegal substrings such as reserved
     * identifiers and names with double leading underscores.
     * @param name The name.
     * @param feature The feature containing the name (for error reporting).
     */
    private void checkName(String name, EStructuralFeature feature) {

        // Raises an error if the string starts with two underscores.
        if (name.length() >= 2 && name.substring(0, 2).equals("__")) {
            error(UNDERSCORE_MESSAGE + name, feature);
        }

        if (this.target.isReservedIdent(name)) {
            error(RESERVED_MESSAGE + name, feature);
        }

        if (this.target == Target.TS) {
            // "actions" is a reserved word within a TS reaction
            if (name.equals("actions")) {
                error(ACTIONS_MESSAGE + name, feature);
            }
        }
    }


    /**
     * Check that the initializer is compatible with the type.
     * Note that if the type is inferred it will necessarily be compatible
     * so this method is not harmful.
     */
    public void typeCheck(Initializer init, InferredType type, EStructuralFeature feature) {
        if (init == null) {
            return;
        }

        // TODO:
        //  type is list => init is list
        //  type is fixed with size n => init is fixed with size n
        // Specifically for C: list can only be literal or time lists

        if (type.isTime) {
            if (type.isList) {
                // list of times
                var exprs = init.getExprs();
                if (exprs.isEmpty()) {
                    error("Expected exactly one time value.", feature);
                    return;
                }
                for (var component : exprs) {
                    checkExpressionIsTime(component, feature);
                }
            } else {
                checkExpressionIsTime(init, feature);
            }
        }
    }

    public void checkExpressionIsTime(Initializer init, EStructuralFeature feature) {
        if (init == null) {
            return;
        }

        if (init.getExprs().size() != 1) {
            error("Expected exactly one time value.", feature);
        } else {
            checkExpressionIsTime(ASTUtils.asSingleExpr(init), feature);
        }
    }

    public void checkExpressionIsTime(Expression value, EStructuralFeature feature) {
        if (value == null || value instanceof Time) {
            return;
        }

        if (value instanceof ParameterReference) {
            if (!ASTUtils.isOfTimeType(((ParameterReference) value).getParameter())
                && target.requiresTypes) {
                error("Referenced parameter is not of time type.", feature);
            }
            return;
        } else if (value instanceof Literal) {
            if (ASTUtils.isZero(((Literal) value).getLiteral())) {
                return;
            }

            if (ASTUtils.isInteger(((Literal) value).getLiteral())) {
                error("Missing time unit.", feature);
                return;
            }
            // fallthrough
        }

        error("Invalid time value.", feature);
    }

    /**
     * Return the number of main or federated reactors declared.
     *
     * @param iter An iterator over all objects in the resource.
     */
    private int countMainOrFederated(TreeIterator<EObject> iter) {
        int nMain = 0;
        while (iter.hasNext()) {
            EObject obj = iter.next();
            if (!(obj instanceof Reactor)) {
                continue;
            }
            Reactor r = (Reactor) obj;
            if (r.isMain() || r.isFederated()) {
                nMain++;
            }
        }
        return nMain;
    }

    /**
     * Report whether a given reactor has dependencies on a cyclic
     * instantiation pattern. This means the reactor has an instantiation
     * in it -- directly or in one of its contained reactors -- that is
     * self-referential.
     * @param reactor The reactor definition to find out whether it has any
     * dependencies on cyclic instantiations.
     * @param cycleSet The set of all reactors that are part of an
     * instantiation cycle.
     * @param visited The set of nodes already visited in this graph traversal.
     */
    private boolean dependsOnCycle(
            Reactor reactor, Set<Reactor> cycleSet, Set<Reactor> visited
    ) {
        Set<Reactor> origins = info.instantiationGraph.getUpstreamAdjacentNodes(reactor);
        if (visited.contains(reactor)) {
            return false;
        } else {
            visited.add(reactor);
            for (Reactor it : origins) {
                if (cycleSet.contains(it) || dependsOnCycle(it, cycleSet, visited)) {
                    // Reached a cycle.
                    return true;
                }
            }
        }
        return false;
    }

    /**
     * Report whether the name of the given element matches any variable in
     * the ones to check against.
     * @param element The element to compare against all variables in the given iterable.
     * @param toCheckAgainst Iterable variables to compare the given element against.
     */
    private boolean hasNameConflict(Variable element,
        Iterable<Variable> toCheckAgainst) {
        int numNameConflicts = 0;
        for (Variable it : toCheckAgainst) {
            if (it.getName().equals(element.getName())) {
                numNameConflicts++;
            }
        }
        return numNameConflicts > 0;
    }

    /**
     * Return true if target is C or a C-based target like CCpp.
     */
    private boolean isCBasedTarget() {
        return (this.target == Target.C || this.target == Target.CCPP);
    }

    /**
     * Report whether a given imported reactor is used in this resource or not.
     * @param reactor The imported reactor to check whether it is used.
     */
    private boolean isUnused(ImportedReactor reactor) {
        TreeIterator<EObject> instantiations = reactor.eResource().getAllContents();
        TreeIterator<EObject> subclasses = reactor.eResource().getAllContents();

        boolean instantiationsCheck = true;
        while (instantiations.hasNext() && instantiationsCheck) {
            EObject obj = instantiations.next();
            if (!(obj instanceof Instantiation)) {
                continue;
            }
            Instantiation inst = (Instantiation) obj;
            instantiationsCheck &= (inst.getReactorClass() != reactor && inst.getReactorClass() != reactor.getReactorClass());
        }

        boolean subclassesCheck = true;
        while (subclasses.hasNext() && subclassesCheck) {
            EObject obj = subclasses.next();
            if (!(obj instanceof Reactor)) {
                continue;
            }
            Reactor subclass = (Reactor) obj;
            for (ReactorDecl decl : subclass.getSuperClasses()) {
                subclassesCheck &= (decl != reactor && decl != reactor.getReactorClass());
            }
        }
        return instantiationsCheck && subclassesCheck;
    }

    /**
     * Return true if the two types match. Unfortunately, xtext does not
     * seem to create a suitable equals() method for Type, so we have to
     * do this manually.
     */
    private boolean sameType(Type type1, Type type2) {
        if (type1 == null) {
            return type2 == null;
        }
        if (type2 == null) {
            return type1 == null;
        }
        // Most common case first.
        if (type1.getId() != null) {
            if (type1.getStars() != null) {
                if (type2.getStars() == null) return false;
                if (type1.getStars().size() != type2.getStars().size()) return false;
            }
            return (type1.getId().equals(type2.getId()));
        }

        // Type specification in the grammar is:
        // (time?='time' (arraySpec=ArraySpec)?) | ((id=(DottedName) (stars+='*')* ('<' typeParms+=TypeParm (',' typeParms+=TypeParm)* '>')? (arraySpec=ArraySpec)?) | code=Code);
        if (type1.isTime()) {
            if (!type2.isTime()) return false;
            // Ignore the arraySpec because that is checked when connection
            // is checked for balance.
            return true;
        }
        // Type must be given in a code body
        return type1.getCode().getBody().equals(type2.getCode().getBody());
    }

    //////////////////////////////////////////////////////////////
    //// Private fields.

    /** The error reporter. */
    private ValidatorErrorReporter errorReporter
        = new ValidatorErrorReporter(getMessageAcceptor(), new ValidatorStateAccess());

    /** Helper class containing information about the model. */
    private ModelInfo info = new ModelInfo();

    @Inject(optional = true)
    private ValidationMessageAcceptor messageAcceptor;

    /** The declared target. */
    private Target target;

    private List<String> targetPropertyErrors = new ArrayList<>();

    private List<String> targetPropertyWarnings = new ArrayList<>();

    //////////////////////////////////////////////////////////////
    //// Private static constants.

    private static String ACTIONS_MESSAGE
        = "\"actions\" is a reserved word for the TypeScript target for objects "
                + "(inputs, outputs, actions, timers, parameters, state, reactor definitions, "
                + "and reactor instantiation): ";

    private static String HOST_OR_FQN_REGEX
        = "^([a-z0-9]+(-[a-z0-9]+)*)|(([a-z0-9]+(-[a-z0-9]+)*\\.)+[a-z]{2,})$";

    /**
     * Regular expression to check the validity of IPV4 addresses (due to David M. Syzdek).
     */
    private static String IPV4_REGEX = "((25[0-5]|(2[0-4]|1{0,1}[0-9]){0,1}[0-9])\\.){3,3}" +
                                      "(25[0-5]|(2[0-4]|1{0,1}[0-9]){0,1}[0-9])";

    /**
     * Regular expression to check the validity of IPV6 addresses (due to David M. Syzdek),
     * with minor adjustment to allow up to six IPV6 segments (without truncation) in front
     * of an embedded IPv4-address.
     **/
    private static String IPV6_REGEX =
                "(([0-9a-fA-F]{1,4}:){7,7}[0-9a-fA-F]{1,4}|" +
                "([0-9a-fA-F]{1,4}:){1,7}:|" +
                "([0-9a-fA-F]{1,4}:){1,6}:[0-9a-fA-F]{1,4}|" +
                "([0-9a-fA-F]{1,4}:){1,5}(:[0-9a-fA-F]{1,4}){1,2}|" +
                "([0-9a-fA-F]{1,4}:){1,4}(:[0-9a-fA-F]{1,4}){1,3}|" +
                "([0-9a-fA-F]{1,4}:){1,3}(:[0-9a-fA-F]{1,4}){1,4}|" +
                "([0-9a-fA-F]{1,4}:){1,2}(:[0-9a-fA-F]{1,4}){1,5}|" +
                 "[0-9a-fA-F]{1,4}:((:[0-9a-fA-F]{1,4}){1,6})|" +
                                 ":((:[0-9a-fA-F]{1,4}){1,7}|:)|" +
        "fe80:(:[0-9a-fA-F]{0,4}){0,4}%[0-9a-zA-Z]{1,}|" +
        "::(ffff(:0{1,4}){0,1}:){0,1}" + IPV4_REGEX + "|" +
        "([0-9a-fA-F]{1,4}:){1,4}:"    + IPV4_REGEX + "|" +
        "([0-9a-fA-F]{1,4}:){1,6}"     + IPV4_REGEX + ")";

    private static String RESERVED_MESSAGE = "Reserved words in the target language are not allowed for objects "
            + "(inputs, outputs, actions, timers, parameters, state, reactor definitions, and reactor instantiation): ";

    private static List<String> SPACING_VIOLATION_POLICIES = List.of("defer", "drop", "replace");

    private static String UNDERSCORE_MESSAGE = "Names of objects (inputs, outputs, actions, timers, parameters, "
            + "state, reactor definitions, and reactor instantiation) may not start with \"__\": ";

    private static String USERNAME_REGEX = "^[a-z_]([a-z0-9_-]{0,31}|[a-z0-9_-]{0,30}\\$)$";
    
}<|MERGE_RESOLUTION|>--- conflicted
+++ resolved
@@ -459,14 +459,13 @@
 
     @Check(CheckType.FAST)
     public void checkInput(Input input) {
-<<<<<<< HEAD
         if (input.eContainer() instanceof Reactor) { // FIXME Implement validation for BTs
             Reactor parent = (Reactor)input.eContainer();
             if (parent.isMain() || parent.isFederated()) {
                 error("Main reactor cannot have inputs.", Literals.VARIABLE__NAME);
             }
             checkName(input.getName(), Literals.VARIABLE__NAME);
-            if (target.requiresTypes) {
+            if (target.requiresTypes && !input.isPure()) {
                 if (input.getType() == null) {
                     error("Input must have a type.", Literals.TYPED_VARIABLE__TYPE);
                 }
@@ -484,16 +483,6 @@
             // Variable width multiports are not supported (yet?).
             if (input.getWidthSpec() != null && input.getWidthSpec().isOfVariableLength()) {
                 error("Variable-width multiports are not supported.", Literals.PORT__WIDTH_SPEC);
-=======
-        Reactor parent = (Reactor)input.eContainer();
-        if (parent.isMain() || parent.isFederated()) {
-            error("Main reactor cannot have inputs.", Literals.VARIABLE__NAME);
-        }
-        checkName(input.getName(), Literals.VARIABLE__NAME);
-        if (target.requiresTypes && !input.isPure()) {
-            if (input.getType() == null) {
-                error("Input must have a type.", Literals.TYPED_VARIABLE__TYPE);
->>>>>>> 86446ce0
             }
         }
     }
@@ -605,14 +594,13 @@
 
     @Check(CheckType.FAST)
     public void checkOutput(Output output) {
-<<<<<<< HEAD
         if (output.eContainer() instanceof Reactor) { // FIXME Implement validation for BTs
             Reactor parent = (Reactor)output.eContainer();
             if (parent.isMain() || parent.isFederated()) {
                 error("Main reactor cannot have outputs.", Literals.VARIABLE__NAME);
             }
             checkName(output.getName(), Literals.VARIABLE__NAME);
-            if (this.target.requiresTypes) {
+            if (this.target.requiresTypes && !output.isPure()) {
                 if (output.getType() == null) {
                     error("Output must have a type.", Literals.TYPED_VARIABLE__TYPE);
                 }
@@ -621,16 +609,6 @@
             // Variable width multiports are not supported (yet?).
             if (output.getWidthSpec() != null && output.getWidthSpec().isOfVariableLength()) {
                 error("Variable-width multiports are not supported.", Literals.PORT__WIDTH_SPEC);
-=======
-        Reactor parent = (Reactor)output.eContainer();
-        if (parent.isMain() || parent.isFederated()) {
-            error("Main reactor cannot have outputs.", Literals.VARIABLE__NAME);
-        }
-        checkName(output.getName(), Literals.VARIABLE__NAME);
-        if (this.target.requiresTypes && !output.isPure()) {
-            if (output.getType() == null) {
-                error("Output must have a type.", Literals.TYPED_VARIABLE__TYPE);
->>>>>>> 86446ce0
             }
         }
     }
