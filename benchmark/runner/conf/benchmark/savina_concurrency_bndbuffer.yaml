# @package benchmark
name: "Producer-Consumer with Bounded Buffer"
params:
  buffer_size: 50
  consumers: 40
  producers: 40
  items_per_producer: 1000
  produce_cost: 25
  consume_cost: 25

# target specific configuration
targets:
  akka:
    jar: "${savina_path}/target/savina-0.0.1-SNAPSHOT-jar-with-dependencies.jar"
    class: "edu.rice.habanero.benchmarks.bndbuffer.ProdConsAkkaActorBenchmark"
    run_args:
      buffer_size: ["-bb", "<value>"]
      producers: ["-np", "<value>"]
      consumers: ["-nc", "<value>"]
      items_per_producer: ["-ipp", "<value>"]
      produce_cost: ["-pc", "<value>"]
      consume_cost: ["-cc", "<value>"]
  caf:
    bin: "caf_10_bndbuffer"
    run_args:
      buffer_size: ["-b", "<value>"]
      producers: ["-p", "<value>"]
      consumers: ["-c", "<value>"]
      items_per_producer: ["-i", "<value>"]
      produce_cost: ["-x", "<value>"]
      consume_cost: ["-y", "<value>"]
  lf-cpp:
    copy_sources:
      - "${lf_path}/benchmark/Cpp/Savina/src/BenchmarkRunner.lf"
      - "${lf_path}/benchmark/Cpp/Savina/src/concurrency"
      - "${lf_path}/benchmark/Cpp/Savina/src/IncludeHeaders.cmake"
      - "${lf_path}/benchmark/Cpp/Savina/src/PseudoRandom.hh"
    lf_file: "concurrency/BoundedBuffer.lf"
    binary: "BoundedBuffer"
    gen_args: null
    run_args:
      buffer_size: ["--bufferSize", "<value>"]
      items_per_producer: ["--numItemsPerProducer", "<value>"]
      produce_cost: ["--prodCost", "<value>"]
      consume_cost: ["--consCost", "<value>"]
<<<<<<< HEAD
  lf-c:
    copy_sources:
      - "${lf_path}/benchmark/C/Savina/src/concurrency/ProdCons.lf"
    lf_file: "ProdCons.lf"
    binary: "ProdCons"
    gen_args:
      producers: ["-D", "numProducers=<value>"]
      consumers: ["-D", "numConsumers=<value>"]
      items_per_producer: ["-D", "numItemsPerProducer=<value>"] 
      produce_cost: ["-D", "prodCost=<value>"]
      consume_cost: ["-D", "consCost=<value>"]
      buffer_size: ["-D", "bufferSize=<value>"]
=======
      producers: ["--numProducers", "<value>"]
      consumers: ["--numConsumers", "<value>"]
>>>>>>> cd5c1a4c
<|MERGE_RESOLUTION|>--- conflicted
+++ resolved
@@ -43,7 +43,8 @@
       items_per_producer: ["--numItemsPerProducer", "<value>"]
       produce_cost: ["--prodCost", "<value>"]
       consume_cost: ["--consCost", "<value>"]
-<<<<<<< HEAD
+      producers: ["--numProducers", "<value>"]
+      consumers: ["--numConsumers", "<value>"]
   lf-c:
     copy_sources:
       - "${lf_path}/benchmark/C/Savina/src/concurrency/ProdCons.lf"
@@ -55,8 +56,4 @@
       items_per_producer: ["-D", "numItemsPerProducer=<value>"] 
       produce_cost: ["-D", "prodCost=<value>"]
       consume_cost: ["-D", "consCost=<value>"]
-      buffer_size: ["-D", "bufferSize=<value>"]
-=======
-      producers: ["--numProducers", "<value>"]
-      consumers: ["--numConsumers", "<value>"]
->>>>>>> cd5c1a4c
+      buffer_size: ["-D", "bufferSize=<value>"]