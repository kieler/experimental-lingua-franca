/**
 * Test that a rapidly produced logical action in an upstream federate can be
 * properly handled in a long chain of federates.
 */
target C {
    timeout: 1 msec
}

import PassThrough from "../lib/PassThrough.lf"
import TestCount from "../lib/TestCount.lf"

reactor WithLogicalAction {
    output out: int
    state thread_id: lf_thread_t(0)
    state counter: int(1)
    logical action act(0): int

    reaction(startup, act) -> act, out {=
        SET(out, self->counter);
        lf_schedule_int(act, USEC(50), self->counter++);
    =}
}

federated reactor {
    a = new WithLogicalAction()
    test = new TestCount(num_inputs = 21)

    passThroughs1 = new PassThrough()
    passThroughs2 = new PassThrough()
    passThroughs3 = new PassThrough()
    passThroughs4 = new PassThrough()
    passThroughs5 = new PassThrough()
    passThroughs6 = new PassThrough()
    passThroughs7 = new PassThrough()
    passThroughs8 = new PassThrough()
    passThroughs9 = new PassThrough()
    passThroughs10 = new PassThrough()

<<<<<<< HEAD
    a.out, passThroughs1.out,
    passThroughs2.out, passThroughs3.out,
    passThroughs4.out, passThroughs5.out,
    passThroughs6.out, passThroughs7.out,
    passThroughs8.out, passThroughs9.out,
    passThroughs10.out -> passThroughs1.in,
    passThroughs2.in, passThroughs3.in,
    passThroughs4.in, passThroughs5.in,
    passThroughs6.in, passThroughs7.in,
    passThroughs8.in, passThroughs9.in,
    passThroughs10.in, test.in
=======
    a.out,
    passThroughs1.out,
    passThroughs2.out,
    passThroughs3.out,
    passThroughs4.out,
    passThroughs5.out,
    passThroughs6.out,
    passThroughs7.out,
    passThroughs8.out,
    passThroughs9.out,
    passThroughs10.out ->
        passThroughs1.in,
        passThroughs2.in,
        passThroughs3.in,
        passThroughs4.in,
        passThroughs5.in,
        passThroughs6.in,
        passThroughs7.in,
        passThroughs8.in,
        passThroughs9.in,
        passThroughs10.in,
        test.in
>>>>>>> ba4ff649
}<|MERGE_RESOLUTION|>--- conflicted
+++ resolved
@@ -36,19 +36,6 @@
     passThroughs9 = new PassThrough()
     passThroughs10 = new PassThrough()
 
-<<<<<<< HEAD
-    a.out, passThroughs1.out,
-    passThroughs2.out, passThroughs3.out,
-    passThroughs4.out, passThroughs5.out,
-    passThroughs6.out, passThroughs7.out,
-    passThroughs8.out, passThroughs9.out,
-    passThroughs10.out -> passThroughs1.in,
-    passThroughs2.in, passThroughs3.in,
-    passThroughs4.in, passThroughs5.in,
-    passThroughs6.in, passThroughs7.in,
-    passThroughs8.in, passThroughs9.in,
-    passThroughs10.in, test.in
-=======
     a.out,
     passThroughs1.out,
     passThroughs2.out,
@@ -71,5 +58,4 @@
         passThroughs9.in,
         passThroughs10.in,
         test.in
->>>>>>> ba4ff649
 }