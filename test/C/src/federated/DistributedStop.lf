 /**
 * Test for request_stop() in federated execution with centralized coordination.
 * 
 * @author Soroush Bateni
 */
target C;

reactor Sender {
    output out:int;
    timer t(0, 1 usec);
    logical action act;
    state reaction_invoked_correctly:bool(false);
    reaction(t, act) -> out, act {=
        info_print("Sending 42 at (%lld, %u).",
                     get_elapsed_logical_time(),
                     get_microstep());
        SET(out, 42);
        if (get_microstep() == 0) {
            // Instead of having a separate reaction
            // for 'act' like Stop.lf, we trigger the 
            // same reaction to test request_stop() being
            // called multiple times
        	schedule(act, 0);        	
        }
        if (get_elapsed_logical_time() == USEC(1)) {
            // Call request_stop() both at (1 usec, 0) and
            // (1 usec, 1)
            info_print("Requesting stop at (%lld, %u).",
                     get_elapsed_logical_time(),
                     get_microstep());
            request_stop();
        } 
        
        tag_t _1usec1 = (tag_t) { .time = USEC(1) + get_start_time(), .microstep = 1u };
        if (compare_tags(get_current_tag(), _1usec1) == 0) {
            // The reaction was invoked at (1 usec, 1) as expected
		    self->reaction_invoked_correctly = true;
        } else if (compare_tags(get_current_tag(), _1usec1) > 0) {
            // The reaction should not have been invoked at tags larger than (1 usec, 1)
            error_print_and_exit("ERROR: Invoked reaction(t, act) at tag bigger than shutdown.");
        }
    =}
    
    reaction(shutdown) {=
        if (get_elapsed_logical_time() != USEC(1) ||
            get_microstep() != 1) {
            error_print_and_exit("ERROR: Sender failed to stop the federation in time. "
                    "Stopping at (%lld, %u).",
                     get_elapsed_logical_time(),
                     get_microstep());
        } else if (self->reaction_invoked_correctly == false) {
            error_print_and_exit("ERROR: Sender reaction(t, act) was not invoked at (1 usec, 1). "
                    "Stopping at (%lld, %u).",
                     get_elapsed_logical_time(),
                     get_microstep());
        }
        info_print("SUCCESS: Successfully stopped the federation at (%lld, %u).",
                     get_elapsed_logical_time(),
                     get_microstep());
    =}
}

<<<<<<< HEAD
reactor Receiver (
    stp_offset:time(10 msec) // Used in the decentralized variant of the test
) {
=======
reactor Receiver (
    stp_offset:time(10 msec) // Used in the decentralized variant of the test
) {
>>>>>>> 9a0bddf3
    input in:int;
    state reaction_invoked_correctly:bool(false);
    reaction(in) {=
        info_print("Received %d at (%lld, %u).",
                     in->value,
                     get_elapsed_logical_time(),
                     get_microstep());
        if (get_elapsed_logical_time() == USEC(1)) {
            info_print("Requesting stop at (%lld, %u).",
                     get_elapsed_logical_time(),
                     get_microstep());
        	request_stop();
        	// The receiver should receive a message at tag
        	// (1 usec, 1) and trigger this reaction
        	self->reaction_invoked_correctly = true;
        }
        
<<<<<<< HEAD
        tag_t _1usec0 = (tag_t) { .time = USEC(1) + get_start_time(), .microstep = 0u };
        if (compare_tags(get_current_tag(), _1usec0) > 0) {
        	self->reaction_invoked_correctly = false;            
=======
        tag_t _1usec1 = (tag_t) { .time = USEC(1) + get_start_time(), .microstep = 1u };
        if (compare_tags(get_current_tag(), _1usec1) > 0) {
        	self->reaction_invoked_correctly = false;            
>>>>>>> 9a0bddf3
        }
    =}
    
    reaction(shutdown) {=
        // Sender should have requested stop earlier than the receiver.
        // Therefore, the shutdown events must occur at (1000, 0) on the
        // receiver.
        if (get_elapsed_logical_time() != USEC(1) ||
<<<<<<< HEAD
            get_microstep() != 0) {
            error_print_and_exit("ERROR: Receiver failed to stop the federation in time. "
=======
            get_microstep() != 1) {
            error_print_and_exit("Receiver failed to stop the federation at the right time. "
>>>>>>> 9a0bddf3
                    "Stopping at (%lld, %u).",
                     get_elapsed_logical_time(),
                     get_microstep());
        } else if (self->reaction_invoked_correctly == false) {            
            error_print_and_exit("Receiver reaction(in) was not invoked the correct number of times. "
                    "Stopping at (%lld, %u).",
                     get_elapsed_logical_time(),
                     get_microstep());
        }
        info_print("SUCCESS: Successfully stopped the federation at (%lld, %u).",
                     get_elapsed_logical_time(),
                     get_microstep());
    =}
}

federated reactor DistributedStop {
    sender = new Sender();
    receiver = new Receiver();
    
    sender.out -> receiver.in;
}<|MERGE_RESOLUTION|>--- conflicted
+++ resolved
@@ -1,133 +1,116 @@
- /**
- * Test for request_stop() in federated execution with centralized coordination.
- * 
- * @author Soroush Bateni
- */
-target C;
-
-reactor Sender {
-    output out:int;
-    timer t(0, 1 usec);
-    logical action act;
-    state reaction_invoked_correctly:bool(false);
-    reaction(t, act) -> out, act {=
-        info_print("Sending 42 at (%lld, %u).",
-                     get_elapsed_logical_time(),
-                     get_microstep());
-        SET(out, 42);
-        if (get_microstep() == 0) {
-            // Instead of having a separate reaction
-            // for 'act' like Stop.lf, we trigger the 
-            // same reaction to test request_stop() being
-            // called multiple times
-        	schedule(act, 0);        	
-        }
-        if (get_elapsed_logical_time() == USEC(1)) {
-            // Call request_stop() both at (1 usec, 0) and
-            // (1 usec, 1)
-            info_print("Requesting stop at (%lld, %u).",
-                     get_elapsed_logical_time(),
-                     get_microstep());
-            request_stop();
-        } 
-        
-        tag_t _1usec1 = (tag_t) { .time = USEC(1) + get_start_time(), .microstep = 1u };
-        if (compare_tags(get_current_tag(), _1usec1) == 0) {
-            // The reaction was invoked at (1 usec, 1) as expected
-		    self->reaction_invoked_correctly = true;
-        } else if (compare_tags(get_current_tag(), _1usec1) > 0) {
-            // The reaction should not have been invoked at tags larger than (1 usec, 1)
-            error_print_and_exit("ERROR: Invoked reaction(t, act) at tag bigger than shutdown.");
-        }
-    =}
-    
-    reaction(shutdown) {=
-        if (get_elapsed_logical_time() != USEC(1) ||
-            get_microstep() != 1) {
-            error_print_and_exit("ERROR: Sender failed to stop the federation in time. "
-                    "Stopping at (%lld, %u).",
-                     get_elapsed_logical_time(),
-                     get_microstep());
-        } else if (self->reaction_invoked_correctly == false) {
-            error_print_and_exit("ERROR: Sender reaction(t, act) was not invoked at (1 usec, 1). "
-                    "Stopping at (%lld, %u).",
-                     get_elapsed_logical_time(),
-                     get_microstep());
-        }
-        info_print("SUCCESS: Successfully stopped the federation at (%lld, %u).",
-                     get_elapsed_logical_time(),
-                     get_microstep());
-    =}
-}
-
-<<<<<<< HEAD
-reactor Receiver (
-    stp_offset:time(10 msec) // Used in the decentralized variant of the test
-) {
-=======
-reactor Receiver (
-    stp_offset:time(10 msec) // Used in the decentralized variant of the test
-) {
->>>>>>> 9a0bddf3
-    input in:int;
-    state reaction_invoked_correctly:bool(false);
-    reaction(in) {=
-        info_print("Received %d at (%lld, %u).",
-                     in->value,
-                     get_elapsed_logical_time(),
-                     get_microstep());
-        if (get_elapsed_logical_time() == USEC(1)) {
-            info_print("Requesting stop at (%lld, %u).",
-                     get_elapsed_logical_time(),
-                     get_microstep());
-        	request_stop();
-        	// The receiver should receive a message at tag
-        	// (1 usec, 1) and trigger this reaction
-        	self->reaction_invoked_correctly = true;
-        }
-        
-<<<<<<< HEAD
-        tag_t _1usec0 = (tag_t) { .time = USEC(1) + get_start_time(), .microstep = 0u };
-        if (compare_tags(get_current_tag(), _1usec0) > 0) {
-        	self->reaction_invoked_correctly = false;            
-=======
-        tag_t _1usec1 = (tag_t) { .time = USEC(1) + get_start_time(), .microstep = 1u };
-        if (compare_tags(get_current_tag(), _1usec1) > 0) {
-        	self->reaction_invoked_correctly = false;            
->>>>>>> 9a0bddf3
-        }
-    =}
-    
-    reaction(shutdown) {=
-        // Sender should have requested stop earlier than the receiver.
-        // Therefore, the shutdown events must occur at (1000, 0) on the
-        // receiver.
-        if (get_elapsed_logical_time() != USEC(1) ||
-<<<<<<< HEAD
-            get_microstep() != 0) {
-            error_print_and_exit("ERROR: Receiver failed to stop the federation in time. "
-=======
-            get_microstep() != 1) {
-            error_print_and_exit("Receiver failed to stop the federation at the right time. "
->>>>>>> 9a0bddf3
-                    "Stopping at (%lld, %u).",
-                     get_elapsed_logical_time(),
-                     get_microstep());
-        } else if (self->reaction_invoked_correctly == false) {            
-            error_print_and_exit("Receiver reaction(in) was not invoked the correct number of times. "
-                    "Stopping at (%lld, %u).",
-                     get_elapsed_logical_time(),
-                     get_microstep());
-        }
-        info_print("SUCCESS: Successfully stopped the federation at (%lld, %u).",
-                     get_elapsed_logical_time(),
-                     get_microstep());
-    =}
-}
-
-federated reactor DistributedStop {
-    sender = new Sender();
-    receiver = new Receiver();
-    
-    sender.out -> receiver.in;
+ /**
+ * Test for request_stop() in federated execution with centralized coordination.
+ * 
+ * @author Soroush Bateni
+ */
+target C;
+
+reactor Sender {
+    output out:int;
+    timer t(0, 1 usec);
+    logical action act;
+    state reaction_invoked_correctly:bool(false);
+    reaction(t, act) -> out, act {=
+        info_print("Sending 42 at (%lld, %u).",
+                     get_elapsed_logical_time(),
+                     get_microstep());
+        SET(out, 42);
+        if (get_microstep() == 0) {
+            // Instead of having a separate reaction
+            // for 'act' like Stop.lf, we trigger the 
+            // same reaction to test request_stop() being
+            // called multiple times
+        	schedule(act, 0);        	
+        }
+        if (get_elapsed_logical_time() == USEC(1)) {
+            // Call request_stop() both at (1 usec, 0) and
+            // (1 usec, 1)
+            info_print("Requesting stop at (%lld, %u).",
+                     get_elapsed_logical_time(),
+                     get_microstep());
+            request_stop();
+        } 
+        
+        tag_t _1usec1 = (tag_t) { .time = USEC(1) + get_start_time(), .microstep = 1u };
+        if (compare_tags(get_current_tag(), _1usec1) == 0) {
+            // The reaction was invoked at (1 usec, 1) as expected
+		    self->reaction_invoked_correctly = true;
+        } else if (compare_tags(get_current_tag(), _1usec1) > 0) {
+            // The reaction should not have been invoked at tags larger than (1 usec, 1)
+            error_print_and_exit("ERROR: Invoked reaction(t, act) at tag bigger than shutdown.");
+        }
+    =}
+    
+    reaction(shutdown) {=
+        if (get_elapsed_logical_time() != USEC(1) ||
+            get_microstep() != 1) {
+            error_print_and_exit("ERROR: Sender failed to stop the federation in time. "
+                    "Stopping at (%lld, %u).",
+                     get_elapsed_logical_time(),
+                     get_microstep());
+        } else if (self->reaction_invoked_correctly == false) {
+            error_print_and_exit("ERROR: Sender reaction(t, act) was not invoked at (1 usec, 1). "
+                    "Stopping at (%lld, %u).",
+                     get_elapsed_logical_time(),
+                     get_microstep());
+        }
+        info_print("SUCCESS: Successfully stopped the federation at (%lld, %u).",
+                     get_elapsed_logical_time(),
+                     get_microstep());
+    =}
+}
+
+reactor Receiver (
+    stp_offset:time(10 msec) // Used in the decentralized variant of the test
+) {
+    input in:int;
+    state reaction_invoked_correctly:bool(false);
+    reaction(in) {=
+        info_print("Received %d at (%lld, %u).",
+                     in->value,
+                     get_elapsed_logical_time(),
+                     get_microstep());
+        if (get_elapsed_logical_time() == USEC(1)) {
+            info_print("Requesting stop at (%lld, %u).",
+                     get_elapsed_logical_time(),
+                     get_microstep());
+        	request_stop();
+        	// The receiver should receive a message at tag
+        	// (1 usec, 1) and trigger this reaction
+        	self->reaction_invoked_correctly = true;
+        }
+        
+        tag_t _1usec1 = (tag_t) { .time = USEC(1) + get_start_time(), .microstep = 1u };
+        if (compare_tags(get_current_tag(), _1usec1) > 0) {
+        	self->reaction_invoked_correctly = false;            
+        }
+    =}
+    
+    reaction(shutdown) {=
+        // Sender should have requested stop earlier than the receiver.
+        // Therefore, the shutdown events must occur at (1000, 0) on the
+        // receiver.
+        if (get_elapsed_logical_time() != USEC(1) ||
+            get_microstep() != 1) {
+            error_print_and_exit("Receiver failed to stop the federation at the right time. "
+                    "Stopping at (%lld, %u).",
+                     get_elapsed_logical_time(),
+                     get_microstep());
+        } else if (self->reaction_invoked_correctly == false) {            
+            error_print_and_exit("Receiver reaction(in) was not invoked the correct number of times. "
+                    "Stopping at (%lld, %u).",
+                     get_elapsed_logical_time(),
+                     get_microstep());
+        }
+        info_print("SUCCESS: Successfully stopped the federation at (%lld, %u).",
+                     get_elapsed_logical_time(),
+                     get_microstep());
+    =}
+}
+
+federated reactor DistributedStop {
+    sender = new Sender();
+    receiver = new Receiver();
+    
+    sender.out -> receiver.in;
 }