--- conflicted
+++ resolved
@@ -8,10 +8,6 @@
 target C {
     flags: "-Wall",
     coordination: decentralized,
-<<<<<<< HEAD
-    workers: 2,
-=======
->>>>>>> 87f8baba
     timeout: 4900 msec
 }
 
