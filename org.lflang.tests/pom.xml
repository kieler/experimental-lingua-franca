<?xml version="1.0" encoding="UTF-8"?>
<project>
    <modelVersion>4.0.0</modelVersion>

    <parent>
        <relativePath>../pom.xml</relativePath>
        <groupId>org.lflang</groupId>
        <artifactId>lf</artifactId>
<<<<<<< HEAD
        <version>0.1.0</version>
=======
        <version>0.2.0-SNAPSHOT</version>
>>>>>>> 5d952b27
    </parent>

    <artifactId>org.lflang.tests</artifactId>
    <packaging>eclipse-test-plugin</packaging>

    <name>Lingua Franca Tests</name>

    <build>

        <!-- From https://github.com/eclipse/Xpect/blob/master/org.eclipse.xtext.example.domainmodel.xpect.tests/pom.xml -->
        <!-- make sure surefire finds our test classes even though they are in
             the "src" folder -->
        <testOutputDirectory>target/classes</testOutputDirectory>
        <!-- end of https://github.com/eclipse/Xpect/blob/master/org.eclipse.xtext.example.domainmodel.xpect.tests/pom.xml -->


        <plugins>
            <plugin>
                <groupId>org.apache.maven.plugins</groupId>
                <artifactId>maven-clean-plugin</artifactId>
                <executions>
                    <execution>
                        <id>gen-clean</id>
                        <phase>clean</phase>
                    </execution>
                </executions>
            </plugin>
            <plugin>
                <groupId>org.jetbrains.kotlin</groupId>
                <artifactId>kotlin-maven-plugin</artifactId>
                <version>${kotlinVersion}</version>
            </plugin>

            <plugin>
                <!-- See https://github.com/eclipse/xtext-eclipse/issues/272 -->
                <groupId>org.eclipse.tycho</groupId>
                <artifactId>tycho-compiler-plugin</artifactId>
                <version>${tychoVersion}</version>
                <configuration>
                    <compilerArgument>-err:-forbidden</compilerArgument>
                    <useProjectSettings>false</useProjectSettings>
                </configuration>
            </plugin>


            <plugin>
                <groupId>org.eclipse.tycho</groupId>
                <artifactId>tycho-surefire-plugin</artifactId>
                <version>${tychoVersion}</version>
                <configuration>

                    <!-- No ui tests right now, so don't fail! -->
                    <failIfNoTests>false</failIfNoTests>

                    <useUIHarness>false</useUIHarness>
                    <useUIThread>false</useUIThread>
                </configuration>
            </plugin>

            <!-- Use maven surefire (not tycho surefire!) to run tests as plain JUnit
           tests (not Plug-In JUnit tests!) -->
            <plugin>
                <groupId>org.apache.maven.plugins</groupId>
                <artifactId>maven-surefire-plugin</artifactId>
                <!-- If the Eclipse release is updated, then update the version number below.
                     See https://mvnrepository.com/artifact/org.apache.maven.plugins/maven-surefire-plugin -->
                <version>2.22.2</version>
                <configuration>
                    <systemProperties>
                        <xpectTestTitlePostfix>.${target-platform}</xpectTestTitlePostfix>
                        <xpectTestTitleShowEnvironment>true</xpectTestTitleShowEnvironment>
                    </systemProperties>
                    <reportsDirectory>${project.build.directory}/surefire-reports-standalone</reportsDirectory>
                </configuration>
                <executions>
                    <execution>
                        <phase>test</phase>
                        <goals>
                            <goal>test</goal>
                        </goals>
                    </execution>
                </executions>
                <dependencies>
                    <dependency>
                        <groupId>org.apache.maven.surefire</groupId>
                        <artifactId>surefire-junit47</artifactId>
                        <!-- If the Eclipse release is updated, then update the version number below.
                             See https://mvnrepository.com/artifact/org.apache.maven.surefire/surefire-junit47 -->
                        <version>2.22.2</version>
                    </dependency>
                </dependencies>
            </plugin>

        </plugins>
    </build>

</project><|MERGE_RESOLUTION|>--- conflicted
+++ resolved
@@ -6,11 +6,7 @@
         <relativePath>../pom.xml</relativePath>
         <groupId>org.lflang</groupId>
         <artifactId>lf</artifactId>
-<<<<<<< HEAD
-        <version>0.1.0</version>
-=======
         <version>0.2.0-SNAPSHOT</version>
->>>>>>> 5d952b27
     </parent>
 
     <artifactId>org.lflang.tests</artifactId>
