package org.lflang.tests;

import static org.junit.jupiter.api.Assertions.assertFalse;
import static org.junit.jupiter.api.Assertions.assertTrue;

import java.io.IOException;
import java.io.PrintStream;
import java.io.PrintWriter;
import java.io.StringWriter;
import java.lang.reflect.Constructor;
import java.lang.reflect.InvocationTargetException;
import java.nio.file.Path;
import java.io.File;
import java.io.FileWriter;
import java.io.BufferedWriter;
import java.util.Arrays;
import java.util.Collections;
import java.util.List;
import java.util.Objects;
import java.util.Properties;
import java.util.Set;
import java.util.concurrent.TimeUnit;
import java.util.concurrent.atomic.AtomicReference;
import java.util.function.Predicate;
import java.util.stream.Collectors;

import org.eclipse.emf.common.util.URI;
import org.eclipse.emf.ecore.resource.Resource.Diagnostic;
import org.eclipse.emf.ecore.resource.ResourceSet;
import org.eclipse.xtext.diagnostics.Severity;
import org.eclipse.xtext.generator.JavaIoFileSystemAccess;
import org.eclipse.xtext.testing.InjectWith;
import org.eclipse.xtext.testing.extensions.InjectionExtension;
import org.eclipse.xtext.util.CancelIndicator;
import org.eclipse.xtext.util.RuntimeIOException;
import org.eclipse.xtext.validation.CheckMode;
import org.eclipse.xtext.validation.IResourceValidator;
import org.junit.jupiter.api.extension.ExtendWith;

import org.lflang.DefaultErrorReporter;
import org.lflang.FileConfig;
import org.lflang.LFRuntimeModule;
import org.lflang.LFStandaloneSetup;
import org.lflang.Target;
import org.lflang.federated.generator.FedFileConfig;
import org.lflang.generator.DockerGeneratorBase;
import org.lflang.generator.LFGenerator;
import org.lflang.generator.LFGeneratorContext;
import org.lflang.generator.LFGeneratorContext.BuildParm;
import org.lflang.generator.MainContext;
import org.lflang.tests.Configurators.Configurator;
import org.lflang.tests.LFTest.Result;
import org.lflang.tests.TestRegistry.TestCategory;
import org.lflang.util.FileUtil;
import org.lflang.util.LFCommand;

import com.google.inject.Inject;
import com.google.inject.Injector;
import com.google.inject.Provider;

/**
 * Base class for test classes that define JUnit tests.
 *
 * @author Marten Lohstroh
 */
@ExtendWith(InjectionExtension.class)
@InjectWith(LFInjectorProvider.class)
public abstract class TestBase {

    @Inject
    IResourceValidator validator;
    @Inject
    LFGenerator generator;
    @Inject
    JavaIoFileSystemAccess fileAccess;
    @Inject
    Provider<ResourceSet> resourceSetProvider;


    /** Reference to System.out. */
    private static final PrintStream out = System.out;

    /** Reference to System.err. */
    private static final PrintStream err = System.err;

    /** Execution timeout enforced for all tests. */
    private static final long MAX_EXECUTION_TIME_SECONDS = 300;

    /** Content separator used in test output, 78 characters wide. */
    public static final String THIN_LINE =
        "------------------------------------------------------------------------------" +
            System.lineSeparator();

    /** Content separator used in test output, 78 characters wide. */
    public static final String THICK_LINE =
        "==============================================================================" +
            System.lineSeparator();

    /** The targets for which to run the tests. */
    private final List<Target> targets;

    /**
     * An enumeration of test levels.
     * @author Marten Lohstroh
     *
     */
    public enum TestLevel {VALIDATION, CODE_GEN, BUILD, EXECUTION}

    /**
     * Static function for converting a path to its associated test level.
     * @author Anirudh Rengarajan
     */
    public static TestLevel pathToLevel(Path path) {
        while(path.getParent() != null) {
            String name = path.getFileName().toString();
            for (var category: TestCategory.values()) {
                if (category.name().equalsIgnoreCase(name)) {
                    return category.level;
                }
            }
            path = path.getParent();
        }
        return TestLevel.EXECUTION;
    }

    /**
     * A collection messages often used throughout the test package.
     *
     * @author Marten Lohstroh
     *
     */
    public static class Message {
        /* Reasons for not running tests. */
        public static final String NO_WINDOWS_SUPPORT = "Not (yet) supported on Windows.";
        public static final String NO_SINGLE_THREADED_SUPPORT = "Target does not support single-threaded execution.";
        public static final String NO_FEDERATION_SUPPORT = "Target does not support federated execution.";
        public static final String NO_DOCKER_SUPPORT = "Target does not support the 'docker' property.";
        public static final String NO_DOCKER_TEST_SUPPORT = "Docker tests are only supported on Linux.";
        public static final String NO_GENERICS_SUPPORT = "Target does not support generic types.";

        /* Descriptions of collections of tests. */
        public static final String DESC_SERIALIZATION = "Run serialization tests.";
        public static final String DESC_GENERIC = "Run generic tests.";
        public static final String DESC_TYPE_PARMS = "Run tests for reactors with type parameters.";
        public static final String DESC_MULTIPORT = "Run multiport tests.";
        public static final String DESC_AS_FEDERATED = "Run non-federated tests in federated mode.";
        public static final String DESC_FEDERATED = "Run federated tests.";
        public static final String DESC_DOCKER = "Run docker tests.";
        public static final String DESC_DOCKER_FEDERATED = "Run docker federated tests.";
        public static final String DESC_CONCURRENT = "Run concurrent tests.";
        public static final String DESC_TARGET_SPECIFIC = "Run target-specific tests";
        public static final String DESC_ARDUINO = "Running Arduino tests.";
        public static final String DESC_AS_CCPP = "Running C tests as CCpp.";
        public static final String DESC_SINGLE_THREADED = "Run non-concurrent and non-federated tests with threading = off.";
        public static final String DESC_SCHED_SWAPPING = "Running with non-default runtime scheduler ";
        public static final String DESC_ROS2 = "Running tests using ROS2.";
        public static final String DESC_MODAL = "Run modal reactor tests.";

        /* Missing dependency messages */
        public static final String MISSING_DOCKER = "Executable 'docker' not found or 'docker' daemon thread not running";
    }

    /** Constructor for test classes that test a single target. */
    protected TestBase(Target first) {
        this(Collections.singletonList(first));
    }

    /** Special ctor for the code coverage test */
    protected TestBase(List<Target> targets) {
        assertFalse(targets.isEmpty(), "empty target list");
        this.targets = Collections.unmodifiableList(targets);
        TestRegistry.initialize();
    }

    /**
     * Run selected tests for a given target and configurator up to the specified level.
     *
     * @param target The target to run tests for.
     * @param selected A predicate that given a test category returns whether
     * it should be included in this test run or not.
     * @param configurator  A procedure for configuring the tests.
     * @param copy Whether or not to work on copies of tests in the test.
     * registry.
     */
    protected final void runTestsAndPrintResults(Target target,
                                                 Predicate<TestCategory> selected,
                                                 Configurator configurator,
                                                 boolean copy) {
        var categories = Arrays.stream(TestCategory.values()).filter(selected).toList();
        for (var category : categories) {
            System.out.println(category.getHeader());
            var tests = TestRegistry.getRegisteredTests(target, category, copy);
            try {
                validateAndRun(tests, configurator, category.level);
            } catch (IOException e) {
                throw new RuntimeIOException(e);
            }
            System.out.println(TestRegistry.getCoverageReport(target, category));
            checkAndReportFailures(tests);
        }
    }

    /**
     * Run tests in the given selection for all targets enabled in this class.
     *
     * @param description A string that describes the collection of tests.
     * @param selected A predicate that given a test category returns whether
     * it should be included in this test run or not.
     * @param configurator A procedure for configuring the tests.
     * @param copy Whether or not to work on copies of tests in the test.
     * registry.
     */
    protected void runTestsForTargets(String description,
                                      Predicate<TestCategory> selected,
                                      Configurator configurator,
                                      boolean copy) {
        for (Target target : this.targets) {
            runTestsFor(List.of(target), description, selected,
                        configurator, copy);
        }
    }

    /**
     * Run tests in the given selection for a subset of given targets.
     *
     * @param subset The subset of targets to run the selected tests for.
     * @param description A string that describes the collection of tests.
     * @param selected A predicate that given a test category returns whether
     * it should be included in this test run or not.
     * @param configurator A procedure for configuring the tests.
     * @param copy Whether to work on copies of tests in the test.
     * registry.
     */
    protected void runTestsFor(List<Target> subset,
                               String description,
                               Predicate<TestCategory> selected,
                               Configurator configurator,
                               boolean copy) {
        for (Target target : subset) {
            printTestHeader(target, description);
            runTestsAndPrintResults(target, selected, configurator, copy);
        }
    }

    /**
     * Whether to enable threading.
     */
    protected boolean supportsSingleThreadedExecution() {
        return false;
    }

    /**
     * Determine whether the current platform is Windows.
     * @return true if the current platform is Windwos, false otherwise.
     */
    protected static boolean isWindows() {
        String OS = System.getProperty("os.name").toLowerCase();
        return OS.contains("win");
    }

     /**
     * Determine whether the current platform is MacOS.
     * @return true if the current platform is MacOS, false otherwise.
     */
    protected static boolean isMac() {
        String OS = System.getProperty("os.name").toLowerCase();
        return OS.contains("mac");
    }

    /**
     * Determine whether the current platform is Linux.
     * @return true if the current platform is Linux, false otherwise.
     */
    protected static boolean isLinux() {
        String OS = System.getProperty("os.name").toLowerCase();
        return OS.contains("linux");
    }

    /**
     * End output redirection.
     */
    private static void restoreOutputs() {
        System.out.flush();
        System.err.flush();
        System.setOut(out);
        System.setErr(err);
    }

    /**
     * Redirect outputs to the given tests for recording.
     *
     * @param test The test to redirect outputs to.
     */
    private static void redirectOutputs(LFTest test) {
        System.setOut(new PrintStream(test.getOutputStream()));
        System.setErr(new PrintStream(test.getOutputStream()));
    }


    /**
     * Run a test, print results on stderr.
     *
     * @param test      Test case.
     * @param testClass The test class that will execute the test. This is target-specific,
     *                  it may provide some target-specific configuration. We pass a class
     *                  and not a new instance because this method needs to ensure the object
     *                  is properly injected, and so, it needs to control its entire lifecycle.
     * @param level     Level to which to run the test.
     */
    public static void runSingleTestAndPrintResults(LFTest test, Class<? extends TestBase> testClass, TestLevel level) {
        Injector injector = new LFStandaloneSetup(new LFRuntimeModule()).createInjectorAndDoEMFRegistration();
        TestBase runner;
        try {
            @SuppressWarnings("unchecked")
            Constructor<? extends TestBase> constructor = (Constructor<? extends TestBase>) testClass.getConstructors()[0];
            runner = constructor.newInstance();
        } catch (InstantiationException | IllegalAccessException | InvocationTargetException e) {
            throw new IllegalStateException(e);
        }
        injector.injectMembers(runner);

        Set<LFTest> tests = Set.of(test);
        try {
            runner.validateAndRun(tests, t -> true, level);
        } catch (IOException e) {
            throw new RuntimeIOException(e);
        }
        checkAndReportFailures(tests);
    }

    /**
     * Print a header that describes a collection of tests.
     * @param target The target for which the tests are being performed.
     * @param description A string the describes the collection of tests.
     */
    protected static void printTestHeader(Target target, String description) {
        System.out.print(TestBase.THICK_LINE);
        System.out.println("Target: " + target);
        if (description.startsWith("Description: ")) {
            System.out.println(description);
        } else {
            System.out.println("Description: " + description);
        }
        System.out.println(TestBase.THICK_LINE);
    }

    /**
     * Iterate over given tests and evaluate their outcome, report errors if
     * there are any.
     *
     * @param tests The tests to inspect the results of.
     */
    private static void checkAndReportFailures(Set<LFTest> tests) {
        var passed = tests.stream().filter(it -> !it.hasFailed()).count();

        System.out.print(THIN_LINE);
        System.out.println("Passing: " + passed + "/" + tests.size());
        System.out.print(THIN_LINE);

        for (var test : tests) {
            test.reportErrors();
        }
        for (LFTest lfTest : tests) {
            assertTrue(lfTest.hasPassed());
        }
    }

    /**
     * Configure a test by applying the given configurator and return a
     * generator context. Also, if the given level is less than
     * `TestLevel.BUILD`, add a `no-compile` flag to the generator context. If
     * the configurator was not applied successfully, throw an AssertionError.
     *
     * @param test the test to configure.
     * @param configurator The configurator to apply to the test.
     * @param level The level of testing in which the generator context will be
     * used.
     */
<<<<<<< HEAD
    private void configure(LFTest test, Configurator configurator, TestLevel level) throws IOException, TestError {
=======
    private LFGeneratorContext configure(LFTest test, Configurator configurator, TestLevel level) throws IOException, TestError {
>>>>>>> ba0543f4
        var props = new Properties();
        props.setProperty("hierarchical-bin", "true");
        addExtraLfcArgs(props);

        var sysProps = System.getProperties();
        // Set the external-runtime-path property if it was specified.
        if (sysProps.containsKey("runtime")) {
            var rt = sysProps.get("runtime").toString();
            if (!rt.isEmpty()) {
                props.setProperty(BuildParm.EXTERNAL_RUNTIME_PATH.getKey(), rt);
                System.out.println("Using runtime: " + sysProps.get("runtime").toString());
            }
        } else {
            System.out.println("Using default runtime.");
        }

        var r = resourceSetProvider.get().getResource(
            URI.createFileURI(test.getSrcPath().toFile().getAbsolutePath()),
            true);

        if (r.getErrors().size() > 0) {
            String message = r.getErrors().stream().map(Diagnostic::toString).collect(Collectors.joining(System.lineSeparator()));
            throw new TestError(message, Result.PARSE_FAIL);
        }

        fileAccess.setOutputPath(FileConfig.findPackageRoot(test.getSrcPath(), s -> {}).resolve(FileConfig.DEFAULT_SRC_GEN_DIR).toString());
<<<<<<< HEAD

        var context = new MainContext(
            LFGeneratorContext.Mode.STANDALONE, CancelIndicator.NullImpl, (m, p) -> {}, props, r, fileAccess,
            fileConfig -> new DefaultErrorReporter()
        );

        test.configure(context);
=======
        test.configure(context, new FileConfig(r, FileConfig.getSrcGenRoot(fileAccess), context.useHierarchicalBin()));
>>>>>>> ba0543f4

        // Set the no-compile flag the test is not supposed to reach the build stage.
        if (level.compareTo(TestLevel.BUILD) < 0) {
            context.getArgs().setProperty("no-compile", "");
        }

        // Update the test by applying the configuration. E.g., to carry out an AST transformation.
        if (configurator != null && !configurator.configure(test)) {
            throw new TestError("Test configuration unsuccessful.", Result.CONFIG_FAIL);
        }
    }

    /**
     * Validate the given test. Throw an TestError if validation failed.
     */
<<<<<<< HEAD
    private void validate(LFTest test) throws TestError {
        // Validate the resource and store issues in the test object.
        try {
            var context = test.getContext();
            var issues = validator.validate(context.getFileConfig().resource,
=======
    private void validate(LFTest test, IGeneratorContext context) throws TestError {
        // Validate the resource and store issues in the test object.
        try {
            var issues = validator.validate(test.getFileConfig().resource,
>>>>>>> ba0543f4
                                            CheckMode.ALL, context.getCancelIndicator());
            if (issues != null && !issues.isEmpty()) {
                if (issues.stream().anyMatch(it -> it.getSeverity() == Severity.ERROR)) {
                    String message = issues.stream().map(Objects::toString).collect(Collectors.joining(System.lineSeparator()));
                    throw new TestError(message, Result.VALIDATE_FAIL);
                }
            }
        } catch (TestError e) {
            throw e;
        } catch (Throwable e) {
            throw new TestError("Exception during validation.", Result.VALIDATE_FAIL, e);
        }
    }


    /**
     * Override to add some LFC arguments to all runs of this test class.
     */
    protected void addExtraLfcArgs(Properties args) {
        args.setProperty("build-type", "Test");
        args.setProperty("logging", "Debug");
    }

    /**
     * Invoke the code generator for the given test.
     *
     * @param test The test to generate code for.
     */
<<<<<<< HEAD
    private void generateCode(LFTest test) throws TestError {
=======
    private GeneratorResult generateCode(LFTest test) throws TestError {
        if (test.getFileConfig().resource == null) {
            return GeneratorResult.NOTHING;
        }

>>>>>>> ba0543f4
        try {
            generator.doGenerate(test.getFileConfig().resource, fileAccess, test.getContext());
        } catch (Throwable e) {
            throw new TestError("Code generation unsuccessful.", Result.CODE_GEN_FAIL, e);
<<<<<<< HEAD
        }
        if (generator.errorsOccurred()) {
            throw new TestError("Code generation unsuccessful.", Result.CODE_GEN_FAIL);
        }
=======
        }
        if (generator.errorsOccurred()) {
            throw new TestError("Code generation unsuccessful.", Result.CODE_GEN_FAIL);
        }

        return test.getContext().getResult();
>>>>>>> ba0543f4
    }


    /**
     * Given an indexed test, execute it and label the test as failing if it
     * did not execute, took too long to execute, or executed but exited with
     * an error code.
     */
<<<<<<< HEAD
    private void execute(LFTest test) throws TestError {
        final List<ProcessBuilder> pbList = getExecCommand(test);

=======
    private void execute(LFTest test, GeneratorResult generatorResult) throws TestError {
        final List<ProcessBuilder> pbList = getExecCommand(test, generatorResult);
>>>>>>> ba0543f4
        if (pbList.isEmpty()) {
            return;
        }
        try {
            for (ProcessBuilder pb : pbList) {
                var p = pb.start();
                var stdout = test.recordStdOut(p);
                var stderr = test.recordStdErr(p);

                var stdoutException = new AtomicReference<Throwable>(null);
                var stderrException = new AtomicReference<Throwable>(null);

                stdout.setUncaughtExceptionHandler((thread, throwable) -> stdoutException.set(throwable));
                stderr.setUncaughtExceptionHandler((thread, throwable) -> stderrException.set(throwable));

                stderr.start();
                stdout.start();

                if (!p.waitFor(MAX_EXECUTION_TIME_SECONDS, TimeUnit.SECONDS)) {
                    stdout.interrupt();
                    stderr.interrupt();
                    p.destroyForcibly();
                    throw new TestError(Result.TEST_TIMEOUT);
                } else {
                    if (stdoutException.get() != null || stderrException.get() != null) {
                        StringBuffer sb = new StringBuffer();
                        if (stdoutException.get() != null) {
                            sb.append("Error during stdout handling:" + System.lineSeparator());
                            sb.append(stackTraceToString(stdoutException.get()));
                        }
                        if (stderrException.get() != null) {
                            sb.append("Error during stderr handling:" + System.lineSeparator());
                            sb.append(stackTraceToString(stderrException.get()));
                        }
                        throw new TestError(sb.toString(), Result.TEST_EXCEPTION);
                    }
                    if (p.exitValue() != 0) {
                        String message = "Exit code: " + p.exitValue();
                        if (p.exitValue() == 139) {
                            // The java ProcessBuiler and Process interface does not allow us to reliably retrieve stderr and stdout
                            // from a process that segfaults. We can only print a message indicating that the putput is incomplete.
                            message += System.lineSeparator() +
                            "This exit code typically indicates a segfault. In this case, the execution output is likely missing or incomplete.";
                        }
                        throw new TestError(message, Result.TEST_FAIL);
                    }
                }
            }
        } catch (TestError e) {
            throw  e;
        } catch (Throwable e) {
            throw new TestError("Exception during test execution.", Result.TEST_EXCEPTION, e);
        }
    }

    static public String stackTraceToString(Throwable t) {
        StringWriter sw = new StringWriter();
        PrintWriter pw = new PrintWriter(sw);
        t.printStackTrace(pw);
        pw.flush();
        pw.close();
        return sw.toString();
    }

    /**
     * Return the content of the bash script used for testing docker option in federated execution.
     * @param dockerFiles A list of paths to docker files.
     * @param dockerComposeFilePath The path to the docker compose file.
     */
    private String getDockerRunScript(List<Path> dockerFiles, Path dockerComposeFilePath) {
        var dockerComposeCommand = DockerGeneratorBase.getDockerComposeCommand();
        StringBuilder shCode = new StringBuilder();
        shCode.append("#!/bin/bash\n");
        shCode.append("pids=\"\"\n");
        shCode.append(String.format("%s run -f %s --rm -T rti &\n",
            dockerComposeCommand, dockerComposeFilePath));
        shCode.append("pids+=\"$!\"\nsleep 3\n");
        for (Path dockerFile : dockerFiles) {
            var composeServiceName = dockerFile.getFileName().toString().replace(".Dockerfile", "");
            shCode.append(String.format("%s run -f %s --rm -T %s &\n",
                dockerComposeCommand,
                dockerComposeFilePath,
                composeServiceName));
            shCode.append("pids+=\" $!\"\n");
        }
        shCode.append("for p in $pids; do\n");
        shCode.append("    if wait $p; then\n");
        shCode.append("        :\n");
        shCode.append("    else\n");
        shCode.append("        exit 1\n");
        shCode.append("    fi\n");
        shCode.append("done\n");
        return shCode.toString();
    }

    /**
     * Returns true if docker exists, false otherwise.
     */
    private boolean checkDockerExists() {
        LFCommand checkCommand = LFCommand.get("docker", List.of("info"));
        return checkCommand.run() == 0;
    }

    /**
     * Return a list of ProcessBuilders used to test the docker option under non-federated execution.
     * See the following for references on the instructions called:
     * docker build: https://docs.docker.com/engine/reference/commandline/build/
     * docker run: https://docs.docker.com/engine/reference/run/
     * docker image: https://docs.docker.com/engine/reference/commandline/image/
     *
     * @param test The test to get the execution command for.
     */
    private List<ProcessBuilder> getNonfederatedDockerExecCommand(LFTest test) {
        if (!checkDockerExists()) {
            System.out.println(Message.MISSING_DOCKER);
            return List.of(new ProcessBuilder("exit", "1"));
        }
        var srcGenPath = test.getFileConfig().getSrcGenPath();
        var dockerComposeFile = FileUtil.globFilesEndsWith(srcGenPath, "docker-compose.yml").get(0);
        var dockerComposeCommand = DockerGeneratorBase.getDockerComposeCommand();
        return List.of(new ProcessBuilder(dockerComposeCommand, "-f", dockerComposeFile.toString(), "rm", "-f"),
                       new ProcessBuilder(dockerComposeCommand, "-f", dockerComposeFile.toString(), "up", "--build"),
                       new ProcessBuilder(dockerComposeCommand, "-f", dockerComposeFile.toString(), "down", "--rmi", "local"));
    }

    /**
     * Return a list of ProcessBuilders used to test the docker option under federated execution.
     * @param test The test to get the execution command for.
     */
    private List<ProcessBuilder> getFederatedDockerExecCommand(LFTest test) {
        if (!checkDockerExists()) {
            System.out.println(Message.MISSING_DOCKER);
            return List.of(new ProcessBuilder("exit", "1"));
        }
        var srcGenPath = test.getFileConfig().getSrcGenPath();
        List<Path> dockerFiles = FileUtil.globFilesEndsWith(srcGenPath, ".Dockerfile");
        try {
            File testScript = File.createTempFile("dockertest", null);
            testScript.deleteOnExit();
            if (!testScript.setExecutable(true)) {
                throw new IOException("Failed to make test script executable");
            }
            FileWriter fileWriter = new FileWriter(testScript.getAbsoluteFile(), true);
            BufferedWriter bufferedWriter = new BufferedWriter(fileWriter);
            var dockerComposeFile = FileUtil.globFilesEndsWith(srcGenPath, "docker-compose.yml").get(0);
            bufferedWriter.write(getDockerRunScript(dockerFiles, dockerComposeFile));
            bufferedWriter.close();
            return List.of(new ProcessBuilder(testScript.getAbsolutePath()));
        } catch (IOException e) {
            return List.of(new ProcessBuilder("exit", "1"));
        }
    }

    /**
     * Return a list of preconfigured ProcessBuilder(s) for the command(s)
     * that should be used to execute the test program.
     * @param test The test to get the execution command for.
     */
<<<<<<< HEAD
    private List<ProcessBuilder> getExecCommand(LFTest test) throws TestError {
=======
    private List<ProcessBuilder> getExecCommand(LFTest test, GeneratorResult generatorResult) throws TestError {
>>>>>>> ba0543f4
        var srcBasePath = test.getFileConfig().srcPkgPath.resolve("src");
        var relativePathName = srcBasePath.relativize(test.getFileConfig().srcPath).toString();

        // special case to test docker file generation
        if (relativePathName.equalsIgnoreCase(TestCategory.DOCKER.getPath())) {
            return getNonfederatedDockerExecCommand(test);
        } else if (relativePathName.equalsIgnoreCase(TestCategory.DOCKER_FEDERATED.getPath())) {
            return getFederatedDockerExecCommand(test);
        } else {
            LFCommand command = test.getFileConfig().getCommand();
            if (command == null) {
<<<<<<< HEAD
                throw new TestError("File: " + test.getFileConfig().getExecutable(), Result.NO_EXEC_FAIL);
=======
                throw new TestError("File: " + generatorResult.getExecutable(), Result.NO_EXEC_FAIL);
>>>>>>> ba0543f4
            }
            return command == null ? List.of() : List.of(
                new ProcessBuilder(command.command()).directory(command.directory())
            );
        }
    }

    /**
     * Validate and run the given tests, using the specified configuratator and level.
     *
     * While performing tests, this method prints a header that reaches completion
     * once all tests have been run.
     *
     * @param tests A set of tests to run.
     * @param configurator A procedure for configuring the tests.
     * @param level The level of testing.
     * @throws IOException If initial file configuration fails
     */
    private void validateAndRun(Set<LFTest> tests, Configurator configurator, TestLevel level) throws IOException {
        final var x = 78f / tests.size();
        var marks = 0;
        var done = 0;

        for (var test : tests) {
            try {
                redirectOutputs(test);
                configure(test, configurator, level);
                validate(test);
                if (level.compareTo(TestLevel.CODE_GEN) >= 0) {
                    generateCode(test);
                }
                if (level == TestLevel.EXECUTION) {
<<<<<<< HEAD
                    execute(test);
=======
                    execute(test, result);
>>>>>>> ba0543f4
                }
                test.markPassed();
            } catch (TestError e) {
                test.handleTestError(e);
            } catch (Throwable e) {
                test.handleTestError(new TestError(
                    "Unknown exception during test execution", Result.TEST_EXCEPTION, e));
            } finally {
                restoreOutputs();
            }
            done++;
            while (Math.floor(done * x) >= marks && marks < 78) {
                System.out.print("=");
                marks++;
            }
        }
        while (marks < 78) {
            System.out.print("=");
            marks++;
        }

        System.out.print(System.lineSeparator());
    }
}<|MERGE_RESOLUTION|>--- conflicted
+++ resolved
@@ -44,6 +44,7 @@
 import org.lflang.Target;
 import org.lflang.federated.generator.FedFileConfig;
 import org.lflang.generator.DockerGeneratorBase;
+import org.lflang.generator.GeneratorResult;
 import org.lflang.generator.LFGenerator;
 import org.lflang.generator.LFGeneratorContext;
 import org.lflang.generator.LFGeneratorContext.BuildParm;
@@ -376,11 +377,7 @@
      * @param level The level of testing in which the generator context will be
      * used.
      */
-<<<<<<< HEAD
     private void configure(LFTest test, Configurator configurator, TestLevel level) throws IOException, TestError {
-=======
-    private LFGeneratorContext configure(LFTest test, Configurator configurator, TestLevel level) throws IOException, TestError {
->>>>>>> ba0543f4
         var props = new Properties();
         props.setProperty("hierarchical-bin", "true");
         addExtraLfcArgs(props);
@@ -407,17 +404,12 @@
         }
 
         fileAccess.setOutputPath(FileConfig.findPackageRoot(test.getSrcPath(), s -> {}).resolve(FileConfig.DEFAULT_SRC_GEN_DIR).toString());
-<<<<<<< HEAD
-
         var context = new MainContext(
             LFGeneratorContext.Mode.STANDALONE, CancelIndicator.NullImpl, (m, p) -> {}, props, r, fileAccess,
             fileConfig -> new DefaultErrorReporter()
         );
 
         test.configure(context);
-=======
-        test.configure(context, new FileConfig(r, FileConfig.getSrcGenRoot(fileAccess), context.useHierarchicalBin()));
->>>>>>> ba0543f4
 
         // Set the no-compile flag the test is not supposed to reach the build stage.
         if (level.compareTo(TestLevel.BUILD) < 0) {
@@ -433,18 +425,11 @@
     /**
      * Validate the given test. Throw an TestError if validation failed.
      */
-<<<<<<< HEAD
     private void validate(LFTest test) throws TestError {
         // Validate the resource and store issues in the test object.
         try {
             var context = test.getContext();
             var issues = validator.validate(context.getFileConfig().resource,
-=======
-    private void validate(LFTest test, IGeneratorContext context) throws TestError {
-        // Validate the resource and store issues in the test object.
-        try {
-            var issues = validator.validate(test.getFileConfig().resource,
->>>>>>> ba0543f4
                                             CheckMode.ALL, context.getCancelIndicator());
             if (issues != null && !issues.isEmpty()) {
                 if (issues.stream().anyMatch(it -> it.getSeverity() == Severity.ERROR)) {
@@ -473,32 +458,21 @@
      *
      * @param test The test to generate code for.
      */
-<<<<<<< HEAD
-    private void generateCode(LFTest test) throws TestError {
-=======
     private GeneratorResult generateCode(LFTest test) throws TestError {
         if (test.getFileConfig().resource == null) {
             return GeneratorResult.NOTHING;
         }
 
->>>>>>> ba0543f4
         try {
             generator.doGenerate(test.getFileConfig().resource, fileAccess, test.getContext());
         } catch (Throwable e) {
             throw new TestError("Code generation unsuccessful.", Result.CODE_GEN_FAIL, e);
-<<<<<<< HEAD
         }
         if (generator.errorsOccurred()) {
             throw new TestError("Code generation unsuccessful.", Result.CODE_GEN_FAIL);
         }
-=======
-        }
-        if (generator.errorsOccurred()) {
-            throw new TestError("Code generation unsuccessful.", Result.CODE_GEN_FAIL);
-        }
 
         return test.getContext().getResult();
->>>>>>> ba0543f4
     }
 
 
@@ -507,14 +481,8 @@
      * did not execute, took too long to execute, or executed but exited with
      * an error code.
      */
-<<<<<<< HEAD
     private void execute(LFTest test) throws TestError {
         final List<ProcessBuilder> pbList = getExecCommand(test);
-
-=======
-    private void execute(LFTest test, GeneratorResult generatorResult) throws TestError {
-        final List<ProcessBuilder> pbList = getExecCommand(test, generatorResult);
->>>>>>> ba0543f4
         if (pbList.isEmpty()) {
             return;
         }
@@ -673,11 +641,9 @@
      * that should be used to execute the test program.
      * @param test The test to get the execution command for.
      */
-<<<<<<< HEAD
+
     private List<ProcessBuilder> getExecCommand(LFTest test) throws TestError {
-=======
-    private List<ProcessBuilder> getExecCommand(LFTest test, GeneratorResult generatorResult) throws TestError {
->>>>>>> ba0543f4
+
         var srcBasePath = test.getFileConfig().srcPkgPath.resolve("src");
         var relativePathName = srcBasePath.relativize(test.getFileConfig().srcPath).toString();
 
@@ -689,11 +655,7 @@
         } else {
             LFCommand command = test.getFileConfig().getCommand();
             if (command == null) {
-<<<<<<< HEAD
                 throw new TestError("File: " + test.getFileConfig().getExecutable(), Result.NO_EXEC_FAIL);
-=======
-                throw new TestError("File: " + generatorResult.getExecutable(), Result.NO_EXEC_FAIL);
->>>>>>> ba0543f4
             }
             return command == null ? List.of() : List.of(
                 new ProcessBuilder(command.command()).directory(command.directory())
@@ -726,11 +688,7 @@
                     generateCode(test);
                 }
                 if (level == TestLevel.EXECUTION) {
-<<<<<<< HEAD
                     execute(test);
-=======
-                    execute(test, result);
->>>>>>> ba0543f4
                 }
                 test.markPassed();
             } catch (TestError e) {
