--- conflicted
+++ resolved
@@ -44,18 +44,13 @@
  */
 public class CppTest extends ThreadedBase {
 
-<<<<<<< HEAD
     public CppTest() {
-        this.target = Target.CPP;
-=======
-    CppTest() {
         this.targets = Arrays.asList(Target.CPP);
     }
 
     @Override
     public void runExampleTests() {
         super.runExampleTests();
->>>>>>> 65412761
     }
 
     @Test
