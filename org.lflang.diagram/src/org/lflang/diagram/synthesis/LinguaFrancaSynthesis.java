/*************
* Copyright (c) 2020, Kiel University.
*
* Redistribution and use in source and binary forms, with or without modification,
* are permitted provided that the following conditions are met:
*
* 1. Redistributions of source code must retain the above copyright notice,
*    this list of conditions and the following disclaimer.
*
* 2. Redistributions in binary form must reproduce the above copyright notice,
*    this list of conditions and the following disclaimer in the documentation
*    and/or other materials provided with the distribution.
*
* THIS SOFTWARE IS PROVIDED BY THE COPYRIGHT HOLDERS AND CONTRIBUTORS "AS IS" AND 
* ANY EXPRESS OR IMPLIED WARRANTIES, INCLUDING, BUT NOT LIMITED TO, THE IMPLIED 
* WARRANTIES OF MERCHANTABILITY AND FITNESS FOR A PARTICULAR PURPOSE ARE 
* DISCLAIMED. IN NO EVENT SHALL THE COPYRIGHT HOLDER OR CONTRIBUTORS BE LIABLE FOR
* ANY DIRECT, INDIRECT, INCIDENTAL, SPECIAL, EXEMPLARY, OR CONSEQUENTIAL DAMAGES 
* (INCLUDING, BUT NOT LIMITED TO, PROCUREMENT OF SUBSTITUTE GOODS OR SERVICES; 
* LOSS OF USE, DATA, OR PROFITS; OR BUSINESS INTERRUPTION) HOWEVER CAUSED AND ON 
* ANY THEORY OF LIABILITY, WHETHER IN CONTRACT, STRICT LIABILITY, OR TORT 
* (INCLUDING NEGLIGENCE OR OTHERWISE) ARISING IN ANY WAY OUT OF THE USE OF THIS 
* SOFTWARE, EVEN IF ADVISED OF THE POSSIBILITY OF SUCH DAMAGE.
***************/
package org.lflang.diagram.synthesis;

import java.util.ArrayList;
import java.util.Collection;
import java.util.EnumSet;
import java.util.HashMap;
import java.util.HashSet;
import java.util.LinkedList;
import java.util.List;
import java.util.Map;
import java.util.Set;
import java.util.stream.Collectors;
import java.util.stream.Stream;

import javax.inject.Inject;

import org.eclipse.elk.alg.layered.options.LayerConstraint;
import org.eclipse.elk.alg.layered.options.LayeredOptions;
import org.eclipse.elk.alg.layered.options.NodePlacementStrategy;
import org.eclipse.elk.core.math.ElkMargin;
import org.eclipse.elk.core.math.ElkPadding;
import org.eclipse.elk.core.math.KVector;
import org.eclipse.elk.core.options.BoxLayouterOptions;
import org.eclipse.elk.core.options.ContentAlignment;
import org.eclipse.elk.core.options.CoreOptions;
import org.eclipse.elk.core.options.Direction;
import org.eclipse.elk.core.options.PortConstraints;
import org.eclipse.elk.core.options.PortLabelPlacement;
import org.eclipse.elk.core.options.PortSide;
import org.eclipse.elk.core.options.SizeConstraint;
import org.eclipse.elk.graph.properties.Property;
import org.eclipse.emf.ecore.EObject;
import org.eclipse.emf.ecore.util.EcoreUtil;
import org.eclipse.xtext.xbase.lib.Conversions;
import org.eclipse.xtext.xbase.lib.Exceptions;
import org.eclipse.xtext.xbase.lib.Extension;
import org.eclipse.xtext.xbase.lib.IterableExtensions;
import org.eclipse.xtext.xbase.lib.ListExtensions;
import org.eclipse.xtext.xbase.lib.Pair;
import org.eclipse.xtext.xbase.lib.StringExtensions;
import org.lflang.ASTUtils;
import org.lflang.AttributeUtils;
import org.lflang.InferredType;
<<<<<<< HEAD
import org.lflang.behaviortrees.BehaviorTreeTransformation;
=======
import org.lflang.ast.FormattingUtils;
>>>>>>> 86446ce0
import org.lflang.diagram.synthesis.action.CollapseAllReactorsAction;
import org.lflang.diagram.synthesis.action.ExpandAllReactorsAction;
import org.lflang.diagram.synthesis.action.FilterCycleAction;
import org.lflang.diagram.synthesis.action.MemorizingExpandCollapseAction;
import org.lflang.diagram.synthesis.action.ShowCycleAction;
import org.lflang.diagram.synthesis.postprocessor.ReactionPortAdjustment;
import org.lflang.diagram.synthesis.styles.LinguaFrancaShapeExtensions;
import org.lflang.diagram.synthesis.styles.LinguaFrancaStyleExtensions;
import org.lflang.diagram.synthesis.styles.ReactorFigureComponents;
import org.lflang.diagram.synthesis.util.BehaviorTrees;
import org.lflang.diagram.synthesis.util.CycleVisualization;
import org.lflang.diagram.synthesis.util.InterfaceDependenciesVisualization;
import org.lflang.diagram.synthesis.util.LayoutPostProcessing;
import org.lflang.diagram.synthesis.util.ModeDiagrams;
import org.lflang.diagram.synthesis.util.NamedInstanceUtil;
import org.lflang.diagram.synthesis.util.ReactorIcons;
import org.lflang.diagram.synthesis.util.SynthesisErrorReporter;
import org.lflang.diagram.synthesis.util.UtilityExtensions;
import org.lflang.generator.ActionInstance;
import org.lflang.generator.ParameterInstance;
import org.lflang.generator.PortInstance;
import org.lflang.generator.ReactionInstance;
import org.lflang.generator.ReactorInstance;
import org.lflang.generator.RuntimeRange;
import org.lflang.generator.SendRange;
import org.lflang.generator.TimerInstance;
import org.lflang.generator.TriggerInstance;
import org.lflang.lf.Connection;
import org.lflang.lf.LfPackage;
import org.lflang.lf.Model;
import org.lflang.lf.Reactor;
import org.lflang.lf.StateVar;
import org.lflang.util.FileUtil;

import com.google.common.collect.HashBasedTable;
import com.google.common.collect.HashMultimap;
import com.google.common.collect.Iterables;
import com.google.common.collect.Multimap;
import com.google.common.collect.Table;

import de.cau.cs.kieler.klighd.DisplayedActionData;
import de.cau.cs.kieler.klighd.SynthesisOption;
import de.cau.cs.kieler.klighd.kgraph.KEdge;
import de.cau.cs.kieler.klighd.kgraph.KLabel;
import de.cau.cs.kieler.klighd.kgraph.KNode;
import de.cau.cs.kieler.klighd.kgraph.KPort;
import de.cau.cs.kieler.klighd.krendering.Colors;
import de.cau.cs.kieler.klighd.krendering.HorizontalAlignment;
import de.cau.cs.kieler.klighd.krendering.KContainerRendering;
import de.cau.cs.kieler.klighd.krendering.KPolyline;
import de.cau.cs.kieler.klighd.krendering.KRectangle;
import de.cau.cs.kieler.klighd.krendering.KRendering;
import de.cau.cs.kieler.klighd.krendering.KRoundedRectangle;
import de.cau.cs.kieler.klighd.krendering.KStyle;
import de.cau.cs.kieler.klighd.krendering.KText;
import de.cau.cs.kieler.klighd.krendering.LineCap;
import de.cau.cs.kieler.klighd.krendering.LineStyle;
import de.cau.cs.kieler.klighd.krendering.ViewSynthesisShared;
import de.cau.cs.kieler.klighd.krendering.extensions.KContainerRenderingExtensions;
import de.cau.cs.kieler.klighd.krendering.extensions.KEdgeExtensions;
import de.cau.cs.kieler.klighd.krendering.extensions.KLabelExtensions;
import de.cau.cs.kieler.klighd.krendering.extensions.KNodeExtensions;
import de.cau.cs.kieler.klighd.krendering.extensions.KPolylineExtensions;
import de.cau.cs.kieler.klighd.krendering.extensions.KPortExtensions;
import de.cau.cs.kieler.klighd.krendering.extensions.KRenderingExtensions;
import de.cau.cs.kieler.klighd.syntheses.AbstractDiagramSynthesis;
import de.cau.cs.kieler.klighd.util.KlighdProperties;

/**
 * Diagram synthesis for Lingua Franca programs.
 * 
 * @author Alexander Schulz-Rosengarten
 */
@ViewSynthesisShared
public class LinguaFrancaSynthesis extends AbstractDiagramSynthesis<Model> {
    @Inject @Extension private KNodeExtensions _kNodeExtensions;
    @Inject @Extension private KEdgeExtensions _kEdgeExtensions;
    @Inject @Extension private KPortExtensions _kPortExtensions;
    @Inject @Extension private KLabelExtensions _kLabelExtensions;
    @Inject @Extension private KRenderingExtensions _kRenderingExtensions;
    @Inject @Extension private KContainerRenderingExtensions _kContainerRenderingExtensions;
    @Inject @Extension private KPolylineExtensions _kPolylineExtensions;
    @Inject @Extension private LinguaFrancaStyleExtensions _linguaFrancaStyleExtensions;
    @Inject @Extension private LinguaFrancaShapeExtensions _linguaFrancaShapeExtensions;
    @Inject @Extension private UtilityExtensions _utilityExtensions;
    @Inject @Extension private CycleVisualization _cycleVisualization;
    @Inject @Extension private InterfaceDependenciesVisualization _interfaceDependenciesVisualization;
    @Inject @Extension private FilterCycleAction _filterCycleAction;
    @Inject @Extension private ReactorIcons _reactorIcons;
    @Inject @Extension private ModeDiagrams _modeDiagrams;
    @Inject @Extension private BehaviorTrees _btDiagrams;
    @Inject @Extension private LayoutPostProcessing _layoutPostProcessing;
    
    // -------------------------------------------------------------------------
    
    public static final String ID = "org.lflang.diagram.synthesis.LinguaFrancaSynthesis";

    // -- INTERNAL --
    public static final Property<Boolean> REACTOR_RECURSIVE_INSTANTIATION = new Property<>("org.lflang.linguafranca.diagram.synthesis.reactor.recursive.instantiation", false);
    public static final Property<Boolean> REACTOR_HAS_BANK_PORT_OFFSET = new Property<>("org.lflang.linguafranca.diagram.synthesis.reactor.bank.offset", false);
    public static final Property<Boolean> REACTOR_INPUT = new Property<>("org.lflang.linguafranca.diagram.synthesis.reactor.input", false);
    public static final Property<Boolean> REACTOR_OUTPUT = new Property<>("org.lflang.linguafranca.diagram.synthesis.reactor.output", false);
    public static final Property<Boolean> REACTION_SPECIAL_TRIGGER = new Property<>("org.lflang.linguafranca.diagram.synthesis.reaction.special.trigger", false);
    
    // -- STYLE --    
    public static final List<Float> ALTERNATIVE_DASH_PATTERN = List.of(3.0f);
    
    // -- TEXT --
    public static final String TEXT_ERROR_RECURSIVE = "Recursive reactor instantiation!";
    public static final String TEXT_ERROR_CONTAINS_RECURSION = "Reactor contains recursive instantiation!";
    public static final String TEXT_ERROR_CONTAINS_CYCLE = "Reactor contains cyclic dependencies!";
    public static final String TEXT_ERROR_CYCLE_DETECTION = "Dependency cycle detection failed.\nCould not detect dependency cycles due to unexpected graph structure.";
    public static final String TEXT_ERROR_CYCLE_BTN_SHOW = "Show Cycle";
    public static final String TEXT_ERROR_CYCLE_BTN_FILTER = "Filter Cycle";
    public static final String TEXT_ERROR_CYCLE_BTN_UNFILTER = "Remove Cycle Filter";
    public static final String TEXT_NO_MAIN_REACTOR = "No Main Reactor";
    public static final String TEXT_REACTOR_NULL = "Reactor is null";
    public static final String TEXT_HIDE_ACTION = "[Hide]";
    public static final String TEXT_SHOW_ACTION = "[Details]";
    
    // -------------------------------------------------------------------------
    
    /** Synthesis category */
    public static final SynthesisOption APPEARANCE = SynthesisOption.createCategory("Appearance", true);
    public static final SynthesisOption EXPERIMENTAL = SynthesisOption.createCategory("Experimental", true);
    public static final SynthesisOption LAYOUT = SynthesisOption.createCategory("Layout", false).setCategory(LinguaFrancaSynthesis.APPEARANCE);
    
    /** Synthesis options */
    public static final SynthesisOption SHOW_ALL_REACTORS = SynthesisOption.createCheckOption("All Reactors", false);
    public static final SynthesisOption CYCLE_DETECTION = SynthesisOption.createCheckOption("Dependency Cycle Detection", true);
    
    public static final SynthesisOption SHOW_USER_LABELS = SynthesisOption.createCheckOption("User Labels (@label in JavaDoc)", true).setCategory(APPEARANCE);
    public static final SynthesisOption SHOW_HYPERLINKS = SynthesisOption.createCheckOption("Expand/Collapse Hyperlinks", false).setCategory(APPEARANCE);
    public static final SynthesisOption REACTIONS_USE_HYPEREDGES = SynthesisOption.createCheckOption("Bundled Dependencies", false).setCategory(APPEARANCE);
    public static final SynthesisOption USE_ALTERNATIVE_DASH_PATTERN = SynthesisOption.createCheckOption("Alternative Dependency Line Style", false).setCategory(APPEARANCE);
    public static final SynthesisOption SHOW_PORT_NAMES = SynthesisOption.createCheckOption("Port names", true).setCategory(APPEARANCE);
    public static final SynthesisOption SHOW_MULTIPORT_WIDTH = SynthesisOption.createCheckOption("Multiport Widths", false).setCategory(APPEARANCE);
    public static final SynthesisOption SHOW_REACTION_CODE = SynthesisOption.createCheckOption("Reaction Code", false).setCategory(APPEARANCE);
    public static final SynthesisOption SHOW_REACTION_LEVEL = SynthesisOption.createCheckOption("Reaction Level", false).setCategory(APPEARANCE);
    public static final SynthesisOption SHOW_REACTION_ORDER_EDGES = SynthesisOption.createCheckOption("Reaction Order Edges", false).setCategory(APPEARANCE);
    public static final SynthesisOption SHOW_REACTOR_HOST = SynthesisOption.createCheckOption("Reactor Host Addresses", true).setCategory(APPEARANCE);
    public static final SynthesisOption SHOW_INSTANCE_NAMES = SynthesisOption.createCheckOption("Reactor Instance Names", false).setCategory(APPEARANCE);
    public static final SynthesisOption REACTOR_PARAMETER_MODE = SynthesisOption.createChoiceOption("Reactor Parameters", ((List<?>)Conversions.doWrapArray(ReactorParameterDisplayModes.values())), ReactorParameterDisplayModes.NONE).setCategory(APPEARANCE);
    public static final SynthesisOption SHOW_STATE_VARIABLES = SynthesisOption.createCheckOption("Reactor State Variables", false).setCategory(APPEARANCE);
    public static final SynthesisOption REACTOR_BODY_TABLE_COLS = SynthesisOption.<Integer>createRangeOption("Reactor Parameter/Variable Columns", 1, 10, 1).setCategory(APPEARANCE);
    
    public static final SynthesisOption SPACING = SynthesisOption.<Integer>createRangeOption("Spacing (%)", 0, 150, 5, 75).setCategory(LAYOUT);
    
    /** Synthesis actions */
    public static final DisplayedActionData COLLAPSE_ALL = DisplayedActionData.create(CollapseAllReactorsAction.ID, "Hide all Details");
    public static final DisplayedActionData EXPAND_ALL = DisplayedActionData.create(ExpandAllReactorsAction.ID, "Show all Details");
    
    @Override
    public List<SynthesisOption> getDisplayedSynthesisOptions() {
        return List.of(
            SHOW_ALL_REACTORS,
            MemorizingExpandCollapseAction.MEMORIZE_EXPANSION_STATES,
            CYCLE_DETECTION,
            APPEARANCE,
            ModeDiagrams.MODES_CATEGORY,
            ModeDiagrams.SHOW_TRANSITION_LABELS,
            ModeDiagrams.INITIALLY_COLLAPSE_MODES,
            BehaviorTrees.BT_CATEGORY,
            BehaviorTrees.SHOW_BT,
            BehaviorTrees.BT_DIRECTION,
            SHOW_USER_LABELS,
            SHOW_HYPERLINKS,
            //LinguaFrancaSynthesisInterfaceDependencies.SHOW_INTERFACE_DEPENDENCIES,
            REACTIONS_USE_HYPEREDGES,
            USE_ALTERNATIVE_DASH_PATTERN,
            SHOW_PORT_NAMES,
            SHOW_MULTIPORT_WIDTH,
            SHOW_REACTION_CODE,
            SHOW_REACTION_LEVEL,
            SHOW_REACTION_ORDER_EDGES,
            SHOW_REACTOR_HOST,
            SHOW_INSTANCE_NAMES,
            REACTOR_PARAMETER_MODE,
            SHOW_STATE_VARIABLES,
            REACTOR_BODY_TABLE_COLS,
            LAYOUT,
            LayoutPostProcessing.MODEL_ORDER,
            SPACING
        );
    }
    
    @Override
    public List<DisplayedActionData> getDisplayedActions() {
        return List.of(COLLAPSE_ALL, EXPAND_ALL);
    }
    
    // -------------------------------------------------------------------------
    
    @Override
    public KNode transform(Model model) {
        KNode rootNode = _kNodeExtensions.createNode();
        setLayoutOption(rootNode, CoreOptions.ALGORITHM, LayeredOptions.ALGORITHM_ID);
        setLayoutOption(rootNode, CoreOptions.DIRECTION, Direction.RIGHT);
        setLayoutOption(rootNode, CoreOptions.PADDING, new ElkPadding(0));
        
        // Transformation before synthesis
        // FIXME Model copy without source file
        model = EcoreUtil.copy(model);
        BehaviorTreeTransformation.transform(model);

        try {
            // Find main
            Reactor main = IterableExtensions.findFirst(model.getReactors(), _utilityExtensions::isMainOrFederated);
            if (main != null) {
                ReactorInstance reactorInstance = new ReactorInstance(main, new SynthesisErrorReporter());
                rootNode.getChildren().addAll(createReactorNode(reactorInstance, true, null, null, new HashMap<>()));
            } else if (!getBooleanValue(SHOW_ALL_REACTORS)) {
                KNode messageNode = _kNodeExtensions.createNode();
                _linguaFrancaShapeExtensions.addErrorMessage(messageNode, TEXT_NO_MAIN_REACTOR, null);
                rootNode.getChildren().add(messageNode);
            }
            
            // Show all reactors
            if (main == null || getBooleanValue(SHOW_ALL_REACTORS)) {
                List<KNode> reactorNodes = new ArrayList<>();
                for (Reactor reactor : model.getReactors()) {
                    if (reactor == main) continue;
<<<<<<< HEAD
                    if (_btDiagrams.isGenerated(reactor)) continue;
                    ReactorInstance reactorInstance = new ReactorInstance(reactor, new SynthesisErrorReporter(), new HashSet<>());
=======
                    ReactorInstance reactorInstance = new ReactorInstance(reactor, new SynthesisErrorReporter());
>>>>>>> 86446ce0
                    reactorNodes.addAll(createReactorNode(reactorInstance, main == null, 
                            HashBasedTable.<ReactorInstance, PortInstance, KPort>create(), 
                            HashBasedTable.<ReactorInstance, PortInstance, KPort>create(), 
                            new HashMap<>()));
                }
                if (!reactorNodes.isEmpty()) {
                    // To allow ordering, we need box layout but we also need layered layout for ports thus wrap all node
                    reactorNodes.add(0, IterableExtensions.head(rootNode.getChildren()));
                    
                    int index = 0;
                    for (KNode node : reactorNodes) {
                        // Element could be null if there is no main reactor and Show All Reactors is checked.
                        if (node == null) continue;
                        if (node.getProperty(CoreOptions.COMMENT_BOX)) continue;
                        KNode child = _kNodeExtensions.createNode();
                        child.getChildren().add(node);
                        // Add comment nodes
                        for (KEdge edge : node.getIncomingEdges()) {
                            if (!edge.getSource().getProperty(CoreOptions.COMMENT_BOX)) continue;
                            child.getChildren().add(edge.getSource());
                        }
                        _kRenderingExtensions.addInvisibleContainerRendering(child);
                        setLayoutOption(child, CoreOptions.ALGORITHM, LayeredOptions.ALGORITHM_ID);
                        setLayoutOption(child, CoreOptions.DIRECTION, Direction.RIGHT);
                        setLayoutOption(child, CoreOptions.PADDING, new ElkPadding(0));
                        // Legacy ordering option.
                        setLayoutOption(child, CoreOptions.PRIORITY, reactorNodes.size() - index); // Order!
                        rootNode.getChildren().add(child);
                        index++;
                    }
                    
                    setLayoutOption(rootNode, CoreOptions.ALGORITHM, BoxLayouterOptions.ALGORITHM_ID);
                    setLayoutOption(rootNode, CoreOptions.SPACING_NODE_NODE, 25.0);
                }
            }
        } catch (Exception e) {
            e.printStackTrace();
            
            KNode messageNode = _kNodeExtensions.createNode();
            _linguaFrancaShapeExtensions.addErrorMessage(messageNode, "Error in Diagram Synthesis", 
                    e.getClass().getSimpleName() + " occurred. Could not create diagram.");
            rootNode.getChildren().add(messageNode);
        }

        return rootNode;
    }
    
    private Collection<KNode> createReactorNode(
        ReactorInstance reactorInstance,
        boolean expandDefault,
        Table<ReactorInstance, PortInstance, KPort> inputPortsReg,
        Table<ReactorInstance, PortInstance, KPort> outputPortsReg,
        Map<ReactorInstance, KNode> allReactorNodes
    ) {
        Reactor reactor = reactorInstance.reactorDefinition;
        KNode node = _kNodeExtensions.createNode();
        allReactorNodes.put(reactorInstance, node);
        associateWith(node, reactor);
        _utilityExtensions.setID(node, reactorInstance.uniqueID());
        // save to distinguish nodes associated with the same reactor
        NamedInstanceUtil.linkInstance(node, reactorInstance);
        
        List<KNode> nodes = new ArrayList<>();
        nodes.add(node);
        String label = createReactorLabel(reactorInstance);

        if (reactorInstance.recursive) {
            // Mark this node
            node.setProperty(REACTOR_RECURSIVE_INSTANTIATION, true);
            // Mark root
            allReactorNodes.get(reactorInstance.root()).setProperty(REACTOR_RECURSIVE_INSTANTIATION, true);
        }
        
        if (reactor == null) {
            _linguaFrancaShapeExtensions.addErrorMessage(node, TEXT_REACTOR_NULL, null);
        } else if (reactorInstance.isMainOrFederated()) {
            KRoundedRectangle figure = _linguaFrancaShapeExtensions.addMainReactorFigure(node, reactorInstance, label);
            
            if (getObjectValue(REACTOR_PARAMETER_MODE) == ReactorParameterDisplayModes.TABLE 
                && !reactorInstance.parameters.isEmpty()
            ) {
                KRectangle rectangle = _kContainerRenderingExtensions.addRectangle(figure);
                _kRenderingExtensions.setInvisible(rectangle, true);
                _kRenderingExtensions.to(
                        _kRenderingExtensions.from(
                                _kRenderingExtensions.setGridPlacementData(rectangle), 
                                _kRenderingExtensions.LEFT, 6, 0, 
                                _kRenderingExtensions.TOP, 0, 0), 
                        _kRenderingExtensions.RIGHT, 6, 0, 
                        _kRenderingExtensions.BOTTOM, 4, 0);
                _kRenderingExtensions.setHorizontalAlignment(rectangle, HorizontalAlignment.LEFT);
                addParameterList(rectangle, reactorInstance.parameters);
            }
            
            if (getBooleanValue(SHOW_STATE_VARIABLES)) {
                var variables = ASTUtils.<StateVar>collectElements(reactor, LfPackage.eINSTANCE.getReactor_StateVars(), true, false);
                if (!variables.isEmpty()) {
                    KRectangle rectangle = _kContainerRenderingExtensions.addRectangle(figure);
                    _kRenderingExtensions.setInvisible(rectangle, true);
                    _kRenderingExtensions.to(
                            _kRenderingExtensions.from(
                                    _kRenderingExtensions.setGridPlacementData(rectangle), 
                                    _kRenderingExtensions.LEFT, 6, 0, 
                                    _kRenderingExtensions.TOP, 0, 0), 
                            _kRenderingExtensions.RIGHT, 6, 0, 
                            _kRenderingExtensions.BOTTOM, 4, 0);
                    _kRenderingExtensions.setHorizontalAlignment(rectangle, HorizontalAlignment.LEFT);
                    addStateVariableList(rectangle, variables);
                }
            }

            if (reactorInstance.recursive) {
                nodes.add(addErrorComment(node, TEXT_ERROR_RECURSIVE));
                _linguaFrancaStyleExtensions.errorStyle(figure);
            } else {
                _kContainerRenderingExtensions.addChildArea(figure);
                node.getChildren().addAll(transformReactorNetwork(reactorInstance, 
                        new HashMap<>(), 
                        new HashMap<>(), 
                        allReactorNodes));
            }
            Iterables.addAll(nodes, createUserComments(reactor, node));
            configureReactorNodeLayout(node, true);
            _layoutPostProcessing.configureMainReactor(node);
        } else {
            ReactorInstance instance = reactorInstance;
            
            // Expanded Rectangle
            ReactorFigureComponents comps = _linguaFrancaShapeExtensions.addReactorFigure(node, reactorInstance, label);
            comps.getOuter().setProperty(KlighdProperties.EXPANDED_RENDERING, true);
            for (KRendering figure : comps.getFigures()) {
                associateWith(figure, reactor);
                _kRenderingExtensions.addDoubleClickAction(figure, MemorizingExpandCollapseAction.ID);
            }
            _reactorIcons.handleIcon(comps.getReactor(), reactor, false);
            
            if (getBooleanValue(SHOW_HYPERLINKS)) {
                // Collapse button
                KText button = _linguaFrancaShapeExtensions.addTextButton(comps.getReactor(), TEXT_HIDE_ACTION);
                _kRenderingExtensions.to(
                        _kRenderingExtensions.from(
                                _kRenderingExtensions.setGridPlacementData(button), 
                                _kRenderingExtensions.LEFT, 8, 0, 
                                _kRenderingExtensions.TOP, 0, 0), 
                        _kRenderingExtensions.RIGHT, 8, 0, 
                        _kRenderingExtensions.BOTTOM, 0, 0);
                _kRenderingExtensions.addSingleClickAction(button, MemorizingExpandCollapseAction.ID);
                _kRenderingExtensions.addDoubleClickAction(button, MemorizingExpandCollapseAction.ID);
            }
            
            if (getObjectValue(REACTOR_PARAMETER_MODE) == ReactorParameterDisplayModes.TABLE 
                    && !instance.parameters.isEmpty()) {
                KRectangle rectangle = _kContainerRenderingExtensions.addRectangle(comps.getReactor());
                _kRenderingExtensions.setInvisible(rectangle, true);
                if (!getBooleanValue(SHOW_HYPERLINKS)) {
                    _kRenderingExtensions.to(
                            _kRenderingExtensions.from(
                                    _kRenderingExtensions.setGridPlacementData(rectangle), 
                                    _kRenderingExtensions.LEFT, 6, 0, 
                                    _kRenderingExtensions.TOP, 0, 0), 
                            _kRenderingExtensions.RIGHT, 6, 0, 
                            _kRenderingExtensions.BOTTOM, 4, 0);
                } else {
                    _kRenderingExtensions.to(
                            _kRenderingExtensions.from(
                                    _kRenderingExtensions.setGridPlacementData(rectangle), 
                                    _kRenderingExtensions.LEFT, 6, 0, 
                                    _kRenderingExtensions.TOP, 4, 0), 
                            _kRenderingExtensions.RIGHT, 6, 0, 
                            _kRenderingExtensions.BOTTOM, 0, 0);
                }
                _kRenderingExtensions.setHorizontalAlignment(rectangle, HorizontalAlignment.LEFT);
                addParameterList(rectangle, instance.parameters);
            }
            
            if (getBooleanValue(SHOW_STATE_VARIABLES)) {
                var variables = ASTUtils.<StateVar>collectElements(reactor, LfPackage.eINSTANCE.getReactor_StateVars(), true, false);
                if (!variables.isEmpty()) {
                    KRectangle rectangle = _kContainerRenderingExtensions.addRectangle(comps.getReactor());
                    _kRenderingExtensions.setInvisible(rectangle, true);
                    if (!getBooleanValue(SHOW_HYPERLINKS)) {
                        _kRenderingExtensions.to(
                                _kRenderingExtensions.from(
                                        _kRenderingExtensions.setGridPlacementData(rectangle), 
                                        _kRenderingExtensions.LEFT, 6, 0, 
                                        _kRenderingExtensions.TOP, 0, 0), 
                                _kRenderingExtensions.RIGHT, 6, 0, 
                                _kRenderingExtensions.BOTTOM, 4, 0);
                    } else {
                        _kRenderingExtensions.to(
                                _kRenderingExtensions.from(
                                        _kRenderingExtensions.setGridPlacementData(rectangle), 
                                        _kRenderingExtensions.LEFT, 6, 0, 
                                        _kRenderingExtensions.TOP, 4, 0), 
                                _kRenderingExtensions.RIGHT, 6, 0, 
                                _kRenderingExtensions.BOTTOM, 0, 0);
                    }
                    _kRenderingExtensions.setHorizontalAlignment(rectangle, HorizontalAlignment.LEFT);
                    addStateVariableList(rectangle, variables);
                }
            }
                
            if (instance.recursive) {
                comps.getFigures().forEach(_linguaFrancaStyleExtensions::errorStyle);
            } else {
                _kContainerRenderingExtensions.addChildArea(comps.getReactor());
            }

            // Collapse Rectangle
            comps = _linguaFrancaShapeExtensions.addReactorFigure(node, reactorInstance, label);
            comps.getOuter().setProperty(KlighdProperties.COLLAPSED_RENDERING, true);
            for (KRendering figure : comps.getFigures()) {
                associateWith(figure, reactor);
                if (_utilityExtensions.hasContent(instance) && !instance.recursive) {
                    _kRenderingExtensions.addDoubleClickAction(figure, MemorizingExpandCollapseAction.ID);
                }
            }
            _reactorIcons.handleIcon(comps.getReactor(), reactor, true);
            
            if (getBooleanValue(SHOW_HYPERLINKS)) {
                // Expand button
                if (_utilityExtensions.hasContent(instance) && !instance.recursive) {
                    KText button = _linguaFrancaShapeExtensions.addTextButton(comps.getReactor(), TEXT_SHOW_ACTION);
                    _kRenderingExtensions.to(
                            _kRenderingExtensions.from(
                                    _kRenderingExtensions.setGridPlacementData(button), 
                                    _kRenderingExtensions.LEFT, 8, 0, 
                                    _kRenderingExtensions.TOP, 0, 0), 
                            _kRenderingExtensions.RIGHT, 8, 0, 
                            _kRenderingExtensions.BOTTOM, 8, 0);
                    _kRenderingExtensions.addSingleClickAction(button, MemorizingExpandCollapseAction.ID);
                    _kRenderingExtensions.addDoubleClickAction(button, MemorizingExpandCollapseAction.ID);
                }
            }
                
            if (instance.recursive) {
                comps.getFigures().forEach(_linguaFrancaStyleExtensions::errorStyle);
            }
            
            
            // Create ports
            Map<PortInstance, KPort> inputPorts = new HashMap<>();
            Map<PortInstance, KPort> outputPorts = new HashMap<>();
            List<PortInstance> inputs = instance.inputs;
            if (LayoutPostProcessing.LEGACY.equals((String) getObjectValue(LayoutPostProcessing.MODEL_ORDER))) {
                inputs = ListExtensions.reverseView(instance.inputs);
            }
            for (PortInstance input : inputs) {
                inputPorts.put(input, addIOPort(node, input, true, input.isMultiport(), reactorInstance.isBank()));
            }
            for (PortInstance output : instance.outputs) {
                outputPorts.put(output, addIOPort(node, output, false, output.isMultiport(), reactorInstance.isBank()));
            }
            // Mark ports
            inputPorts.values().forEach(it -> it.setProperty(REACTOR_INPUT, true));
            outputPorts.values().forEach(it -> it.setProperty(REACTOR_OUTPUT, true));

            // Add content
            if (_utilityExtensions.hasContent(instance) && !instance.recursive) {
                node.getChildren().addAll(transformReactorNetwork(instance, inputPorts, outputPorts, allReactorNodes));
            }
            
            // Pass port to given tables
            if (!_utilityExtensions.isRoot(instance)) {
                if (inputPortsReg != null) {
                    for (Map.Entry<PortInstance, KPort> entry : inputPorts.entrySet()) {
                        inputPortsReg.put(instance, entry.getKey(), entry.getValue());
                    }
                }
                if (outputPortsReg != null) {
                    for (Map.Entry<PortInstance, KPort> entry : outputPorts.entrySet()) {
                        outputPortsReg.put(instance, entry.getKey(), entry.getValue());
                    }
                }
            }
            
            if (instance.recursive) {
                setLayoutOption(node, KlighdProperties.EXPAND, false);
                nodes.add(addErrorComment(node, TEXT_ERROR_RECURSIVE));
            } else {
                setLayoutOption(node, KlighdProperties.EXPAND, expandDefault);
                
                // Interface Dependencies
                _interfaceDependenciesVisualization.addInterfaceDependencies(node, expandDefault);
            }
            
            if (!_utilityExtensions.isRoot(instance)) {
                // If all reactors are being shown, then only put the label on
                // the reactor definition, not on its instances. Otherwise,
                // add the annotation now.
                if (!getBooleanValue(SHOW_ALL_REACTORS)) {
                    Iterables.addAll(nodes, createUserComments(reactor, node));
                }
            } else {
                Iterables.addAll(nodes, createUserComments(reactor, node));
            }
            configureReactorNodeLayout(node, false);
            _layoutPostProcessing.configureReactor(node);
            _btDiagrams.configureBehaviorTreeLayout(node, reactor);
        }

        // Find and annotate cycles
        if (getBooleanValue(CYCLE_DETECTION) && 
                _utilityExtensions.isRoot(reactorInstance)) {
            KNode errNode = detectAndAnnotateCycles(node, reactorInstance, allReactorNodes);
            if (errNode != null) {
                nodes.add(errNode);
            }
        }

        return nodes;
    }
    
    public KNode configureReactorNodeLayout(KNode node, boolean main) {
        // Set layered algorithm
        setLayoutOption(node, CoreOptions.ALGORITHM, LayeredOptions.ALGORITHM_ID);
        // Left to right layout
        setLayoutOption(node, CoreOptions.DIRECTION, Direction.RIGHT);
        // Center free floating children
        setLayoutOption(node, CoreOptions.CONTENT_ALIGNMENT, ContentAlignment.centerCenter());
        
        // Balanced placement with straight long edges.
        setLayoutOption(node, LayeredOptions.NODE_PLACEMENT_STRATEGY, NodePlacementStrategy.NETWORK_SIMPLEX);
        // Do not shrink nodes below content
        setLayoutOption(node, CoreOptions.NODE_SIZE_CONSTRAINTS, EnumSet.of(SizeConstraint.MINIMUM_SIZE, SizeConstraint.PORTS));
        
        // Allows to freely shuffle ports on each side
        setLayoutOption(node, CoreOptions.PORT_CONSTRAINTS, PortConstraints.FIXED_SIDE);
        // Adjust port label spacing to be closer to edge but not overlap with port figure
        // TODO: Add PortLabelPlacement.NEXT_TO_PORT_IF_POSSIBLE back into the configuration, as soon as ELK provides a fix for LF issue #1273
        setLayoutOption(node, CoreOptions.PORT_LABELS_PLACEMENT, EnumSet.of(PortLabelPlacement.ALWAYS_OTHER_SAME_SIDE, PortLabelPlacement.OUTSIDE));
        setLayoutOption(node, CoreOptions.SPACING_LABEL_PORT_HORIZONTAL, 2.0);
        setLayoutOption(node, CoreOptions.SPACING_LABEL_PORT_VERTICAL, -3.0);
        
        // Configure spacing
        if (!getBooleanValue(SHOW_HYPERLINKS)) { // Hyperlink version is more relaxed in terms of space
            var factor = (double) getIntValue(SPACING) / 100;
            
            setLayoutOption(node, LayeredOptions.SPACING_COMPONENT_COMPONENT, LayeredOptions.SPACING_COMPONENT_COMPONENT.getDefault() * factor);
            
            setLayoutOption(node, LayeredOptions.SPACING_NODE_NODE, LayeredOptions.SPACING_NODE_NODE.getDefault() * factor);
            setLayoutOption(node, LayeredOptions.SPACING_NODE_NODE_BETWEEN_LAYERS, LayeredOptions.SPACING_NODE_NODE_BETWEEN_LAYERS.getDefault() * factor);

            setLayoutOption(node, LayeredOptions.SPACING_PORT_PORT, LayeredOptions.SPACING_PORT_PORT.getDefault() * factor);
            
            setLayoutOption(node, LayeredOptions.SPACING_EDGE_NODE, LayeredOptions.SPACING_EDGE_NODE.getDefault() * factor);
            setLayoutOption(node, LayeredOptions.SPACING_EDGE_NODE_BETWEEN_LAYERS, LayeredOptions.SPACING_EDGE_NODE_BETWEEN_LAYERS.getDefault() * factor);
            setLayoutOption(node, LayeredOptions.SPACING_EDGE_EDGE, LayeredOptions.SPACING_EDGE_EDGE.getDefault() * factor);
            setLayoutOption(node, LayeredOptions.SPACING_EDGE_EDGE_BETWEEN_LAYERS, LayeredOptions.SPACING_EDGE_EDGE_BETWEEN_LAYERS.getDefault() * factor);
            setLayoutOption(node, LayeredOptions.SPACING_EDGE_EDGE, LayeredOptions.SPACING_EDGE_EDGE.getDefault() * factor);
            setLayoutOption(node, LayeredOptions.SPACING_EDGE_EDGE_BETWEEN_LAYERS, LayeredOptions.SPACING_EDGE_EDGE_BETWEEN_LAYERS.getDefault() * factor);
            setLayoutOption(node, LayeredOptions.SPACING_EDGE_LABEL, LayeredOptions.SPACING_EDGE_LABEL.getDefault() * factor);
            
            // Padding for sub graph
            if (main) { // Special handing for main reactors
                setLayoutOption(node, CoreOptions.PADDING, new ElkPadding(-1, 6, 6, 6));
            } else {
                setLayoutOption(node, CoreOptions.PADDING, new ElkPadding(2, 6, 6, 6));
            }
        }
        
        return node;
    }
    
    private KNode detectAndAnnotateCycles(KNode node, ReactorInstance reactorInstance, Map<ReactorInstance, KNode> allReactorNodes) {
        if (node.getProperty(REACTOR_RECURSIVE_INSTANTIATION)) {
            _filterCycleAction.resetCycleFiltering(node);
            return addErrorComment(node, TEXT_ERROR_CONTAINS_RECURSION);
        } else { // only detect dependency cycles if not recursive
            try {
                boolean hasCycle = _cycleVisualization.detectAndHighlightCycles(reactorInstance, 
                        allReactorNodes, it -> {
                            if (it instanceof KNode) {
                                List<KRendering> renderings = IterableExtensions.toList(
                                        Iterables.filter(((KNode) it).getData(), KRendering.class));
                                if (renderings.size() == 1) {
                                     _linguaFrancaStyleExtensions.errorStyle(IterableExtensions.head(renderings));
                                } else {
                                    IterableExtensions.filter(renderings, rendering -> {
                                        return rendering.getProperty(KlighdProperties.COLLAPSED_RENDERING);
                                    }).forEach(_linguaFrancaStyleExtensions::errorStyle);
                                }
                            } else if (it instanceof KEdge) {
                                Iterables.filter(((KEdge) it).getData(), 
                                        KRendering.class).forEach(_linguaFrancaStyleExtensions::errorStyle);
                                // TODO initiallyHide does not work with incremental (https://github.com/kieler/KLighD/issues/37)
                                // cycleEgde.initiallyShow() // Show hidden order dependencies
                                _kRenderingExtensions.setInvisible(_kRenderingExtensions.getKRendering(it), false);
                            } else if (it instanceof KPort) {
                                Iterables.filter(((KPort) it).getData(), 
                                        KRendering.class).forEach(_linguaFrancaStyleExtensions::errorStyle);
                                //it.reverseTrianglePort()
                            }
                        });
                
                if (hasCycle) {
                    KNode err = addErrorComment(node, TEXT_ERROR_CONTAINS_CYCLE);
                    
                    // Add to existing figure
                    KRectangle rectangle = _kContainerRenderingExtensions.addRectangle(_kRenderingExtensions.getKContainerRendering(err));
                    _kRenderingExtensions.to(
                            _kRenderingExtensions.from(
                                    _kRenderingExtensions.setGridPlacementData(rectangle), 
                                    _kRenderingExtensions.LEFT, 3, 0, 
                                    _kRenderingExtensions.TOP, (-1), 0),
                            _kRenderingExtensions.RIGHT, 3, 0, 
                            _kRenderingExtensions.BOTTOM, 3, 0);
                    _linguaFrancaStyleExtensions.noSelectionStyle(rectangle);
                    _kRenderingExtensions.setInvisible(rectangle, true);
                    _kContainerRenderingExtensions.setGridPlacement(rectangle, 2);
                    
                    KRectangle subrectangle = _kContainerRenderingExtensions.addRectangle(rectangle);
                    _kRenderingExtensions.to(
                            _kRenderingExtensions.from(
                                    _kRenderingExtensions.setGridPlacementData(subrectangle), 
                                    _kRenderingExtensions.LEFT, 0, 0, 
                                    _kRenderingExtensions.TOP, 0, 0), 
                            _kRenderingExtensions.RIGHT, 2, 0, 
                            _kRenderingExtensions.BOTTOM, 0, 0);
                    _linguaFrancaStyleExtensions.noSelectionStyle(subrectangle);
                    _kRenderingExtensions.addSingleClickAction(subrectangle, ShowCycleAction.ID);
                    
                    KText subrectangleText = _kContainerRenderingExtensions.addText(subrectangle, TEXT_ERROR_CYCLE_BTN_SHOW);
                    // Copy text style
                    List<KStyle> styles = ListExtensions.map(
                            IterableExtensions.head(
                                    _kRenderingExtensions.getKContainerRendering(err).getChildren()).getStyles(), 
                            EcoreUtil::copy);
                    subrectangleText.getStyles().addAll(styles);
                    _kRenderingExtensions.setFontSize(subrectangleText, 5);
                    _kRenderingExtensions.setSurroundingSpace(subrectangleText, 1, 0);
                    _linguaFrancaStyleExtensions.noSelectionStyle(subrectangleText);
                    _kRenderingExtensions.addSingleClickAction(subrectangleText, ShowCycleAction.ID);
                    
                    subrectangle = _kContainerRenderingExtensions.addRectangle(rectangle);
                    _kRenderingExtensions.to(
                            _kRenderingExtensions.from(
                                    _kRenderingExtensions.setGridPlacementData(subrectangle), 
                                    _kRenderingExtensions.LEFT, 0, 0, 
                                    _kRenderingExtensions.TOP, 0, 0), 
                            _kRenderingExtensions.RIGHT, 0, 0, 
                            _kRenderingExtensions.BOTTOM, 0, 0);
                    _linguaFrancaStyleExtensions.noSelectionStyle(subrectangle);
                    _kRenderingExtensions.addSingleClickAction(subrectangle, FilterCycleAction.ID);
                    
                    subrectangleText = _kContainerRenderingExtensions.addText(subrectangle, 
                            _filterCycleAction.isCycleFiltered(node) ? 
                                    TEXT_ERROR_CYCLE_BTN_UNFILTER : TEXT_ERROR_CYCLE_BTN_FILTER);
                    // Copy text style
                    styles = ListExtensions.map(
                            IterableExtensions.head(
                                    _kRenderingExtensions.getKContainerRendering(err).getChildren()).getStyles(), 
                            EcoreUtil::copy);
                    subrectangleText.getStyles().addAll(styles);
                    _kRenderingExtensions.setFontSize(subrectangleText, 5);
                    _kRenderingExtensions.setSurroundingSpace(subrectangleText, 1, 0);
                    _linguaFrancaStyleExtensions.noSelectionStyle(subrectangleText);
                    _kRenderingExtensions.addSingleClickAction(subrectangleText, FilterCycleAction.ID);
                    _filterCycleAction.markCycleFilterText(subrectangleText, err);
                    
                    // if user interactively requested a filtered diagram keep it filtered during updates
                    if (_filterCycleAction.isCycleFiltered(node)) {
                        _filterCycleAction.filterCycle(node);
                    }
                    return err;
                }
            } catch(Exception e) {
                _filterCycleAction.resetCycleFiltering(node);
                e.printStackTrace();
                return addErrorComment(node, TEXT_ERROR_CYCLE_DETECTION);
            }
        }
        return null;
    }

    private Collection<KNode> transformReactorNetwork(
        ReactorInstance reactorInstance,
        Map<PortInstance, KPort> parentInputPorts,
        Map<PortInstance, KPort> parentOutputPorts,
        Map<ReactorInstance, KNode> allReactorNodes
    ) {
        List<KNode> nodes = new ArrayList<>();
        Table<ReactorInstance, PortInstance, KPort> inputPorts = HashBasedTable.create();
        Table<ReactorInstance, PortInstance, KPort> outputPorts = HashBasedTable.create();
        Map<ReactionInstance, KNode> reactionNodes = new HashMap<>();
        Map<KPort, KNode> directConnectionDummyNodes = new HashMap<>();
        Multimap<ActionInstance, KPort> actionDestinations = HashMultimap.create();
        Multimap<ActionInstance, KPort> actionSources = HashMultimap.create();
        Map<TimerInstance, KNode> timerNodes = new HashMap<>();
        KNode startupNode = _kNodeExtensions.createNode();
        TriggerInstance<?> startup = null;
        KNode shutdownNode = _kNodeExtensions.createNode();
        TriggerInstance<?> shutdown = null;
        KNode resetNode = _kNodeExtensions.createNode();
        TriggerInstance<?> reset = null;

        // Transform instances
        int index = 0;
        for (ReactorInstance child : reactorInstance.children) {
            Boolean expansionState = MemorizingExpandCollapseAction.getExpansionState(child);
            Collection<KNode> rNodes = createReactorNode(
                    child, 
                    expansionState != null ? expansionState : false, 
                    inputPorts, 
                    outputPorts, 
                    allReactorNodes);
            nodes.addAll(rNodes);
            index++;
        }
        
        // Create timers
        for (TimerInstance timer : reactorInstance.timers) {
            KNode node = associateWith(_kNodeExtensions.createNode(), timer.getDefinition());
            NamedInstanceUtil.linkInstance(node, timer);
            _utilityExtensions.setID(node, timer.uniqueID());
            nodes.add(node);
            Iterables.addAll(nodes, createUserComments(timer.getDefinition(), node));
            timerNodes.put(timer, node);
            _linguaFrancaShapeExtensions.addTimerFigure(node, timer);
            _layoutPostProcessing.configureTimer(node);
        }

        // Create reactions
        for (ReactionInstance reaction : reactorInstance.reactions) {
            int idx = reactorInstance.reactions.indexOf(reaction);
            KNode node = associateWith(_kNodeExtensions.createNode(), reaction.getDefinition());
            NamedInstanceUtil.linkInstance(node, reaction);
            _utilityExtensions.setID(node, reaction.uniqueID());
            nodes.add(node);
            Iterables.addAll(nodes, createUserComments(reaction.getDefinition(), node));
            reactionNodes.put(reaction, node);
            
            setLayoutOption(node, CoreOptions.PORT_CONSTRAINTS, PortConstraints.FIXED_SIDE);
            _layoutPostProcessing.configureReaction(node);
            setLayoutOption(node, LayeredOptions.POSITION, new KVector(0, idx + 1)); // try order reactions vertically if in one layer (+1 to account for startup)
            
            var figure = _linguaFrancaShapeExtensions.addReactionFigure(node, reaction);

            int inputSize = Stream.concat(reaction.triggers.stream(), reaction.sources.stream()).collect(Collectors.toSet()).size();
            int outputSize = reaction.effects.size();
            if (!getBooleanValue(REACTIONS_USE_HYPEREDGES) && (inputSize > 1 || outputSize > 1)) {
                // If this node will have more than one input/output port, the port positions must be adjusted to the
                // pointy shape. However, this is only possible after the layout.
                ReactionPortAdjustment.apply(node, figure);
            }
        
            // connect input
            KPort port = null;
            for (TriggerInstance<?> trigger : reaction.triggers) {
                // Create new port if there is no previous one or each dependency should have its own one
                if (port == null || !getBooleanValue(REACTIONS_USE_HYPEREDGES)) {
                    port = addInvisiblePort(node);
                    setLayoutOption(port, CoreOptions.PORT_SIDE, PortSide.WEST);
                    
                    if (getBooleanValue(REACTIONS_USE_HYPEREDGES) || inputSize == 1) {
                        // manual adjustment disabling automatic one
                        setLayoutOption(port, CoreOptions.PORT_BORDER_OFFSET,
                                (double) -LinguaFrancaShapeExtensions.REACTION_POINTINESS);
                    }
                }
                
                if (trigger.isStartup()) {
                    connect(createDependencyEdge(((TriggerInstance.BuiltinTriggerVariable) trigger.getDefinition()).definition), 
                            startupNode, 
                            port);
                    startup = trigger;
                } else if (trigger.isShutdown()) {
                    connect(createDelayEdge(((TriggerInstance.BuiltinTriggerVariable) trigger.getDefinition()).definition), 
                            shutdownNode, 
                            port);
                    shutdown = trigger;
                } else if (trigger.isReset()) {
                    connect(createDependencyEdge(((TriggerInstance.BuiltinTriggerVariable) trigger.getDefinition()).definition), 
                            resetNode, 
                            port);
                    reset = trigger;
                } else if (trigger instanceof ActionInstance) {
                    actionDestinations.put(((ActionInstance) trigger), port);
                } else if (trigger instanceof PortInstance) {
                    KPort src = null;
                    PortInstance triggerAsPort = (PortInstance) trigger;
                    if (triggerAsPort.getParent() == reactorInstance) {
                        src = parentInputPorts.get(trigger);
                    } else {
                        src = outputPorts.get(triggerAsPort.getParent(), trigger);
                    }
                    if (src != null) {
                        connect(createDependencyEdge(triggerAsPort.getDefinition()), src, port);
                    }
                } else if (trigger instanceof TimerInstance) {
                    KNode src = timerNodes.get(trigger);
                    if (src != null) {
                        connect(createDependencyEdge(trigger.getDefinition()), src, port);
                    }
                }
            }
            
            // connect dependencies
            for (TriggerInstance<?> dep : reaction.sources) {
                if (reaction.triggers.contains(dep)) continue; // skip

                // Create new port if there is no previous one or each dependency should have its own one
                if (port == null || !getBooleanValue(REACTIONS_USE_HYPEREDGES)) {
                    port = addInvisiblePort(node);
                    setLayoutOption(port, CoreOptions.PORT_SIDE, PortSide.WEST);
                    
                    if (getBooleanValue(REACTIONS_USE_HYPEREDGES) || inputSize == 1) {
                        // manual adjustment disabling automatic one
                        setLayoutOption(port, CoreOptions.PORT_BORDER_OFFSET, 
                                (double) -LinguaFrancaShapeExtensions.REACTION_POINTINESS);
                    }
                }
                
                if (dep instanceof PortInstance) {
                    KPort src = null;
                    PortInstance depAsPort = (PortInstance) dep;
                    if (dep.getParent() == reactorInstance) {
                        src = parentInputPorts.get(dep);
                    } else {
                        src = outputPorts.get(depAsPort.getParent(), dep);
                    }
                    if (src != null) {
                        connect(createDependencyEdge(dep.getDefinition()), src, port);
                    }
                }
            }
    
            // connect outputs
            port = null; // enforce new ports for outputs
            Set<TriggerInstance<?>> iterSet = reaction.effects != null ? reaction.effects : new HashSet<>();
            for (TriggerInstance<?> effect : iterSet) {
                // Create new port if there is no previous one or each dependency should have its own one
                if (port == null || !getBooleanValue(REACTIONS_USE_HYPEREDGES)) {
                    port = addInvisiblePort(node);
                    setLayoutOption(port, CoreOptions.PORT_SIDE, PortSide.EAST);
                }
                
                if (effect instanceof ActionInstance) {
                    actionSources.put((ActionInstance) effect, port);
                } else if (effect instanceof PortInstance) {
                    KPort dst = null;
                    PortInstance effectAsPort = (PortInstance) effect;
                    if (effectAsPort.isOutput()) {
                        dst = parentOutputPorts.get(effect);
                    } else {
                        dst = inputPorts.get(effectAsPort.getParent(), effect);
                    }
                    if (dst != null) {
                        connect(createDependencyEdge(effect), port, dst);
                    }
                }
            }
        }
            
        // Connect actions
        Set<ActionInstance> actions = new HashSet<>();
        actions.addAll(actionSources.keySet());
        actions.addAll(actionDestinations.keySet());
        
        for (ActionInstance action : actions) {
            KNode node = associateWith(_kNodeExtensions.createNode(), action.getDefinition());
            NamedInstanceUtil.linkInstance(node, action);
            _utilityExtensions.setID(node, action.uniqueID());
            nodes.add(node);
            Iterables.addAll(nodes, createUserComments(action.getDefinition(), node));
            setLayoutOption(node, CoreOptions.PORT_CONSTRAINTS, PortConstraints.FIXED_SIDE);
            _layoutPostProcessing.configureAction(node);
            Pair<KPort, KPort> ports = _linguaFrancaShapeExtensions.addActionFigureAndPorts(
                    node, 
                    action.isPhysical() ? "P" : "L");
            // TODO handle variables?
            if (action.getMinDelay() != null && action.getMinDelay() != ActionInstance.DEFAULT_MIN_DELAY) {
                _kLabelExtensions.addOutsideBottomCenteredNodeLabel(
                        node, 
                        String.format("min delay: %s", action.getMinDelay().toString()), 
                        7);
            }
            // TODO default value?
            if (action.getDefinition().getMinSpacing() != null) {
                _kLabelExtensions.addOutsideBottomCenteredNodeLabel(node, 
                        String.format("min spacing: %s", action.getMinSpacing().toString()),
                        7);
            }
            if (!StringExtensions.isNullOrEmpty(action.getDefinition().getPolicy())) {
                _kLabelExtensions.addOutsideBottomCenteredNodeLabel(node, 
                        String.format("policy: %s", action.getPolicy().toString()),
                        7);
            }
            // connect source
            for (KPort source : actionSources.get(action)) {
                connect(createDelayEdge(action), source, ports.getKey());
            }
            
            // connect targets
            for (KPort target : actionDestinations.get(action)) {
                connect(createDelayEdge(action), ports.getValue(), target);
            }
        }
        
        // Transform connections.
        // First, collect all the source ports.
        List<PortInstance> sourcePorts = new LinkedList<>(reactorInstance.inputs);
        for (ReactorInstance child : reactorInstance.children) {
            sourcePorts.addAll(child.outputs);
        }

        for (PortInstance leftPort : sourcePorts) {
            KPort source = leftPort.getParent() == reactorInstance ? 
                    parentInputPorts.get(leftPort) : 
                    outputPorts.get(leftPort.getParent(), leftPort);
            
            for (SendRange sendRange : leftPort.getDependentPorts()) {
                for (RuntimeRange<PortInstance> rightRange : sendRange.destinations) {
                    PortInstance rightPort = rightRange.instance;
                    KPort target = rightPort.getParent() == reactorInstance ? 
                            parentOutputPorts.get(rightPort) : 
                            inputPorts.get(rightPort.getParent(), rightPort);
                    // There should be a connection, but skip if not.
                    Connection connection = sendRange.connection;
                    if (connection != null) {
                        KEdge edge = createIODependencyEdge(connection, (leftPort.isMultiport() || rightPort.isMultiport()));
                        if (connection.getDelay() != null) {
                            KLabel delayLabel = _kLabelExtensions.addCenterEdgeLabel(edge, ASTUtils.toOriginalText(connection.getDelay()));
                            associateWith(delayLabel, connection.getDelay());
                            if (connection.isPhysical()) {
                                _linguaFrancaStyleExtensions.applyOnEdgePysicalDelayStyle(delayLabel, 
                                        reactorInstance.isMainOrFederated() ? Colors.WHITE : Colors.GRAY_95);
                            } else {
                                _linguaFrancaStyleExtensions.applyOnEdgeDelayStyle(delayLabel);
                            }
                        } else if (connection.isPhysical()) {
                            KLabel physicalConnectionLabel = _kLabelExtensions.addCenterEdgeLabel(edge, "---");
                            _linguaFrancaStyleExtensions.applyOnEdgePysicalStyle(physicalConnectionLabel, 
                                    reactorInstance.isMainOrFederated() ? Colors.WHITE : Colors.GRAY_95);
                        }
                        if (source != null && target != null) {
                            // check for inside loop (direct in -> out connection with delay)
                            if (parentInputPorts.values().contains(source) &&
                                    parentOutputPorts.values().contains(target)) {
                                // edge.setLayoutOption(CoreOptions.INSIDE_SELF_LOOPS_YO, true) // Does not work as expected
                                // Introduce dummy node to enable direct connection (that is also hidden when collapsed)
                                KNode dummy = _kNodeExtensions.createNode();
                                if (directConnectionDummyNodes.containsKey(target)) {
                                    dummy = directConnectionDummyNodes.get(target);
                                } else {
                                    nodes.add(dummy);
                                    directConnectionDummyNodes.put(target, dummy);
                                    _kRenderingExtensions.addInvisibleContainerRendering(dummy);
                                    _kNodeExtensions.setNodeSize(dummy, 0, 0);
                                    KEdge extraEdge = createIODependencyEdge(null, 
                                            (leftPort.isMultiport() || rightPort.isMultiport()));
                                    connect(extraEdge, dummy, target);
                                }
                                connect(edge, source, dummy);
                            } else {
                                connect(edge, source, target);
                            }
                        }
                    }
                }
            }
        }

        // Add startup/shutdown
        if (startup != null) {
            _linguaFrancaShapeExtensions.addStartupFigure(startupNode);
            _utilityExtensions.setID(startupNode, reactorInstance.uniqueID() + "_startup");
            NamedInstanceUtil.linkInstance(startupNode, startup);
            startupNode.setProperty(REACTION_SPECIAL_TRIGGER, true);
            nodes.add(0, startupNode); // add at the start (ordered first)
            // try to order with reactions vertically if in one layer
            setLayoutOption(startupNode, LayeredOptions.POSITION, new KVector(0, 0));
            setLayoutOption(startupNode, LayeredOptions.LAYERING_LAYER_CONSTRAINT, LayerConstraint.FIRST);
            _layoutPostProcessing.configureAction(startupNode);
            
            if (getBooleanValue(REACTIONS_USE_HYPEREDGES)) {
                KPort port = addInvisiblePort(startupNode);
                startupNode.getOutgoingEdges().forEach(it -> {
                    it.setSourcePort(port);
                });
            }
        }
        if (shutdown != null) {
            _linguaFrancaShapeExtensions.addShutdownFigure(shutdownNode);
            _utilityExtensions.setID(shutdownNode, reactorInstance.uniqueID() + "_shutdown");
            NamedInstanceUtil.linkInstance(shutdownNode, shutdown);
            shutdownNode.setProperty(REACTION_SPECIAL_TRIGGER, true);
            nodes.add(shutdownNode); // add at the end (ordered last)
            // try to order with reactions vertically if in one layer
            _layoutPostProcessing.configureShutDown(shutdownNode);
            setLayoutOption(shutdownNode, LayeredOptions.POSITION, new KVector(0, reactorInstance.reactions.size() + 1));
            
            if (getBooleanValue(REACTIONS_USE_HYPEREDGES)) { // connect all edges to one port
                KPort port = addInvisiblePort(shutdownNode);
                shutdownNode.getOutgoingEdges().forEach(it -> {
                    it.setSourcePort(port);
                });
            }
        }
        if (reset != null) {
            _linguaFrancaShapeExtensions.addResetFigure(resetNode);
            _utilityExtensions.setID(resetNode, reactorInstance.uniqueID() + "_reset");
            NamedInstanceUtil.linkInstance(resetNode, reset);
            resetNode.setProperty(REACTION_SPECIAL_TRIGGER, true);
            nodes.add(startup != null ? 1 : 0, resetNode); // after startup
            // try to order with reactions vertically if in one layer
            setLayoutOption(resetNode, LayeredOptions.POSITION, new KVector(0, 0.5));
            setLayoutOption(resetNode, LayeredOptions.LAYERING_LAYER_CONSTRAINT, LayerConstraint.FIRST);
            
            if (getBooleanValue(REACTIONS_USE_HYPEREDGES)) { // connect all edges to one port
                KPort port = addInvisiblePort(resetNode);
                resetNode.getOutgoingEdges().forEach(it -> {
                    it.setSourcePort(port);
                });
            }
        }
        
        // Postprocess timer nodes
        if (getBooleanValue(REACTIONS_USE_HYPEREDGES)) { // connect all edges to one port
            for (KNode timerNode : timerNodes.values()) {
                KPort port = addInvisiblePort(timerNode);
                timerNode.getOutgoingEdges().forEach(it -> {
                    it.setSourcePort(port);
                });
            }
        }
        
        // Add reaction order edges (add last to have them on top of other edges)
        if (reactorInstance.reactions.size() > 1) {
            KNode prevNode = reactionNodes.get(IterableExtensions.head(reactorInstance.reactions));
            Iterable<KNode> iterList = IterableExtensions.map(
                    IterableExtensions.drop(reactorInstance.reactions, 1), 
                    reactionNodes::get);
            for (KNode node : iterList) {
                KEdge edge = createOrderEdge();
                edge.setSource(prevNode);
                edge.setTarget(node);
                edge.setProperty(CoreOptions.NO_LAYOUT, true);
                
                // Do not remove them, as they are needed for cycle detection
                KRendering edgeRendering = _kRenderingExtensions.getKRendering(edge);
                _kRenderingExtensions.setInvisible(edgeRendering, !getBooleanValue(SHOW_REACTION_ORDER_EDGES));
                _kRenderingExtensions.getInvisible(edgeRendering).setPropagateToChildren(true);
               // TODO this does not work work with incremental update (https://github.com/kieler/KLighD/issues/37)
               // if (!getBooleanValue(SHOW_REACTION_ORDER_EDGES)) edge.initiallyHide()
                
                prevNode = node;
            }
        }

        _layoutPostProcessing.orderChildren(nodes);
        _modeDiagrams.handleModes(nodes, reactorInstance);
        _btDiagrams.handleBehaviorTrees(nodes, reactorInstance);
        
        return nodes;
    }
    
    private String createReactorLabel(ReactorInstance reactorInstance) {
        StringBuilder b = new StringBuilder();
        if (getBooleanValue(SHOW_INSTANCE_NAMES) && !_utilityExtensions.isRoot(reactorInstance)) {
            if (!reactorInstance.isMainOrFederated()) {
                b.append(reactorInstance.getName()).append(" : ");
            }
        }
        if (reactorInstance.isMainOrFederated()) {
            if (reactorInstance.reactorDeclaration.eResource() != null) {
                try {
                    b.append(FileUtil.nameWithoutExtension(reactorInstance.reactorDeclaration.eResource()));
                } catch (Exception e) {
                    throw Exceptions.sneakyThrow(e);
                }
            } else {
                b.append("Main");
            }
        } else if (reactorInstance.reactorDeclaration == null) {
            // There is an error in the graph.
            b.append("<Unresolved Reactor>");
        } else {
            b.append(reactorInstance.reactorDeclaration.getName());
        }
        if (getObjectValue(REACTOR_PARAMETER_MODE) == ReactorParameterDisplayModes.TITLE) {
            if (reactorInstance.parameters.isEmpty()) {
                b.append("()");
            } else {
                b.append(IterableExtensions.join(reactorInstance.parameters, "(", ", ", ")", 
                        it -> {
                            return createParameterLabel(it);
                        }));
            }
        }
        return b.toString();
    }
    
    private void addParameterList(KContainerRendering container, List<ParameterInstance> parameters) {
        int cols = 1;
        try {
            cols = getIntValue(REACTOR_BODY_TABLE_COLS);
        } catch (Exception e) {} // ignore
        if (cols > parameters.size()) {
            cols = parameters.size();
        }
        _kContainerRenderingExtensions.setGridPlacement(container, cols);
        for (ParameterInstance param : parameters) {
            var entry = _linguaFrancaShapeExtensions.addParameterEntry(
                    container, param.getDefinition(), createParameterLabel(param));
            _kRenderingExtensions.setHorizontalAlignment(entry, HorizontalAlignment.LEFT);
        }
    }
    
    private String createParameterLabel(ParameterInstance param) {
        StringBuilder b = new StringBuilder();
        b.append(param.getName());
        String t = param.type.toOriginalText();
        if (!StringExtensions.isNullOrEmpty(t)) {
            b.append(":").append(t);
        }
        if (!IterableExtensions.isNullOrEmpty(param.getInitialValue())) {
            b.append("(");
            b.append(IterableExtensions.join(param.getInitialValue(), ", ", ASTUtils::toOriginalText));
            b.append(")");
        }
        return b.toString();
    }
    
    public void addStateVariableList(KContainerRendering container, List<StateVar> variables) {
        int cols = 1;
        try {
            cols = getIntValue(REACTOR_BODY_TABLE_COLS);
        } catch (Exception e) {} // ignore
        if (cols > variables.size()) {
            cols = variables.size();
        }
        _kContainerRenderingExtensions.setGridPlacement(container, cols);
        for (var variable : variables) {
            var entry = _linguaFrancaShapeExtensions.addStateEntry(
                    container, variable, createStateVariableLabel(variable), variable.isReset());
            _kRenderingExtensions.setHorizontalAlignment(entry, HorizontalAlignment.LEFT);
        }
    }
    
    private String createStateVariableLabel(StateVar variable) {
        StringBuilder b = new StringBuilder();
        b.append(variable.getName());
        if (variable.getType() != null) {
            var t = InferredType.fromAST(variable.getType());
            b.append(":").append(t.toOriginalText());
        }
        if (variable.getInit() != null) {
            b.append(FormattingUtils.render(variable.getInit()));
        }
        return b.toString();
    }
    
    private KEdge createDelayEdge(Object associate) {
        KEdge edge = _kEdgeExtensions.createEdge();
        associateWith(edge, associate);
        KPolyline line = _kEdgeExtensions.addPolyline(edge);
        _linguaFrancaStyleExtensions.boldLineSelectionStyle(line);
        _kPolylineExtensions.addJunctionPointDecorator(line);
        if (getBooleanValue(USE_ALTERNATIVE_DASH_PATTERN)) {
            _kRenderingExtensions.setLineStyle(line, LineStyle.CUSTOM);
            _kRenderingExtensions.getLineStyle(line).getDashPattern().addAll(ALTERNATIVE_DASH_PATTERN);
        } else {
            _kRenderingExtensions.setLineStyle(line, LineStyle.DASH);
        }
        return edge;
    }
    
    private KEdge createIODependencyEdge(Object associate, boolean multiport) {
        KEdge edge = _kEdgeExtensions.createEdge();
        if (associate != null) {
            associateWith(edge, associate);
        }
        KPolyline line = _kEdgeExtensions.addPolyline(edge);
        _linguaFrancaStyleExtensions.boldLineSelectionStyle(line);
        _kPolylineExtensions.addJunctionPointDecorator(line);
        if (multiport) {
            // Render multiport connections and bank connections in bold.
            _kRenderingExtensions.setLineWidth(line, 2.2f);
            _kRenderingExtensions.setLineCap(line, LineCap.CAP_SQUARE);
            // Adjust junction point size
            _kPolylineExtensions.setJunctionPointDecorator(line, line.getJunctionPointRendering(), 6, 6);
        }
        return edge;
    }
    
    private KEdge createDependencyEdge(Object associate) {
        KEdge edge = _kEdgeExtensions.createEdge();
        if (associate != null) {
            associateWith(edge, associate);
        }
        KPolyline line = _kEdgeExtensions.addPolyline(edge);
        _linguaFrancaStyleExtensions.boldLineSelectionStyle(line);
        _kPolylineExtensions.addJunctionPointDecorator(line);
        if (getBooleanValue(USE_ALTERNATIVE_DASH_PATTERN)) {
            _kRenderingExtensions.setLineStyle(line, LineStyle.CUSTOM);
            _kRenderingExtensions.getLineStyle(line).getDashPattern().addAll(ALTERNATIVE_DASH_PATTERN);
        } else {
            _kRenderingExtensions.setLineStyle(line, LineStyle.DASH);
        }
        return edge;
    }
    
    private KEdge createOrderEdge() {
        KEdge edge = _kEdgeExtensions.createEdge();
        KPolyline line = _kEdgeExtensions.addPolyline(edge);
        _kRenderingExtensions.setLineWidth(line, 1.5f);
        _kRenderingExtensions.setLineStyle(line, LineStyle.DOT);
        _kRenderingExtensions.setForeground(line, Colors.CHOCOLATE_1);
        _linguaFrancaStyleExtensions.boldLineSelectionStyle(line);
        //addFixedTailArrowDecorator() // Fix for bug: https://github.com/kieler/KLighD/issues/38
        _kPolylineExtensions.addHeadArrowDecorator(line);
        return edge;
    }
    
    private KEdge connect(KEdge edge, KNode src, KNode dst) {
        edge.setSource(src);
        edge.setTarget(dst);
        return edge;
    }
    
    private KEdge connect(KEdge edge, KNode src, KPort dst) {
        edge.setSource(src);
        edge.setTargetPort(dst);
        edge.setTarget(dst != null ? dst.getNode() : null);
        return edge;
    }
    
    private KEdge connect(KEdge edge, KPort src, KNode dst) {
        edge.setSourcePort(src);
        edge.setSource(src != null ? src.getNode() : null);
        edge.setTarget(dst);
        return edge;
    }
    
    private KEdge connect(KEdge edge, KPort src, KPort dst) {
        edge.setSourcePort(src);
        edge.setSource(src != null ? src.getNode() : null);
        edge.setTargetPort(dst);
        edge.setTarget(dst != null ? dst.getNode() : null);
        return edge;
    }
    
    /**
     * Translate an input/output into a port.
     */
    private KPort addIOPort(KNode node, PortInstance lfPort, boolean input, boolean multiport, boolean bank) {
        KPort port = _kPortExtensions.createPort();
        node.getPorts().add(port);
        associateWith(port, lfPort.getDefinition());
        NamedInstanceUtil.linkInstance(port, lfPort);
        _kPortExtensions.setPortSize(port, 6, 6);
        
        if (input) {
            // multiports are smaller by an offset at the right, hence compensate in inputs
            double offset = multiport ? -3.4 : -3.3;
            setLayoutOption(port, CoreOptions.PORT_SIDE, PortSide.WEST);
            setLayoutOption(port, CoreOptions.PORT_BORDER_OFFSET, offset);
        } else {
            double offset = multiport ? -2.6 : -3.3; // multiports are smaller
            offset = bank ? offset - LinguaFrancaShapeExtensions.BANK_FIGURE_X_OFFSET_SUM : offset; // compensate bank figure width
            setLayoutOption(port, CoreOptions.PORT_SIDE, PortSide.EAST);
            setLayoutOption(port, CoreOptions.PORT_BORDER_OFFSET, offset);
        }
        
        if (bank && !node.getProperty(REACTOR_HAS_BANK_PORT_OFFSET)) {// compensate bank figure height
            // https://github.com/eclipse/elk/issues/693
            _utilityExtensions.getPortMarginsInitIfAbsent(node).add(
                    new ElkMargin(0, 0, LinguaFrancaShapeExtensions.BANK_FIGURE_Y_OFFSET_SUM, 0));
            node.setProperty(REACTOR_HAS_BANK_PORT_OFFSET, true); // only once
        }
        
        _linguaFrancaShapeExtensions.addTrianglePort(port, multiport);
        
        String label = lfPort.getName();
        if (!getBooleanValue(SHOW_PORT_NAMES)) {
            label = "";
        }
        if (getBooleanValue(SHOW_MULTIPORT_WIDTH)) {
            if (lfPort.isMultiport()) {
                label += (lfPort.getWidth() >= 0) ? 
                        "[" + lfPort.getWidth() + "]" :
                        "[?]";
            }
        }
        associateWith(_kLabelExtensions.addOutsidePortLabel(port, label, 8), lfPort.getDefinition());
        return port;
    }

    private KPort addInvisiblePort(KNode node) {
        KPort port = _kPortExtensions.createPort();
        node.getPorts().add(port);
        port.setSize(0, 0); // invisible
        return port;
    }
    
    private KNode addErrorComment(KNode node, String message) {
        KNode comment = _kNodeExtensions.createNode();
        setLayoutOption(comment, CoreOptions.COMMENT_BOX, true);
        KRoundedRectangle commentFigure = _linguaFrancaShapeExtensions.addCommentFigure(comment, message);
        _linguaFrancaStyleExtensions.errorStyle(commentFigure);
        _kRenderingExtensions.setBackground(commentFigure, Colors.PEACH_PUFF_2);
        
        // connect
        KEdge edge = _kEdgeExtensions.createEdge();
        edge.setSource(comment);
        edge.setTarget(node);
        _linguaFrancaStyleExtensions.errorStyle(_linguaFrancaShapeExtensions.addCommentPolyline(edge));
        return comment;
    }
    
    private Iterable<KNode> createUserComments(EObject element, KNode targetNode) {
        if (getBooleanValue(SHOW_USER_LABELS)) {
            String commentText = AttributeUtils.getLabel(element);
            
            if (!StringExtensions.isNullOrEmpty(commentText)) {
                KNode comment = _kNodeExtensions.createNode();
                setLayoutOption(comment, CoreOptions.COMMENT_BOX, true);
                KRoundedRectangle commentFigure = _linguaFrancaShapeExtensions.addCommentFigure(comment, commentText);
                _linguaFrancaStyleExtensions.commentStyle(commentFigure);
                
                // connect
                KEdge edge = _kEdgeExtensions.createEdge();
                edge.setSource(comment);
                edge.setTarget(targetNode);
                _linguaFrancaStyleExtensions.commentStyle(_linguaFrancaShapeExtensions.addCommentPolyline(edge));
                
                return List.of(comment);
            }
        }
        return List.of();
    }

}<|MERGE_RESOLUTION|>--- conflicted
+++ resolved
@@ -38,6 +38,9 @@
 
 import javax.inject.Inject;
 
+import org.eclipse.elk.alg.layered.options.EdgeStraighteningStrategy;
+import org.eclipse.elk.alg.layered.options.FixedAlignment;
+import org.eclipse.elk.alg.layered.options.GreedySwitchType;
 import org.eclipse.elk.alg.layered.options.LayerConstraint;
 import org.eclipse.elk.alg.layered.options.LayeredOptions;
 import org.eclipse.elk.alg.layered.options.NodePlacementStrategy;
@@ -65,11 +68,8 @@
 import org.lflang.ASTUtils;
 import org.lflang.AttributeUtils;
 import org.lflang.InferredType;
-<<<<<<< HEAD
+import org.lflang.ast.FormattingUtils;
 import org.lflang.behaviortrees.BehaviorTreeTransformation;
-=======
-import org.lflang.ast.FormattingUtils;
->>>>>>> 86446ce0
 import org.lflang.diagram.synthesis.action.CollapseAllReactorsAction;
 import org.lflang.diagram.synthesis.action.ExpandAllReactorsAction;
 import org.lflang.diagram.synthesis.action.FilterCycleAction;
@@ -292,12 +292,8 @@
                 List<KNode> reactorNodes = new ArrayList<>();
                 for (Reactor reactor : model.getReactors()) {
                     if (reactor == main) continue;
-<<<<<<< HEAD
                     if (_btDiagrams.isGenerated(reactor)) continue;
-                    ReactorInstance reactorInstance = new ReactorInstance(reactor, new SynthesisErrorReporter(), new HashSet<>());
-=======
                     ReactorInstance reactorInstance = new ReactorInstance(reactor, new SynthesisErrorReporter());
->>>>>>> 86446ce0
                     reactorNodes.addAll(createReactorNode(reactorInstance, main == null, 
                             HashBasedTable.<ReactorInstance, PortInstance, KPort>create(), 
                             HashBasedTable.<ReactorInstance, PortInstance, KPort>create(), 
