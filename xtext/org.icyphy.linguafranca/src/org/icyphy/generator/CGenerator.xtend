--- conflicted
+++ resolved
@@ -1946,18 +1946,11 @@
         String type
     ) {
         // Adjust the type of the action.
-<<<<<<< HEAD
         // If it is "string", then change it to "char".
         // Pointer types in actions are declared without the "*" (perhaps oddly).
         if (action.type.typeToString == "string") {
             action.type.code = null
-            action.type.id = "char"
-=======
-        // If it is "string", then change it to "char*".
-        // The latter is used for dynamically allocated strings.
-        if (action.type == "string") {
-            action.type = "char*"
->>>>>>> 327eb715
+            action.type.id = "char*"
         }
         val sendRef = generateVarRef(sendingPort)
         val receiveRef = generateVarRef(receivingPort)
@@ -2289,15 +2282,10 @@
                 // will equal the maximum number of actions that are simultaneously in
                 // the event queue.
                 pr(builder, '''
-<<<<<<< HEAD
+
                     «type.typeToString» «action.name»_value;
                     if («action.name»_has_value) {
                         «action.name»_value = ((«type.typeToString»)«tokenPointer»->value);
-=======
-                    «type» «action.name»_value;
-                    if («action.name»_has_value) {
-                        «action.name»_value = ((«type»)«tokenPointer»->value);
->>>>>>> 327eb715
                     }
                     '''
                 )
@@ -2308,15 +2296,9 @@
                 // will equal the maximum number of actions that are simultaneously in
                 // the event queue.
                 pr(builder, '''
-<<<<<<< HEAD
                     «type.typeToString» «action.name»_value;
                     if («action.name»_has_value) {
                         «action.name»_value = *((«type.typeToString»*)«tokenPointer»->value);
-=======
-                    «type» «action.name»_value;
-                    if («action.name»_has_value) {
-                        «action.name»_value = *((«type»*)«tokenPointer»->value);
->>>>>>> 327eb715
                     }
                     '''
                 )
