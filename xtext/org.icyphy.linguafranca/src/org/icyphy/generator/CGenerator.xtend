/* Generator for C target. */

/*************
Copyright (c) 2019-2021, The University of California at Berkeley.

Redistribution and use in source and binary forms, with or without modification,
are permitted provided that the following conditions are met:

1. Redistributions of source code must retain the above copyright notice,
   this list of conditions and the following disclaimer.

2. Redistributions in binary form must reproduce the above copyright notice,
   this list of conditions and the following disclaimer in the documentation
   and/or other materials provided with the distribution.

THIS SOFTWARE IS PROVIDED BY THE COPYRIGHT HOLDERS AND CONTRIBUTORS "AS IS" AND ANY
EXPRESS OR IMPLIED WARRANTIES, INCLUDING, BUT NOT LIMITED TO, THE IMPLIED WARRANTIES OF
MERCHANTABILITY AND FITNESS FOR A PARTICULAR PURPOSE ARE DISCLAIMED. IN NO EVENT SHALL
THE COPYRIGHT HOLDER OR CONTRIBUTORS BE LIABLE FOR ANY DIRECT, INDIRECT, INCIDENTAL,
SPECIAL, EXEMPLARY, OR CONSEQUENTIAL DAMAGES (INCLUDING, BUT NOT LIMITED TO,
PROCUREMENT OF SUBSTITUTE GOODS OR SERVICES; LOSS OF USE, DATA, OR PROFITS; OR BUSINESS
INTERRUPTION) HOWEVER CAUSED AND ON ANY THEORY OF LIABILITY, WHETHER IN CONTRACT,
STRICT LIABILITY, OR TORT (INCLUDING NEGLIGENCE OR OTHERWISE) ARISING IN ANY WAY OUT OF
THE USE OF THIS SOFTWARE, EVEN IF ADVISED OF THE POSSIBILITY OF SUCH DAMAGE.
***************/

package org.icyphy.generator

import java.io.File
import java.io.FileOutputStream
import java.math.BigInteger
import java.util.ArrayList
import java.util.Collection
import java.util.HashSet
import java.util.LinkedHashMap
import java.util.LinkedHashSet
import java.util.LinkedList
import java.util.Set
import java.util.regex.Pattern
import org.eclipse.emf.ecore.EObject
import org.eclipse.emf.ecore.resource.Resource
import org.eclipse.xtext.generator.IFileSystemAccess2
import org.eclipse.xtext.generator.IGeneratorContext
import org.eclipse.xtext.nodemodel.util.NodeModelUtils
import org.icyphy.ASTUtils
import org.icyphy.InferredType
import org.icyphy.Target
import org.icyphy.Target.ClockSyncMode
import org.icyphy.Target.CoordinationType
import org.icyphy.TimeValue
import org.icyphy.linguaFranca.Action
import org.icyphy.linguaFranca.ActionOrigin
import org.icyphy.linguaFranca.Code
import org.icyphy.linguaFranca.Delay
import org.icyphy.linguaFranca.Input
import org.icyphy.linguaFranca.Instantiation
import org.icyphy.linguaFranca.Output
import org.icyphy.linguaFranca.Port
import org.icyphy.linguaFranca.Reaction
import org.icyphy.linguaFranca.Reactor
import org.icyphy.linguaFranca.ReactorDecl
import org.icyphy.linguaFranca.StateVar
import org.icyphy.linguaFranca.Timer
import org.icyphy.linguaFranca.TriggerRef
import org.icyphy.linguaFranca.TypedVariable
import org.icyphy.linguaFranca.VarRef
import org.icyphy.linguaFranca.Variable

import static extension org.icyphy.ASTUtils.*

/** 
 * Generator for C target. This class generates C code definining each reactor
 * class given in the input .lf file and imported .lf files. The generated code
 * has the following components:
 * 
 * * A typedef for inputs, outputs, and actions of each reactor class. These
 *   define the types of the variables that reactions use to access inputs and
 *   action values and to set output values.
 * 
 * * A typedef for a "self" struct for each reactor class. One instance of this
 *   struct will be created for each reactor instance. See below for details.
 * 
 * * A function definition for each reaction in each reactor class. These
 *   functions take an instance of the self struct as an argument.
 * 
 * * A constructor function for each reactor class. This is used to create
 *   a new instance of the reactor.
 * 
 * * A destructor function for each reactor class. This frees all dynamically
 *   allocated memory associated with an instance of the class.
 * 
 * After these, the main generated function is `__initialize_trigger_objects()`.
 * This function creates the instances of reactors (using their constructors)
 * and makes connections between them.
 * 
 * A few other smaller functions are also generated.
 * 
 * ## Self Struct
 * 
 * The "self" struct has fields for each of the following:
 * 
 * * parameter: the field name and type match the parameter.
 * * state: the field name and type match the state.
 * * action: the field name prepends the action name with "__".
 *   A second field for the action is also created to house the trigger_t object.
 *   That second field prepends the action name with "___".
 * * output: the field name prepends the output name with "__".
 * * input:  the field name prepends the output name with "__".
 *   A second field for the input is also created to house the trigger_t object.
 *   That second field prepends the input name with "___".
 *
 * If, in addition, the reactor contains other reactors and reacts to their outputs,
 * then there will be a struct within the self struct for each such contained reactor.
 * The name of that self struct will be the name of the contained reactor prepended with "__".
 * That inside struct will contain pointers the outputs of the contained reactors
 * that are read together with pointers to booleans indicating whether those outputs are present.
 * 
 * If, in addition, the reactor has a reaction to shutdown, then there will be a pointer to
 * trigger_t object (see reactor.h) for the shutdown event and an action struct named
 * __shutdown on the self struct.
 * 
 * ## Reaction Functions
 * 
 * For each reaction in a reactor class, this generator will produce a C function
 * that expects a pointer to an instance of the "self" struct as an argument.
 * This function will contain verbatim the C code specified in the reaction, but
 * before that C code, the generator inserts a few lines of code that extract from the
 * self struct the variables that that code has declared it will use. For example, if
 * the reaction declares that it is triggered by or uses an input named "x" of type
 * int, the function will contain a line like this:
 * ```
 *     e_x_t* x = self->__x;
 * ```
 * where `r` is the full name of the reactor class and the struct type `r_x_t`
 * will be defined like this:
 * ```
 *     typedef struct {
 *         int value;
 *         bool is_present;
 *         int num_destinations;
 *     } r_x_t;
 * ```
 * The above assumes the type of `x` is `int`.
 * If the programmer fails to declare that it uses x, then the absence of the
 * above code will trigger a compile error when the verbatim code attempts to read `x`.
 *
 * ## Constructor
 * 
 * For each reactor class, this generator will create a constructor function named
 * `new_r`, where `r` is the reactor class name. This function will malloc and return
 * a pointer to an instance of the "self" struct.  This struct initially represents
 * an unconnected reactor. To establish connections between reactors, additional
 * information needs to be inserted (see below). The self struct is made visible
 * to the body of a reaction as a variable named "self".  The self struct contains the
 * following:
 * 
 * * Parameters: For each parameter `p` of the reactor, there will be a field `p`
 *   with the type and value of the parameter. So C code in the body of a reaction
 *   can access parameter values as `self->p`.
 * 
 * * State variables: For each state variable `s` of the reactor, there will be a field `s`
 *   with the type and value of the state variable. So C code in the body of a reaction
 *   can access state variables as as `self->s`.
 * 
 * The self struct also contains various fields that the user is not intended to
 * use. The names of these fields begin with at least two underscores. They are:
 * 
 * * Outputs: For each output named `out`, there will be a field `__out` that is
 *   a struct containing a value field whose type matches that of the output.
 *   The output value is stored here. That struct also has a field `is_present`
 *   that is a boolean indicating whether the output has been set.
 *   This field is reset to false at the start of every time
 *   step. There is also a field `num_destinations` whose value matches the
 *   number of downstream reactions that use this variable. This field must be
 *   set when connections are made or changed. It is used to initialize
 *   reference counts for dynamically allocated message payloads.
 * 
 * * Inputs: For each input named `in` of type T, there is a field named `__in`
 *   that is a pointer struct with a value field of type T. The struct pointed
 *   to also has an `is_present` field of type bool that indicates whether the
 *   input is present.
 * 
 * * Outputs of contained reactors: If a reactor reacts to outputs of a
 *   contained reactor `r`, then the self struct will contain a nested struct
 *   named `__r` that has fields pointing to those outputs. For example,
 *   if `r` has an output `out` of type T, then there will be field in `__r`
 *   named `out` that points to a struct containing a value field
 *   of type T and a field named `is_present` of type bool.
 * 
 * * Inputs of contained reactors: If a reactor sends to inputs of a
 *   contained reactor `r`, then the self struct will contain a nested struct
 *   named `__r` that has fields for storing the values provided to those
 *   inputs. For example, if R has an input `in` of type T, then there will
 *   be field in __R named `in` that is a struct with a value field
 *   of type T and a field named `is_present` of type bool.
 * 
 * * Actions: If the reactor has an action a (logical or physical), then there
 *   will be a field in the self struct named `__a` and another named `___a`.
 *   The type of the first is specific to the action and contains a `value`
 *   field with the type and value of the action (if it has a value). That
 *   struct also has a `has_value` field, an `is_present` field, and a
 *   `token` field (which is NULL if the action carries no value).
 *   The `___a` field is of type trigger_t.
 *   That struct contains various things, including an array of reactions
 *   sensitive to this trigger and a lf_token_t struct containing the value of
 *   the action, if it has a value.  See reactor.h in the C library for
 *   details.
 * 
 * * Reactions: Each reaction will have several fields in the self struct.
 *   Each of these has a name that begins with `___reaction_i`, where i is
 *   the number of the reaction, starting with 0. The fields are:
 *   * ___reaction_i: The struct that is put onto the reaction queue to
 *     execute the reaction (see reactor.h in the C library).
 * 
 *  * Timers: For each timer t, there is are two fields in the self struct:
 *    * ___t: The trigger_t struct for this timer (see reactor.h).
 *    * ___t_reactions: An array of reactions (pointers to the
 *      reaction_t structs on this self struct) sensitive to this timer.
 *
 * * Triggers: For each Timer, Action, Input, and Output of a contained
 *   reactor that triggers reactions, there will be a trigger_t struct
 *   on the self struct with name `___t`, where t is the name of the trigger.
 * 
 * ## Destructor
 * 
 * For each reactor class, this generator will create a constructor function named
 * `delete_r`, where `r` is the reactor class name. This function takes a self
 * struct for the class as an argument and frees all dynamically allocated memory
 * for the instance of the class. 
 * 
 * ## Connections Between Reactors
 * 
 * Establishing connections between reactors involves two steps.
 * First, each destination (e.g. an input port) must have pointers to
 * the source (the output port). As explained above, for an input named
 * `in`, the field `__in->value` is a pointer to the output data being read.
 * In addition, `__in->is_present` is a pointer to the corresponding
 * `out->is_present` field of the output reactor's self struct.
 *  
 * In addition, the `reaction_i` struct on the self struct has a `triggers`
 * field that records all the trigger_t structs for ports and reactions
 * that are triggered by the i-th reaction. The triggers field is
 * an array of arrays of pointers to trigger_t structs.
 * The length of the outer array is the number of output ports the
 * reaction effects plus the number of input ports of contained
 * reactors that it effects. Each inner array has a length equal to the
 * number final destinations of that output port or input port.
 * The reaction_i struct has an array triggered_sizes that indicates
 * the sizes of these inner arrays. The num_outputs field of the
 * reaction_i struct gives the length of the triggered_sizes and
 * (outer) triggers arrays.
 * 
 * ## Runtime Tables
 * 
 * This generator creates an populates the following tables used at run time.
 * These tables may have to be resized and adjusted when mutations occur.
 * 
 * * __is_present_fields: An array of pointers to booleans indicating whether an
 *   event is present. The __start_time_step() function in reactor_common.c uses
 *   this to mark every event absent at the start of a time step. The size of this
 *   table is contained in the variable __is_present_fields_size.
 * 
 * * __tokens_with_ref_count: An array of pointers to structs that point to lf_token_t
 *   objects, which carry non-primitive data types between reactors. This is used
 *   by the __start_time_step() function to decrement reference counts, if necessary,
 *   at the conclusion of a time step. Then the reference count reaches zero, the
 *   memory allocated for the lf_token_t object will be freed.  The size of this
 *   array is stored in the __tokens_with_ref_count_size variable.
 * 
 * * __shutdown_triggers: An array of pointers to trigger_t structs for shutdown
 *   reactions. The length of this table is in the __shutdown_triggers_size
 *   variable.
 * 
 * * __timer_triggers: An array of pointers to trigger_t structs for timers that
 *   need to be started when the program runs. The length of this table is in the
 *   __timer_triggers_size variable.
 * 
 * * __action_table: For a federated execution, each federate will have this table
 *   that maps port IDs to the corresponding trigger_t struct.
 * 
 * @author{Edward A. Lee <eal@berkeley.edu>}
 * @author{Marten Lohstroh <marten@berkeley.edu>}
 * @author{Mehrdad Niknami <mniknami@berkeley.edu>}
 * @author{Christian Menard <christian.menard@tu-dresden.de>}
 * @author{Matt Weber <matt.weber@berkeley.edu>}
 */
class CGenerator extends GeneratorBase {
    
    ////////////////////////////////////////////
    //// Private variables
        
    // Place to collect code to initialize the trigger objects for all reactor instances.
    var initializeTriggerObjects = new StringBuilder()

    // Place to collect code to go at the end of the __initialize_trigger_objects() function.
    var initializeTriggerObjectsEnd = new StringBuilder()

    // The command to run the generated code if specified in the target directive.
    var runCommand = new ArrayList<String>()

    // Place to collect code to execute at the start of a time step.
    var startTimeStep = new StringBuilder()
    
    /** Count of the number of is_present fields of the self struct that
     *  need to be reinitialized in __start_time_step().
     */
    var startTimeStepIsPresentCount = 0
    
    /** Count of the number of token pointers that need to have their
     *  reference count decremented in __start_time_step().
     */
    var startTimeStepTokens = 0


    // Place to collect code to initialize timers for all reactors.
    protected var startTimers = new StringBuilder()
    var timerCount = 0
    var startupReactionCount = 0
    var shutdownReactionCount = 0

    // For each reactor, we collect a set of input and parameter names.
    var triggerCount = 0


    new () {
        super()
        // set defaults
        config.compiler = "gcc"
        config.compilerFlags.add("-O2") // -Wall -Wconversion"
    }

    ////////////////////////////////////////////
    //// Public methods

    /**
     * Generate C code from the Lingua Franca model contained by the
     * specified resource. This is the main entry point for code
     * generation.
     * @param resource The resource containing the source code.
     * @param fsa The file system access (used to write the result).
     * @param context FIXME: Undocumented argument. No idea what this is.
     */
    override void doGenerate(Resource resource, IFileSystemAccess2 fsa,
            IGeneratorContext context) {
        
        // The following generates code needed by all the reactors.
        super.doGenerate(resource, fsa, context)

        // Generate code for each reactor.
        val names = newLinkedHashSet
        for (r : reactors) {
            for (d : this.instantiationGraph.getDeclarations(r)) {
                if (!names.add(d.name)) {
                    // Report duplicate declaration.
                    reportError("Multiple declarations for reactor class '" + d.name + "'.")
                }
                d.generateReactorFederated(null)
            }
        }
        
        // Create the output directories if they don't yet exist.
        var srcGenPath = getSrcGenPath()
        var outPath = getBinGenPath
        var dir = new File(srcGenPath)
        if (!dir.exists()) dir.mkdirs()
        dir = new File(outPath)
        if (!dir.exists()) dir.mkdirs()

        // Copy the required core library files into the target file system.
        // This will overwrite previous versions.
        var coreFiles = newArrayList("reactor_common.c", "reactor.h", "pqueue.c", "pqueue.h", "tag.h", "tag.c", "trace.h", "trace.c", "util.h", "util.c")
        if (config.threads === 0) {
            coreFiles.add("reactor.c")
        } else {
            coreFiles.add("reactor_threaded.c")
        }
        
        // If there are federates, copy the required files for that.
        // Also, create two RTI C files, one that launches the federates
        // and one that does not.
        if (federates.length > 1) {
            coreFiles.addAll("net_util.c", "net_util.h", "rti.c", "rti.h", "federate.c", "clock-sync.h", "clock-sync.c")
            createFederateRTI()
            createLauncher(coreFiles)
        }
        
        copyFilesFromClassPath("/lib/core", srcGenPath + File.separator + "core", coreFiles)
        
        copyTargetHeaderFile()

        // Perform distinct code generation into distinct files for each federate.
        val baseFilename = filename
        
        var commonCode = code;
        var commonStartTimers = startTimers;
        for (federate : federates) {
            startTimeStepIsPresentCount = 0
            startTimeStepTokens = 0
            
            // Only generate one output if there is no federation.
            if (!federate.isSingleton) {                
                filename = baseFilename + '_' + federate.name
                // Clear out previously generated code.
                code = new StringBuilder(commonCode)
                initializeTriggerObjects = new StringBuilder()
                initializeTriggerObjectsEnd = new StringBuilder()                
                        
                // Enable clock synchronization if the federate is not local and clock-sync is enabled
<<<<<<< HEAD
                if (config.clockSync != ClockSyncMode.OFF
                    && (!federationRTIProperties.get('host').toString.equals(federate.host) 
                    || config.clockSyncOptions.get('local-federates-on')?.literal?.equalsIgnoreCase('true')) // FIXME: warning
                ) {
                    // Determine the period with clock clock sync will be done.
                    var period = 'MSEC(5)'  // The default.
                    if (config.clockSyncOptions?.get('period') !== null) {
                        val timeValue = config.clockSyncOptions.get('period')
                        period = (new TimeValue(timeValue.time, timeValue.unit)).toNanoSeconds.toString;
                    }
                    // Determine how many trials there will be each time clock sync is done.
                    var trials = '10' // The default.
                    if (config.clockSyncOptions?.get('trials') !== null) {
                        trials = config.clockSyncOptions.get('trials').literal
                    }
                    // Determine the attenuation to apply each time clock sync is done.
                    var attenuation = '10' // The default.
                    if (config.clockSyncOptions?.get('attenuation') !== null) {
                        attenuation = config.clockSyncOptions.get('attenuation').literal
                    }
                    // Insert the #defines at the beginning
                    code.insert(0, '''
                        #define _LF_CLOCK_SYNC_INITIAL
                        #define _LF_CLOCK_SYNC_PERIOD_NS «period»
                        #define _LF_CLOCK_SYNC_EXCHANGES_PER_INTERVAL «trials»
                        #define _LF_CLOCK_SYNC_ATTENUATION «attenuation»
                    ''')
                    System.out.println("Initial clock synchronization is enabled for federate "
                        + federate.id
                    );
                    if (config.clockSync == ClockSyncMode.ON) {
                        code.insert(0, '''
                            #define _LF_CLOCK_SYNC_ON
                        ''')
                        System.out.println("Runtime clock synchronization is enabled for federate "
                            + federate.id
                        );
                    }
                }
=======
                initializeClockSynchronization(federate)
                
>>>>>>> 14c5335a
                startTimeStep = new StringBuilder()
                startTimers = new StringBuilder(commonStartTimers)
                // This should go first in the start_timers function.
                pr(startTimers, "synchronize_with_other_federates();")
            }
        
            // Build the instantiation tree if a main reactor is present.
            if (this.mainDef !== null) {
                generateReactorFederated(this.mainDef.reactorClass, federate)
                if (this.main === null) {
                    // Recursively build instances. This is done once because
                    // it is the same for all federates.
                    this.main = new ReactorInstance(mainDef, null, this) 
                }   
            }
        
            // Derive target filename from the .lf filename.
            val cFilename = getTargetFileName(filename);

            // Delete source previously produced by the LF compiler.
            var file = new File(srcGenPath + File.separator + cFilename)
            if (file.exists) {
                file.delete
            }

            // Delete binary previously produced by the C compiler.
            file = new File(outPath + File.separator + filename)
            if (file.exists) {
                file.delete
            }

            // Generate main instance, if there is one.
            // Note that any main reactors in imported files are ignored.        
            if (this.main !== null) {
                generateReactorInstance(this.main, federate)
                // Generate function to set default command-line options.
                // A literal array needs to be given outside any function definition,
                // so start with that.
                if (runCommand.length > 0) {
                    pr('char* __default_argv[] = {"' + runCommand.join('", "') + '"};')
                }
                pr('void __set_default_command_line_options() {\n')
                indent()
                if (runCommand.length > 0) {
                    pr('default_argc = ' + runCommand.length + ';')
                    pr('default_argv = __default_argv;')
                }
                unindent()
                pr('}\n')
                
                // If there are timers, create a table of timers to be initialized.
                if (timerCount > 0) {
                    pr('''
                        // Array of pointers to timer triggers to be scheduled in __initialize_timers().
                        trigger_t* __timer_triggers[«timerCount»];
                    ''')
                } else {
                    pr('''
                        // Array of pointers to timer triggers to be scheduled in __initialize_timers().
                        trigger_t** __timer_triggers = NULL;
                    ''')
                }
                pr('''
                    int __timer_triggers_size = «timerCount»;
                ''')
                // If there are startup reactions, store them in an array.
                if (startupReactionCount > 0) {
                    pr('''
                        // Array of pointers to timer triggers to be scheduled in __trigger_startup_reactions().
                        reaction_t* __startup_reactions[«startupReactionCount»];
                    ''')
                } else {
                    pr('''
                        // Array of pointers to reactions to be scheduled in __trigger_startup_reactions().
                        reaction_t** __startup_reactions = NULL;
                    ''')
                }
                pr('''
                    int __startup_reactions_size = «startupReactionCount»;
                ''')
                
                // If there are shutdown reactions, create a table of triggers.
                if (shutdownReactionCount > 0) {
                    pr('''
                        // Array of pointers to shutdown triggers.
                        reaction_t* __shutdown_reactions[«shutdownReactionCount»];
                    ''')
                } else {
                    pr('''
                        // Empty array of pointers to shutdown triggers.
                        reaction_t** __shutdown_reactions = NULL;
                    ''')
                }
                pr('''
                    int __shutdown_reactions_size = «shutdownReactionCount»;
                ''')
                
                // Generate function to return a pointer to the action trigger_t
                // that handles incoming network messages destined to the specified
                // port. This will only be used if there are federates.
                if (federate.networkMessageActions.size > 0) {
                    pr('''trigger_t* __action_table[«federate.networkMessageActions.size»];''')
                }
                pr('trigger_t* __action_for_port(int port_id) {\n')
                indent()
                if (federate.networkMessageActions.size > 0) {
                    // Create a static array of trigger_t pointers.
                    // networkMessageActions is a list of Actions, but we
                    // need a list of trigger struct names for ActionInstances.
                    // There should be exactly one ActionInstance in the
                    // main reactor for each Action.
                    val triggers = new LinkedList<String>()
                    for (action : federate.networkMessageActions) {
                        // Find the corresponding ActionInstance.
                        val actionInstance = main.getActionInstance(action)
                        triggers.add(triggerStructName(actionInstance))
                    }
                    var actionTableCount = 0
                    for (trigger : triggers) {
                        pr(initializeTriggerObjects, '''
                            __action_table[«actionTableCount++»] = &«trigger»;
                        ''')
                    }
                    pr('''
                        if (port_id < «federate.networkMessageActions.size») {
                            return __action_table[port_id];
                        } else {
                            return NULL;
                        }
                    ''')
                } else {
                    pr('return NULL;')
                }
                unindent()
                pr('}\n')
                
                // Generate function to initialize the trigger objects for all reactors.
                pr('void __initialize_trigger_objects() {\n')
                indent()
                
                // Create the table used to decrement reference counts between time steps.
                if (startTimeStepTokens > 0) {
                    // Allocate the initial (before mutations) array of pointers to tokens.
                    pr('''
                        __tokens_with_ref_count_size = «startTimeStepTokens»;
                        __tokens_with_ref_count = (token_present_t*)malloc(«startTimeStepTokens» * sizeof(token_present_t));
                    ''')
                }
                // Create the table to initialize is_present fields to false between time steps.
                if (startTimeStepIsPresentCount > 0) {
                    // Allocate the initial (before mutations) array of pointers to _is_present fields.
                    pr('''
                        // Create the array that will contain pointers to is_present fields to reset on each step.
                        __is_present_fields_size = «startTimeStepIsPresentCount»;
                        __is_present_fields = (bool**)malloc(«startTimeStepIsPresentCount» * sizeof(bool*));
                    ''')
                }
                
                // Create the table to initialize intended tag fields to 0 between time steps.
                if (isFederatedAndDecentralized && startTimeStepIsPresentCount > 0) {
                    // Allocate the initial (before mutations) array of pointers to intended_tag fields.
                    // There is a 1-1 map between structs containing is_present and intended_tag fields,
                    // thus, we reuse startTimeStepIsPresentCount as the counter.
                    pr('''
                        // Create the array that will contain pointers to intended_tag fields to reset on each step.
                        __intended_tag_fields_size = «startTimeStepIsPresentCount»;
                        __intended_tag_fields = (tag_t**)malloc(«startTimeStepIsPresentCount» * sizeof(tag_t*));
                    ''')
                }
                
                pr(initializeTriggerObjects.toString)
                pr('// Populate arrays of trigger pointers.')
                pr(initializeTriggerObjectsEnd.toString)
                doDeferredInitialize(federate)
                
                // Put the code here to set up the tables that drive resetting is_present and
                // decrementing reference counts between time steps. This code has to appear
                // in __initialize_trigger_objects() after the code that makes connections
                // between inputs and outputs.
                pr(startTimeStep.toString)
                
                setReactionPriorities(main, federate)
                
                // Calculate the epoch offset so that subsequent calls
                // to get_physical_time() return epoch time.
                pr('''
                    calculate_epoch_offset();
                ''')
                
                initializeFederate(federate)
                unindent()
                pr('}\n')

                // Generate function to trigger startup reactions for all reactors.
                pr("void __trigger_startup_reactions() {")
                indent()
                pr(startTimers.toString) // FIXME: these are actually startup actions, not timers.
                if (startupReactionCount > 0) {
                    pr('''
                       for (int i = 0; i < __startup_reactions_size; i++) {
                           if (__startup_reactions[i] != NULL) {
                               _lf_enqueue_reaction(__startup_reactions[i]);
                           }
                       }
                    ''')
                }
                unindent()
                pr("}")

                // Generate function to schedule timers for all reactors.
                pr("void __initialize_timers() {")
                indent()
                if (config.tracing) {
                    pr('''start_trace("«filename».lft");''') // .lft is for Lingua Franca trace
                }
                if (timerCount > 0) {
                    pr('''
                       for (int i = 0; i < __timer_triggers_size; i++) {
                           if (__timer_triggers[i] != NULL) {
                               _lf_initialize_timer(__timer_triggers[i]);
                           }
                       }
                    ''')
                }
                unindent()
                pr("}")

                // Generate a function that will either do nothing
                // (if there is only one federate or the coordination 
                // is set to decentralized) or, if there are
                // downstream federates, will notify the RTI
                // that the specified logical time is complete.
                pr('''
                    void logical_tag_complete(instant_t timestep, microstep_t microstep) {
                        «IF federates.length > 1 && config.coordination == CoordinationType.CENTRALIZED»
                            _lf_logical_tag_complete(timestep, microstep);
                        «ENDIF»
                    }
                ''')
                
                // Generate a function that will either just return immediately
                // if there is only one federate or will notify the RTI,
                // if necessary, of the next event time.
                pr('''
                    tag_t next_event_tag(instant_t time, microstep_t microstep) {
                        «IF federates.length > 1»
                            return __next_event_tag(time, microstep);
                        «ELSE»
                            return («targetTagType») {  .time = time, .microstep = microstep };
                        «ENDIF»
                    }
                ''')
                
                // Generate function to schedule shutdown reactions if any
                // reactors have reactions to shutdown.
                pr('''
                    bool __trigger_shutdown_reactions() {                          
                        for (int i = 0; i < __shutdown_reactions_size; i++) {
                            if (__shutdown_reactions[i] != NULL) {
                                _lf_enqueue_reaction(__shutdown_reactions[i]);
                            }
                        }
                        // Return true if there are shutdown reactions.
                        return (__shutdown_reactions_size > 0);
                    }
                ''')
                
                // Generate the termination function.
                // If there are federates, this will resign from the federation.
                if (federates.length > 1) {
                    // FIXME: Send EOF on any open P2P sockets.
                    // FIXME: Check return values.
                    pr('''
                        void __termination() {
                            stop_trace();
                            // Check for all outgoing physical connections in
                            // _lf_federate_sockets_for_outbound_p2p_connections and 
                            // if the socket ID is not -1, the connection is still open. 
                            // Send an EOF by closing the socket here.
                            for (int i=0; i < NUMBER_OF_FEDERATES; i++) {
                                // Close outbound connections
                                if (_lf_federate_sockets_for_outbound_p2p_connections[i] != -1) {
                                    close(_lf_federate_sockets_for_outbound_p2p_connections[i]);
                                    _lf_federate_sockets_for_outbound_p2p_connections[i] = -1;
                                }
                            }
                            «IF federate.inboundP2PConnections.length > 0»
                                «/* FIXME: This pthread_join causes the program to freeze indefinitely on MacOS. */»
                                void* thread_return;
                                info_print("Waiting for incoming connections to close.");
                                pthread_join(_lf_inbound_p2p_handling_thread_id, &thread_return);
                            «ENDIF»
                            unsigned char message_marker = RESIGN;
                            write_to_socket_errexit(_lf_rti_socket_TCP, 1, &message_marker, 
                                    "Federate %d failed to send RESIGN message to the RTI.", _lf_my_fed_id);
                        }
                    ''')
                } else {
                    pr("void __termination() {stop_trace();}");
                }
            }
            writeSourceCodeToFile(getCode().getBytes(), srcGenPath + File.separator + cFilename)
            
        }
        // Restore the base filename.
        filename = baseFilename
        
        if (!config.noCompile) {
            if (!config.buildCommands.nullOrEmpty) {
                runBuildCommand()
            } else {
                compileCode()
            }
        } else {
            println("Exiting before invoking target compiler.")
        }
        
        // FIXME: does not work with source files generated for federated execution        
        // writeCleanCode(filename)
        
        // In case we are in Eclipse, make sure the generated code is visible.
        refreshProject()
    }
    
    /**
     * Initialize clock synchronization (if enabled) and its related options for a given federate.
     * 
     * Clock synchronization can be enabled using the clock-sync target property.
     * @see https://github.com/icyphy/lingua-franca/wiki/Distributed-Execution#clock-synchronization
     * 
     * @param federate The federate to initialize clock synchronizatino for
     */
    protected def initializeClockSynchronization(FederateInstance federate) {
        // Check if clock synchronization should be enabled for this federate in the first place
        if (config.clockSync != ClockSyncMode.OFF
            && (!federationRTIProperties.get('host').toString.equals(federate.host) 
            || targetClockSyncOptions.get('local-federates-on')?.literal?.equalsIgnoreCase('true')) // FIXME: warning
        ) {
            // Determine the period with clock clock sync will be done.
            var period = 'MSEC(5)'  // The default.
            if (targetClockSyncOptions?.get('period') !== null) {
                val timeValue = targetClockSyncOptions.get('period')
                period = (new TimeValue(timeValue.time, timeValue.unit)).toNanoSeconds.toString;
            }
            // Determine how many trials there will be each time clock sync is done.
            var trials = '10' // The default.
            if (targetClockSyncOptions?.get('trials') !== null) {
                trials = targetClockSyncOptions.get('trials').literal
            }
            // Determine the attenuation to apply each time clock sync is done.
            var attenuation = '10' // The default.
            if (targetClockSyncOptions?.get('attenuation') !== null) {
                attenuation = targetClockSyncOptions.get('attenuation').literal
            }            
            // Determine if statistics should be collected
            var collectStats = true // The default
            if (targetClockSyncOptions?.get('collect-stats') !== null) {
                collectStats = targetClockSyncOptions.get('collect-stats').literal?.equalsIgnoreCase('true')
            }
            // Insert the #defines at the beginning
            code.insert(0, '''
                #define _LF_CLOCK_SYNC_INITIAL
                #define _LF_CLOCK_SYNC_PERIOD_NS «period»
                #define _LF_CLOCK_SYNC_EXCHANGES_PER_INTERVAL «trials»
                #define _LF_CLOCK_SYNC_ATTENUATION «attenuation»
            ''')
            System.out.println("Initial clock synchronization is enabled for federate "
                + federate.id
            );
            if (config.clockSync == ClockSyncMode.ON) {
                var collectStatsEnable = ''
                if (collectStats) {
                    collectStatsEnable = "#define _LF_CLOCK_SYNC_COLLECT_STATS"
                    System.out.println("Will collect clock sync statistics for federate " + federate.id)
                    // Add libm to the compiler flags
                    // FIXME: This is a linker flag not compile flag but we don't have a way to add linker flags
                    // FIXME: This is probably going to fail on MacOS (especially using clang)
                    // because libm functions are builtin
                    config.compilerFlags.add("-lm")
                }
                code.insert(0, '''
                    #define _LF_CLOCK_SYNC_ON
                    «collectStatsEnable»
                ''')
                System.out.println("Runtime clock synchronization is enabled for federate "
                    + federate.id
                );
            }
        }
    }
    
    /**
     * If the number of federates is greater than one, then generate the code
     * that initializes global variables that describe the federate.
     * @param federate The federate instance.
     */
    protected def void initializeFederate(FederateInstance federate) {
        if (federates.length > 1) {
            pr('''
                // ***** Start initializing the federated execution. */
            ''')
            // Set indicator variables that specify whether the federate has
            // upstream logical connections.
            if (federate.dependsOn.size > 0) {
                pr('__fed_has_upstream  = true;')
            }
            if (federate.sendsTo.size > 0) {
                pr('__fed_has_downstream = true;')
            }
            // Set global variable identifying the federate.
            pr('''_lf_my_fed_id = «federate.id»;''');
            
            // We keep separate record for incoming and outgoing p2p connections to allow incoming traffic to be processed in a separate
            // thread without requiring a mutex lock.
            val numberOfInboundConnections = federate.inboundP2PConnections.length;
            val numberOfOutboundConnections  = federate.outboundP2PConnections.length;
            
            pr('''
                _lf_number_of_inbound_p2p_connections = «numberOfInboundConnections»;
                _lf_number_of_outbound_p2p_connections = «numberOfOutboundConnections»;
            ''')
            if (numberOfInboundConnections > 0) {
                pr('''
                    // Initialize the array of socket for incoming connections to -1.
                    for (int i = 0; i < NUMBER_OF_FEDERATES; i++) {
                        _lf_federate_sockets_for_inbound_p2p_connections[i] = -1;
                    }
                ''')                    
            }
            if (numberOfOutboundConnections > 0) {                        
                pr('''
                    // Initialize the array of socket for outgoing connections to -1.
                    for (int i = 0; i < NUMBER_OF_FEDERATES; i++) {
                        _lf_federate_sockets_for_outbound_p2p_connections[i] = -1;
                    }
                ''')                    
            }

            // If a test clock offset has been specified, insert code to set it here.
            val testOffset = config.clockSyncOptions?.get('test-offset')
            if (testOffset !== null) {
                // Validator assures this is a time value.
                val offset = (new TimeValue(testOffset.time, testOffset.unit)).toNanoSeconds.toString
                pr('''
                    set_physical_clock_offset((1 + «federate.id») * «offset»LL);
                ''')
            }
            
            pr('''
                // Connect to the RTI. This sets _lf_rti_socket_TCP and _lf_rti_socket_UDP.
                connect_to_rti("«federationRTIProperties.get('host')»", «federationRTIProperties.get('port')»);
            ''');            
            
            // Disable clock synchronization for the federate if it resides on the same host as the RTI,
            // unless that is overridden with the clock-sync-options target property.
            if (config.clockSync !== ClockSyncMode.OFF
                && (!federationRTIProperties.get('host').toString.equals(federate.host) 
                    || config.clockSyncOptions?.get('local-federates-on')?.literal?.equalsIgnoreCase('true')) // FIXME: warning
            ) {
                pr('''
                    synchronize_initial_physical_clock_with_rti(_lf_rti_socket_TCP);
                ''')
            }
        
            if (numberOfInboundConnections > 0) {
                pr('''
                    // Create a socket server to listen to other federates.
                    // If a port is specified by the user, that will be used
                    // as the only possibility for the server. If not, the port
                    // will start from STARTING_PORT. The function will
                    // keep incrementing the port until the number of tries reaches PORT_RANGE_LIMIT.
                    create_server(«federate.port»);
                    // Connect to remote federates for each physical connection.
                    // This is done in a separate thread because this thread will call
                    // connect_to_federate for each outbound physical connection at the same
                    // time that the new thread is listening for such connections for inbound
                    // physical connections. The thread will live until termination.
                    pthread_create(&_lf_inbound_p2p_handling_thread_id, NULL, handle_p2p_connections_from_federates, NULL);
                ''')
            }
                            
            for (remoteFederate : federate.outboundP2PConnections) {
                pr('''connect_to_federate(«remoteFederate.id»);''')
            }
        }
    }
    
    /** Invoke the compiler on the generated code. */
    protected def compileCode() {
        // If there is more than one federate, compile each one.
        var fileToCompile = filename // base file name.
        for (federate : federates) {
            // Empty string means no federates were defined, so we only
            // compile one file.
            if (!federate.isSingleton) {
                fileToCompile = filename + '_' + federate.name
            }
            runCCompiler(directory, fileToCompile, true)
        }
        // Also compile the RTI files if there is more than one federate.
        if (federates.length > 1) {
            compileRTI()
        }
    }
    
    /**
     * Overwrite the generated code after compile with a
     * sanitized version with enhanced readability.
     */
    protected def writeCleanCode(String baseFilename) {
        if (federates.length == 1) {
            writeSourceCodeToFile(this.getCode.removeLineDirectives.getBytes(), filename + ".c")
        } else {
            for (federate : federates) {
                // FIXME retrieve the code for each federate and sanatize it.
                // It is unclear where this code is stored (if at all).
            }
        }
    }
    
    /**
     * Copy target-specific header file to the src-gen directory.
     */
    def copyTargetHeaderFile() {
        val srcGenPath = directory + File.separator + "src-gen"
        copyFileFromClassPath("/lib/C/ctarget.h", srcGenPath + File.separator + "ctarget.h")
    }

    ////////////////////////////////////////////
    //// Code generators.
    
    /** Create the runtime infrastructure (RTI) source file.
     */
    override createFederateRTI() {
        // Derive target filename from the .lf filename.
        var cFilename = getTargetFileName(filename + "_RTI")
        
        var srcGenPath = getSrcGenPath()
        var outPath = getBinGenPath()

        // Delete source previously produced by the LF compiler.
        var file = new File(srcGenPath + File.separator + cFilename)
        if (file.exists) {
            file.delete
        }

        // Delete binary previously produced by the C compiler.
        file = new File(outPath + File.separator + filename)
        if (file.exists) {
            file.delete
        }
        
        val rtiCode = new StringBuilder()
        pr(rtiCode, this.defineLogLevel)
        
        // Determine the period with clock clock sync will be done.
        var period = 'MSEC(5)'  // The default.
        if (config.clockSyncOptions?.get('period') !== null) {
            val timeValue = config.clockSyncOptions.get('period')
            period = (new TimeValue(timeValue.time, timeValue.unit)).toNanoSeconds.toString;
        }
        // Determine how many trials there will be each time clock sync is done.
        var trials = '10' // The default.
        if (config.clockSyncOptions?.get('trials') !== null) {
            trials = config.clockSyncOptions.get('trials').literal
        }
        
        if (config.clockSync == ClockSyncMode.INITIAL) {
            pr(rtiCode, '''
                #define _LF_CLOCK_SYNC_INITIAL
                #define _LF_CLOCK_SYNC_PERIOD_NS «period»
                #define _LF_CLOCK_SYNC_EXCHANGES_PER_INTERVAL «trials»
            ''')
        } else if (config.clockSync == ClockSyncMode.ON) {
            pr(rtiCode, '''
                #define _LF_CLOCK_SYNC_INITIAL
                #define _LF_CLOCK_SYNC_ON
                #define _LF_CLOCK_SYNC_PERIOD_NS «period»
                #define _LF_CLOCK_SYNC_EXCHANGES_PER_INTERVAL «trials»
            ''')
        }
        pr(rtiCode, '''
            #ifdef NUMBER_OF_FEDERATES
            #undefine NUMBER_OF_FEDERATES
            #endif
            #define NUMBER_OF_FEDERATES «federates.length»
            #include "core/rti.c"
            int main(int argc, char* argv[]) {
        ''')
        indent(rtiCode)
        
        // Initialize the array of information that the RTI has about the
        // federates.
        // FIXME: No support below for some federates to be FAST and some REALTIME.
        pr(rtiCode, '''
            process_args(argc, argv);
            printf("Starting RTI for %d federates in federation ID %s\n", NUMBER_OF_FEDERATES, federation_id);
            for (int i = 0; i < NUMBER_OF_FEDERATES; i++) {
                initialize_federate(i);
                «IF config.fastMode»
                    federates[i].mode = FAST;
                «ENDIF»
            }
        ''')
        // Initialize the arrays indicating connectivity to upstream and downstream federates.
        for(federate : federates) {
            if (!federate.dependsOn.keySet.isEmpty) {
                // Federate receives non-physical messages from other federates.
                // Initialize the upstream and upstream_delay arrays.
                val numUpstream = federate.dependsOn.keySet.size
                // Allocate memory for the arrays storing the connectivity information.
                pr(rtiCode, '''
                    federates[«federate.id»].upstream = (int*)malloc(sizeof(federate_t*) * «numUpstream»);
                    federates[«federate.id»].upstream_delay = (interval_t*)malloc(sizeof(interval_t*) * «numUpstream»);
                    federates[«federate.id»].num_upstream = «numUpstream»;
                ''')
                // Next, populate these arrays.
                // Find the minimum delay in the process.
                // FIXME: Zero delay is not really the same as a microstep delay.
                var count = 0;
                for (upstreamFederate : federate.dependsOn.keySet) {
                    pr(rtiCode, '''
                        federates[«federate.id»].upstream[«count»] = «upstreamFederate.id»;
                        federates[«federate.id»].upstream_delay[«count»] = 0LL;
                    ''')
                    // The minimum delay calculation needs to be made in the C code because it
                    // may depend on parameter values.
                    // FIXME: These would have to be top-level parameters, which don't really
                    // have any support yet. Ideally, they could be overridden on the command line.
                    // When that is done, they will need to be in scope here.
                    val delays = federate.dependsOn.get(upstreamFederate)
                    if (delays !== null) {
                        for (delay : delays) {
                            pr(rtiCode, '''
                                if (federates[«federate.id»].upstream_delay[«count»] < «delay.getTargetTime») {
                                    federates[«federate.id»].upstream_delay[«count»] = «delay.getTargetTime»;
                                }
                            ''')
                        }
                    }
                    count++;
                }
            }
            // Next, set up the downstream array.
            if (!federate.sendsTo.keySet.isEmpty) {
                // Federate sends non-physical messages to other federates.
                // Initialize the downstream array.
                val numDownstream = federate.sendsTo.keySet.size
                // Allocate memory for the array.
                pr(rtiCode, '''
                    federates[«federate.id»].downstream = (int*)malloc(sizeof(federate_t*) * «numDownstream»);
                    federates[«federate.id»].num_downstream = «numDownstream»;
                ''')
                // Next, populate the array.
                // Find the minimum delay in the process.
                // FIXME: Zero delay is not really the same as a microstep delay.
                var count = 0;
                for (downstreamFederate : federate.sendsTo.keySet) {
                    pr(rtiCode, '''
                        federates[«federate.id»].downstream[«count»] = «downstreamFederate.id»;
                    ''')
                    count++;
                }
            }
        }
        
        // Start the RTI server before launching the federates because if it
        // fails, e.g. because the port is not available, then we don't want to
        // launch the federates.
        pr(rtiCode, '''
            int socket_descriptor = start_rti_server(«federationRTIProperties.get('port')»);
        ''')
        
        // Generate code that blocks until the federates resign.
        pr(rtiCode, "wait_for_federates(socket_descriptor);")
        
        // Handle RTI's exit
        pr(rtiCode, '''
            printf("RTI is exiting.\n");
            return 0;
        ''')

        unindent(rtiCode)
        pr(rtiCode, "}")
        
        var fOut = new FileOutputStream(
                new File(srcGenPath + File.separator + cFilename));
        fOut.write(rtiCode.toString().getBytes())
        fOut.close()
    }
    
    /** Create the launcher shell scripts. This will create one or two file
     *  in the output path (bin directory). The first has name equal to
     *  the filename of the source file without the ".lf" extension.
     *  This will be a shell script that launches the
     *  RTI and the federates.  If, in addition, either the RTI or any
     *  federate is mapped to a particular machine (anything other than
     *  the default "localhost" or "0.0.0.0"), then this will generate
     *  a shell script in the bin  with name filename_distribute.sh
     *  that copies the relevant source files to the remote host and compiles
     *  them so that they are ready to execute using the launcher.
     * 
     *  A precondition for this to work is that the user invoking this
     *  code generator can log into the remote host without supplying
     *  a password. Specifically, you have to have installed your
     *  public key (typically found in ~/.ssh/id_rsa.pub) in
     *  ~/.ssh/authorized_keys on the remote host. In addition, the
     *  remote host must be running an ssh service.
     *  On an Arch Linux system using systemd, for example, this means
     *  running:
     * 
     *      sudo systemctl <start|enable> ssh.service
     * 
     *  Enable means to always start the service at startup, whereas
     *  start means to just start it this once.
     *  On MacOS, open System Preferences from the Apple menu and 
     *  click on the "Sharing" preference panel. Select the checkbox
     *  next to "Remote Login" to enable it.
     * 
     *  In addition, every host must have OpenSSL installed, with at least
     *  version 1.1.1a.  You can check the version with
     * 
     *      openssl version
     * 
     *  @param coreFiles The files from the core directory that must be
     *   copied to the remote machines.
     */
    def createLauncher(ArrayList<String> coreFiles) {
        // NOTE: It might be good to use screen when invoking the RTI
        // or federates remotely so you can detach and the process keeps running.
        // However, I was unable to get it working properly.
        // What this means is that the shell that invokes the launcher
        // needs to remain live for the duration of the federation.
        // If that shell is killed, the federation will die.
        // Hence, it is reasonable to launch the federation on a
        // machine that participates in the federation, for example,
        // on the machine that runs the RTI.  The command I tried
        // to get screen to work looks like this:
        // ssh -t «target» cd «path»; screen -S «filename»_«federate.name» -L bin/«filename»_«federate.name» 2>&1
        
        var outPath = getBinGenPath()

        val shCode = new StringBuilder()
        val distCode = new StringBuilder()
        pr(shCode, '''
            #!/bin/bash
            # Launcher for federated «filename».lf Lingua Franca program.
            # Uncomment to specify to behave as close as possible to the POSIX standard.
            # set -o posix
            
            # Enable job control
            set -m
            shopt -s huponexit
            
            # Set a trap to kill all background jobs on error or control-C
            cleanup() {
                echo "#### Received signal."
                printf "Killing federate %s.\n" ${pids[*]}
                kill ${pids[@]}
                printf "#### Killing RTI %s.\n" ${RTI}
                kill ${RTI}
                exit 1
            }
            trap cleanup ERR
            trap cleanup SIGINT

            # Create a random 48-byte text ID for this federation.
            # The likelihood of two federations having the same ID is 1/16,777,216 (1/2^24).
            FEDERATION_ID=`openssl rand -hex 24`
            echo "Federate «filename» in Federation ID "$FEDERATION_ID
            # Launch the federates:
        ''')
        val distHeader = '''
            #!/bin/bash
            # Distributor for federated «filename».lf Lingua Franca program.
            # Uncomment to specify to behave as close as possible to the POSIX standard.
            # set -o posix
        '''
        val host = federationRTIProperties.get('host')
        var target = host

        var path = federationRTIProperties.get('dir')
        if(path === null) path = 'LinguaFrancaRemote'

        var user = federationRTIProperties.get('user')
        if (user !== null) {
            target = user + '@' + host
        }
        // Launch the RTI in the foreground.
        if (host == 'localhost' || host == '0.0.0.0') {
            pr(shCode, '''
                echo "#### Launching the runtime infrastructure (RTI)."
                # The RTI is started first to allow proper boot-up
                # before federates will try to connect.
                # The RTI will be brought back to foreground
                # to be responsive to user inputs after all federates
                # are launched.
                «outPath»«File.separator»«filename»_RTI -i $FEDERATION_ID &
                # Store the PID of the RTI
                RTI=$!
                # Wait for the RTI to boot up before
                # starting federates (this could be done by waiting for a specific output
                # from the RTI, but here we use sleep)
                sleep 1
            ''')
        } else {
            // Start the RTI on the remote machine.
            // FIXME: Should $FEDERATION_ID be used to ensure unique directories, executables, on the remote host?
            // Copy the source code onto the remote machine and compile it there.
            if (distCode.length === 0) pr(distCode, distHeader)
            
            val logFileName = '''log/«filename»_RTI.log'''
            val compileCommand = '''«this.config.compiler» «config.compilerFlags.join(" ")» src-gen/«filename»_RTI.c -o bin/«filename»_RTI -pthread'''
            
            // The mkdir -p flag below creates intermediate directories if needed.
            pr(distCode, '''
                cd «path»
                echo "Making directory «path» and subdirectories src-gen and path on host «target»"
                ssh «target» '\
                    mkdir -p «path»/src-gen «path»/bin «path»/log «path»/src-gen/core; \
                    echo "--------------" >> «path»/«logFileName»; \
                    date >> «path»/«logFileName»; \
                '
                pushd src-gen/core > /dev/null
                echo "Copying LF core files for RTI to host «target»"
                scp rti.c rti.h tag.c tag.h util.h util.c net_util.h net_util.c reactor.h pqueue.h trace.c trace.h «target»:«path»/src-gen/core
                popd > /dev/null
                pushd src-gen > /dev/null
                echo "Copying source files for RTI to host «target»"
                scp «filename»_RTI.c ctarget.h «target»:«path»/src-gen
                popd > /dev/null
                echo "Compiling on host «target» using: «config.compiler» «config.compilerFlags.join(" ")» «path»/src-gen/«filename»_RTI.c -o «path»/bin/«filename»_RTI -pthread"
                ssh «target» ' \
                    cd «path»; \
                    echo "In «path» compiling RTI with: «compileCommand»" >> «logFileName» 2>&1; \
                    # Capture the output in the log file and stdout.
                    «compileCommand» 2>&1 | tee -a «logFileName»;'
            ''')

            // Launch the RTI on the remote machine using ssh and screen.
            // The -t argument to ssh creates a virtual terminal, which is needed by screen.
            // The -S gives the session a name.
            // The -L option turns on logging. Unfortunately, the -Logfile giving the log file name
            // is not standardized in screen. Logs go to screenlog.0 (or screenlog.n).
            // FIXME: Remote errors are not reported back via ssh from screen.
            // How to get them back to the local machine?
            // Perhaps use -c and generate a screen command file to control the logfile name,
            // but screen apparently doesn't write anything to the log file!
            //
            // The cryptic 2>&1 reroutes stderr to stdout so that both are returned.
            // The sleep at the end prevents screen from exiting before outgoing messages from
            // the federate have had time to go out to the RTI through the socket.
            val executeCommand = '''bin/«filename»_RTI -i '$FEDERATION_ID' '''
            pr(shCode, '''
                echo "#### Launching the runtime infrastructure (RTI) on remote host «host»."
                # FIXME: Killing this ssh does not kill the remote process.
                # A double -t -t option to ssh forces creation of a virtual terminal, which
                # fixes the problem, but then the ssh command does not execute. The remote
                # federate does not start!
                ssh «target» 'cd «path»; \
                    echo "-------------- Federation ID: "'$FEDERATION_ID' >> «logFileName»; \
                    date >> «logFileName»; \
                    echo "In «path», executing RTI: «executeCommand»" 2>&1 | tee -a «logFileName»; \
                    «executeCommand» 2>&1 | tee -a «logFileName»' &
                # Store the PID of the channel to RTI
                RTI=$!
                # Wait for the RTI to boot up before
                # starting federates (this could be done by waiting for a specific output
                # from the RTI, but here we use sleep)
                sleep 1
            ''')
        }
                
        // Index used for storing pids of federates
        var federateIndex = 0
        for (federate : federates) {
            if (federate.host !== null && federate.host != 'localhost' && federate.host != '0.0.0.0') {
                if(distCode.length === 0) pr(distCode, distHeader)
                val logFileName = '''log/«filename»_«federate.name».log'''
                val compileCommand = '''«config.compiler» src-gen/«filename»_«federate.name».c -o bin/«filename»_«federate.name» -pthread «config.compilerFlags.join(" ")»'''
                // FIXME: Should $FEDERATION_ID be used to ensure unique directories, executables, on the remote host?
                pr(distCode, '''
                    echo "Making directory «path» and subdirectories src-gen, src-gen/core, and log on host «federate.host»"
                    # The >> syntax appends stdout to a file. The 2>&1 appends stderr to the same file.
                    ssh «federate.host» '\
                        mkdir -p «path»/src-gen «path»/bin «path»/log «path»/src-gen/core; \
                        echo "--------------" >> «path»/«logFileName»; \
                        date >> «path»/«logFileName»;
                    '
                    pushd src-gen/core > /dev/null
                    echo "Copying LF core files to host «federate.host»"
                    scp «coreFiles.join(" ")» «federate.host»:«path»/src-gen/core
                    popd > /dev/null
                    pushd src-gen > /dev/null
                    echo "Copying source files to host «federate.host»"
                    scp «filename»_«federate.name».c «FOR file:config.filesNamesWithoutPath SEPARATOR " "»«file»«ENDFOR» ctarget.h «federate.host»:«path»/src-gen
                    popd > /dev/null
                    echo "Compiling on host «federate.host» using: «compileCommand»"
                    ssh «federate.host» '\
                        cd «path»; \
                        echo "In «path» compiling with: «compileCommand»" >> «logFileName» 2>&1; \
                        # Capture the output in the log file and stdout.
                        «compileCommand» 2>&1 | tee -a «logFileName»;'
                ''')
                val executeCommand = '''bin/«filename»_«federate.name» -i '$FEDERATION_ID' '''
                pr(shCode, '''
                    echo "#### Launching the federate «federate.name» on host «federate.host»"
                    # FIXME: Killing this ssh does not kill the remote process.
                    # A double -t -t option to ssh forces creation of a virtual terminal, which
                    # fixes the problem, but then the ssh command does not execute. The remote
                    # federate does not start!
                    ssh «federate.host» '\
                        cd «path»; \
                        echo "-------------- Federation ID: "'$FEDERATION_ID' >> «logFileName»; \
                        date >> «logFileName»; \
                        echo "In «path», executing: «executeCommand»" 2>&1 | tee -a «logFileName»; \
                        «executeCommand» 2>&1 | tee -a «logFileName»' &
                    pids[«federateIndex++»]=$!
                ''')                
            } else {
                pr(shCode, '''
                    echo "#### Launching the federate «federate.name»."
                    «outPath»«File.separator»«filename»_«federate.name» -i $FEDERATION_ID &
                    pids[«federateIndex++»]=$!
                ''')                
            }
        }
        if (host == 'localhost' || host == '0.0.0.0') {
            // Local PID managements
            pr(shCode, '''
                echo "#### Bringing the RTI back to foreground"
                fg 1
                RTI=$! # Store the new pid of the RTI
            ''')
        }
        // Wait for launched processes to finish
        pr(shCode, '''
                
            # Wait for launched processes to finish.
            # The errors are handled separately via trap.
            for pid in ${pids[*]}; do
                wait $pid
            done
            wait $RTI
        ''')

        // Write the launcher file.
        // Delete file previously produced, if any.
        var file = new File(outPath + File.separator + filename)
        if (file.exists) {
            file.delete
        }
                
        var fOut = new FileOutputStream(file)
        fOut.write(shCode.toString().getBytes())
        fOut.close()
        if (!file.setExecutable(true, false)) {
            reportWarning(null, "Unable to make launcher script executable.")
        }
        
        // Write the distributor file.
        // Delete the file even if it does not get generated.
        file = new File(outPath + File.separator + filename + '_distribute.sh')
        if (file.exists) {
            file.delete
        }
        if (distCode.length > 0) {
            fOut = new FileOutputStream(file)
            fOut.write(distCode.toString().getBytes())
            fOut.close()
            if (!file.setExecutable(true, false)) {
                reportWarning(null, "Unable to make distributor script executable.")
            }
        }
    }
    
    /** 
     * Generate a reactor class definition for the specified federate.
     * A class definition has four parts:
     * 
     * * Preamble code, if any, specified in the Lingua Franca file.
     * * A "self" struct type definition (see the class documentation above).
     * * A function for each reaction.
     * * A constructor for creating an instance.
     * * A destructor for deleting an instance.
     * 
     * If the reactor is the main reactor, then
     * the generated code may be customized. Specifically,
     * if the main reactor has reactions, these reactions
     * will not be generated if they are triggered by or send
     * data to contained reactors that are not in the federate.
     * @param reactor The parsed reactor data structure.
     * @param federate A federate name, or null to unconditionally generate.
     */
    def generateReactorFederated(ReactorDecl reactor, FederateInstance federate) {
        // FIXME: Currently we're not reusing definitions for declarations that point to the same definition.
        
        val defn = reactor.toDefinition
        
        if (reactor instanceof Reactor) {
            pr("// =============== START reactor class " + reactor.name)
        } else {
            pr("// =============== START reactor class " + defn.name + " as " + reactor.name)
        }
        
        // Preamble code contains state declarations with static initializers.
        generateUserPreamblesForReactor(defn)
            
        // Some of the following methods create lines of code that need to
        // go into the constructor.  Collect those lines of code here:
        val constructorCode = new StringBuilder()
        val destructorCode = new StringBuilder()
        generateAuxiliaryStructs(reactor, federate)
        generateSelfStruct(reactor, federate, constructorCode, destructorCode)
        generateReactions(reactor, federate)
        generateConstructor(reactor, federate, constructorCode)
        generateDestructor(reactor, federate, destructorCode)

        pr("// =============== END reactor class " + reactor.name)
        pr("")

        
    }
    
    /**
     * Generates preambles defined by user for a given reactor
     * @param reactor The given reactor
     */
    def generateUserPreamblesForReactor(Reactor reactor) {
        for (p : reactor.preambles ?: emptyList) {
            pr("// *********** From the preamble, verbatim:")
            prSourceLineNumber(p.code)
            pr(p.code.toText)
            pr("\n// *********** End of preamble.")
        }
    }
    
    /**
     * Generate a constructor for the specified reactor in the specified federate.
     * @param reactor The parsed reactor data structure.
     * @param federate A federate name, or null to unconditionally generate.
     * @param constructorCode Lines of code previously generated that need to
     *  go into the constructor.
     */
    protected def generateConstructor(
        ReactorDecl reactor, FederateInstance federate, StringBuilder constructorCode
    ) {
        val structType = selfStructType(reactor)
        pr('''
            «structType»* new_«reactor.name»() {
                «structType»* self = («structType»*)calloc(1, sizeof(«structType»));
                «constructorCode.toString»
                return self;
            }
        ''')
    }

    /**
     * Generate a destructor for the specified reactor in the specified federate.
     * @param decl AST node that represents the declaration of the reactor.
     * @param federate A federate name, or null to unconditionally generate.
     * @param destructorCode Lines of code previously generated that need to
     *  go into the destructor.
     */
    protected def generateDestructor(
        ReactorDecl decl, FederateInstance federate, StringBuilder destructorCode
    ) {
        // Append to the destructor code freeing the trigger arrays for each reaction.
        var reactor = decl.toDefinition
        var reactionCount = 0
        for (reaction : reactor.reactions) {
            if (federate === null || federate.containsReaction(reactor, reaction)) {
                pr(destructorCode, '''
                    for(int i = 0; i < self->___reaction_«reactionCount».num_outputs; i++) {
                        free(self->___reaction_«reactionCount».triggers[i]);
                    }
                ''')
            }
            // Increment the reaction count even if not in the federate for consistency.
            reactionCount++;
        }
        
        val structType = selfStructType(decl)
        pr('''
            void delete_«decl.name»(«structType»* self) {
                «destructorCode.toString»
                free(self);
            }
        ''')
    }
    
    /**
     * Generate the struct type definitions for inputs, outputs, and
     * actions of the specified reactor in the specified federate.
     * @param reactor The parsed reactor data structure.
     * @param federate A federate name, or null to unconditionally generate.
     */
    protected def generateAuxiliaryStructs(
        ReactorDecl decl, FederateInstance federate
    ) {
        val reactor = decl.toDefinition
        // In the case where there are incoming
        // p2p logical connections in decentralized
        // federated execution, there will be an
        // intended_tag field added to accommodate
        // the case where a reaction triggered by a
        // port or action is late due to network 
        // latency, etc..
        var intended_tag = ''        
        if (isFederatedAndDecentralized) {
            intended_tag = '''
                «targetTagType» intended_tag;
            '''
        }
        // First, handle inputs.
        for (input : reactor.allInputs) {
            var token = ''
            if (input.inferredType.isTokenType) {
                token = '''
                    lf_token_t* token;
                    int length;
                '''
            }
            pr(input, code, '''
                typedef struct {
                    «input.valueDeclaration»
                    bool is_present;
                    int num_destinations;
                    «token»
                    «intended_tag»
                } «variableStructType(input, decl)»;
            ''')
            
        }
        // Next, handle outputs.
        for (output : reactor.allOutputs) {
            var token = ''
            if (output.inferredType.isTokenType) {
                 token = '''
                    lf_token_t* token;
                    int length;
                 '''
            }
            pr(output, code, '''
                typedef struct {
                    «output.valueDeclaration»
                    bool is_present;
                    int num_destinations;
                    «token»
                    «intended_tag»
                } «variableStructType(output, decl)»;
            ''')

        }
        // Finally, handle actions.
        // The very first item on this struct needs to be
        // a trigger_t* because the struct will be cast to (trigger_t*)
        // by the schedule() functions to get to the trigger.
        for (action : reactor.allActions) {
            pr(action, code, '''
                typedef struct {
                    trigger_t* trigger;
                    «action.valueDeclaration»
                    bool is_present;
                    bool has_value;
                    lf_token_t* token;
                    «intended_tag»
                } «variableStructType(action, decl)»;
            ''')
            
        }
    }

    /**
     * For the specified port, return a declaration for port struct to
     * contain the value of the port. A multiport output with width 4 and
     * type int[10], for example, will result in this:
     * ```
     *     int value[10];
     * ```
     * There will be an array of size 4 of structs, each containing this value 
     * array.
     * @param port The port.
     * @return A string providing the value field of the port struct.
     */
    protected def valueDeclaration(Port port) {
        if (port.type === null && target.requiresTypes === true) {
            // This should have been caught by the validator.
            reportError(port, "Port is required to have a type: " + port.name)
            return ''
        }
        // Do not convert to lf_token_t* using lfTypeToTokenType because there
        // will be a separate field pointing to the token.
        // val portType = lfTypeToTokenType(port.inferredType)
        val portType = port.inferredType.targetType
        // If the port type has the form type[number], then treat it specially
        // to get a valid C type.
        val matcher = arrayPatternFixed.matcher(portType)
        if (matcher.find()) {
            // for int[10], the first match is int, the second [10].
            // The following results in: int* __foo[10];
            // if the port is an input and not a multiport.
            // An output multiport will result in, for example
            // int __out[4][10];
            return '''«matcher.group(1)» value«matcher.group(2)»;''';
        } else {
            return '''«portType» value;'''
        }
    }

    /**
     * For the specified action, return a declaration for action struct to
     * contain the value of the action. An action of
     * type int[10], for example, will result in this:
     * ```
     *     int* value;
     * ```
     * This will return an empty string for an action with no type.
     * @param action The action.
     * @return A string providing the value field of the action struct.
     */
    protected def valueDeclaration(Action action) {
        if (action.type === null && target.requiresTypes === true) {
            return ''
        }
        // Do not convert to lf_token_t* using lfTypeToTokenType because there
        // will be a separate field pointing to the token.
        val actionType = action.inferredType.targetType
        // If the input type has the form type[number], then treat it specially
        // to get a valid C type.
        val matcher = arrayPatternFixed.matcher(actionType)
        if (matcher.find()) {
            // for int[10], the first match is int, the second [10].
            // The following results in: int* foo;
            return '''«matcher.group(1)»* value;''';
        } else {
            val matcher2 = arrayPatternVariable.matcher(actionType)
            if (matcher2.find()) {
                // for int[], the first match is int.
                // The following results in: int* foo;
                return '''«matcher2.group(1)»* value;''';
            }
            return '''«actionType» value;'''
        }
    }

    /**
     * Generate the self struct type definition for the specified reactor
     * in the specified federate.
     * @param reactor The parsed reactor data structure.
     * @param federate A federate name, or null to unconditionally generate.
     * @param constructorCode Place to put lines of code that need to
     *  go into the constructor.
     * @param destructorCode Place to put lines of code that need to
     *  go into the destructor.
     */
    protected def generateSelfStruct(
        ReactorDecl decl,
        FederateInstance federate,
        StringBuilder constructorCode,
        StringBuilder destructorCode
    ) {
        val reactor = decl.toDefinition
        val selfType = selfStructType(decl)
        
        // Construct the typedef for the "self" struct.
        // Create a type name for the self struct.
        
        var body = new StringBuilder()
        
       
        // Extensions can add functionality to the CGenerator
        generateSelfStructExtension(body, decl, federate, constructorCode, destructorCode)
        
        // Handle bank_index
        pr(body, '''«targetBankIndexType» «targetBankIndex»;''');    
        
        // Next handle parameters.
        generateParametersForReactor(body, reactor)
        
        // Next handle states.
        generateStateVariablesForReactor(body, reactor)
        
        // Next handle actions.
        for (action : reactor.allActions) {
            pr(action, body, '''
                «variableStructType(action, decl)» __«action.name»;
            ''')
            // Initialize the trigger pointer in the action.
            pr(action, constructorCode, '''
                self->__«action.name».trigger = &self->___«action.name»;
            ''')
        }
        
        // Next handle inputs.
        for (input : reactor.allInputs) {
            // If the port is a multiport, the input field is an array of
            // pointers that will be allocated separately for each instance
            // because the sizes may be different. Otherwise, it is a simple
            // pointer.
            if (input.isMultiport) {
                pr(input, body, '''
                    // Multiport input array will be malloc'd later.
                    «variableStructType(input, decl)»** __«input.name»;
                    int __«input.name»__width;
                    // Default input (in case it does not get connected)
                    «variableStructType(input, decl)» __default__«input.name»;
                ''')
                // Add to the destructor code to free the malloc'd memory.
                pr(input, destructorCode, '''
                    free(self->__«input.name»);
                ''')
            } else {
                pr(input, body, '''
                    «variableStructType(input, decl)»* __«input.name»;
                    // width of -2 indicates that it is not a multiport.
                    int __«input.name»__width;
                    // Default input (in case it does not get connected)
                    «variableStructType(input, decl)» __default__«input.name»;
                ''')

                pr(input, constructorCode, '''
                    // Set input by default to an always absent default input.
                    self->__«input.name» = &self->__default__«input.name»;
                ''')
            }
        }

        // Next handle outputs.
        for (output : reactor.allOutputs) {
            // If the port is a multiport, create an array to be allocated
            // at instantiation.
            if (output.isMultiport) {
                pr(output, body, '''
                    // Array of output ports.
                    «variableStructType(output, decl)»* __«output.name»;
                    int __«output.name»__width;
                ''')
                // Add to the destructor code to free the malloc'd memory.
                pr(output, destructorCode, '''
                    free(self->__«output.name»);
                ''')
            } else {
                pr(output, body, '''
                    «variableStructType(output, decl)» __«output.name»;
                    int __«output.name»__width;
                ''')
            }
        }
        
        // If there are contained reactors that either receive inputs
        // from reactions of this reactor or produce outputs that trigger
        // reactions of this reactor, then we need to create a struct
        // inside the self struct for each contained reactor. That
        // struct has a place to hold the data produced by this reactor's
        // reactions and a place to put pointers to data produced by
        // the contained reactors.
        // The contents of the struct will be collected first so that
        // we avoid duplicate entries and then the struct will be constructed.
        val portsReferencedInContainedReactors = new PortsReferencedInContainedReactors(reactor, federate)

        for (containedReactor : portsReferencedInContainedReactors.containedReactors) {
            pr(body, "struct {")
            indent(body)
            for (port : portsReferencedInContainedReactors.portsOfInstance(containedReactor)) {
                if (port instanceof Input) {
                    // If the variable is a multiport, then the place to store the data has
                    // to be malloc'd at initialization.
                    if (!port.isMultiport) {
                        pr(port, body, '''
                            «variableStructType(port, containedReactor.reactorClass)» «port.name»;
                        ''')
                    } else {
                        // Memory will be malloc'd in initialization.
                        pr(port, body, '''
                            «variableStructType(port, containedReactor.reactorClass)»** «port.name»;
                            int «port.name»__width;
                        ''')
                        // Add to the destructor code to free the malloc'd memory.
                        pr(port, destructorCode, '''
                            free(self->__«containedReactor.name».«port.name»);
                        ''')
                    }
                } else {
                    // Must be an output entry.
                    // Outputs of contained reactors are pointers to the source of data on the
                    // self struct of the container.
                    if (!port.isMultiport) {
                        pr(port, body, '''
                            «variableStructType(port, containedReactor.reactorClass)»* «port.name»;
                        ''')
                    } else {
                        // Here, we will use an array of pointers.
                        // Memory will be malloc'd in initialization.
                        pr(port, body, '''
                            «variableStructType(port, containedReactor.reactorClass)»** «port.name»;
                            int «port.name»__width;
                        ''')
                        // Add to the destructor code to free the malloc'd memory.
                        pr(port, destructorCode, '''
                            free(self->__«containedReactor.name».«port.name»);
                        ''')
                    }
                    pr(port, body, '''
                        trigger_t «port.name»_trigger;
                    ''')
                    if (isFederatedAndDecentralized) {
                        pr(port, constructorCode, '''
                            self->__«containedReactor.name».«port.name»_trigger.intended_tag = (tag_t) { .time = NEVER, .microstep = 0u};
                        ''')
                    }
                    val triggered = portsReferencedInContainedReactors.reactionsTriggered(containedReactor, port)
                    if (triggered.size > 0) {
                        pr(port, body, '''
                            reaction_t* «port.name»_reactions[«triggered.size»];
                        ''')
                        var triggeredCount = 0
                        for (index : triggered) {
                            pr(port, constructorCode, '''
                                self->__«containedReactor.name».«port.name»_reactions[«triggeredCount++»] = &self->___reaction_«index»;
                            ''')
                        }
                        pr(port, constructorCode, '''
                            self->__«containedReactor.name».«port.name»_trigger.reactions = self->__«containedReactor.name».«port.name»_reactions;
                        ''')
                    } else {
                        // Since the self struct is created using calloc, there is no need to set
                        // self->__«containedReactor.name».«port.name»_trigger.reactions = NULL
                    }
                    // Since the self struct is created using calloc, there is no need to set
                    // self->__«containedReactor.name».«port.name»_trigger.token = NULL;
                    // self->__«containedReactor.name».«port.name»_trigger.is_present = false;
                    // self->__«containedReactor.name».«port.name»_trigger.is_timer = false;
                    // self->__«containedReactor.name».«port.name»_trigger.is_physical = false;
                    // self->__«containedReactor.name».«port.name»_trigger.drop = false;
                    // self->__«containedReactor.name».«port.name»_trigger.element_size = 0;
                    // self->__«containedReactor.name».«port.name»_trigger.intended_tag = (0, 0);
                    pr(port, constructorCode, '''
                        self->__«containedReactor.name».«port.name»_trigger.last = NULL;
                        self->__«containedReactor.name».«port.name»_trigger.number_of_reactions = «triggered.size»;
                    ''')
                }
            }
            unindent(body)
            pr(body, "} __" + containedReactor.name + ';')
        }
        
        // Next, generate the fields needed for each reaction.
        generateReactionAndTriggerStructs(body, decl, constructorCode, destructorCode, federate)
        if (body.length > 0) {
            pr('''
                typedef struct {
                    «body.toString»
                } «selfType»;
            ''')
        } else {
            // There are no fields for the self struct.
            // C compilers complain about empty structs, so we generate a placeholder.
            pr('''
                typedef struct {
                    bool hasContents;
                } «selfType»;
            ''')
        }
        
    }
    
    /**
     * This function is provided to allow extensions of the CGenerator to append the structure of the self struct
     * @param body The body of the self struct
     * @param decl The reactor declaration for the self struct
     * @param instance The current federate instance
     * @param constructorCode Code that is executed when the reactor is instantiated
     * @param destructorCode Code that is executed when the reactor instance is freed
     */
    def void generateSelfStructExtension(StringBuilder selfStructBody, ReactorDecl decl, FederateInstance instance, StringBuilder constructorCode, StringBuilder destructorCode) {
        // Do nothing
    }
    
    
    /**
     * Generate code for parameters variables of a reactor in the form "parameter.type parameter.name;"
     * @param reactor The reactor
     * @param builder The StringBuilder that the generated code is appended to
     * @return 
     */
    def generateParametersForReactor(StringBuilder builder, Reactor reactor) {
        for (parameter : reactor.allParameters) {
            // Check for targetBankIndex
            // FIXME: for now throw a reserved error
            if (parameter.name.equals(targetBankIndex)) {
                reportError('''«targetBankIndex» is reserved.''')
            }

            prSourceLineNumber(builder, parameter)
            pr(builder, parameter.getInferredType.targetType + ' ' + parameter.name + ';');
        }
    }
    
    /**
     * Generate code for state variables of a reactor in the form "stateVar.type stateVar.name;"
     * @param reactor The reactor
     * @param builder The StringBuilder that the generated code is appended to
     * @return 
     */
    def generateStateVariablesForReactor(StringBuilder builder, Reactor reactor) {        
        for (stateVar : reactor.allStateVars) {            
            // Check for targetBankIndex
            // FIXME: for now throw a reserved error
            if(stateVar.name.equals(targetBankIndex))
            {
                reportError('''«targetBankIndex» is reserved.''')
            }
            
            prSourceLineNumber(builder, stateVar)
            pr(builder, stateVar.getInferredType.targetType + ' ' + stateVar.name + ';');
        }
    }
    
    /**
     * Generate the fields of the self struct and statements for the constructor
     * to create and initialize a reaction_t struct for each reaction in the
     * specified reactor and a trigger_t struct for each trigger (input, action,
     * timer, or output of a contained reactor).
     * @param body The place to put the code for the self struct.
     * @param reactor The reactor.
     * @param constructorCode The place to put the constructor code.
     * @param constructorCode The place to put the destructor code.
     * @param federate The federate instance, or null if there is no federation.
     */
    protected def void generateReactionAndTriggerStructs(
        StringBuilder body, 
        ReactorDecl decl, 
        StringBuilder constructorCode, 
        StringBuilder destructorCode, 
        FederateInstance federate
    ) {
        var reactionCount = 0;
        val reactor = decl.toDefinition
        // Iterate over reactions and create initialize the reaction_t struct
        // on the self struct. Also, collect a map from triggers to the reactions
        // that are triggered by that trigger. Also, collect a set of sources
        // that are read by reactions but do not trigger reactions.
        // Finally, collect a set of triggers and sources that are outputs
        // of contained reactors. 
        val triggerMap = new LinkedHashMap<Variable,LinkedList<Integer>>()
        val sourceSet = new LinkedHashSet<Variable>()
        val outputsOfContainedReactors = new LinkedHashMap<Variable,Instantiation>
        val startupReactions = new LinkedHashSet<Integer>
        val shutdownReactions = new LinkedHashSet<Integer>
        for (reaction : reactor.allReactions) {
            if (federate === null || federate.containsReaction(reactor, reaction)) {
                // Create the reaction_t struct.
                pr(reaction, body, '''reaction_t ___reaction_«reactionCount»;''')
                
                // Create the map of triggers to reactions.
                for (trigger : reaction.triggers) {
                    // trigger may not be a VarRef (it could be "startup" or "shutdown").
                    if (trigger instanceof VarRef) {
                        var reactionList = triggerMap.get(trigger.variable)
                        if (reactionList === null) {
                            reactionList = new LinkedList<Integer>()
                            triggerMap.put(trigger.variable, reactionList)
                        }
                        reactionList.add(reactionCount)
                        if (trigger.container !== null) {
                            outputsOfContainedReactors.put(trigger.variable, trigger.container)
                        }
                    }
                    if (trigger.isStartup) {
                        startupReactions.add(reactionCount)
                    }
                    if (trigger.isShutdown) {
                        shutdownReactions.add(reactionCount)
                    }
                }
                // Create the set of sources read but not triggering.
                for (source : reaction.sources) {
                    sourceSet.add(source.variable)
                    if (source.container !== null) {
                        outputsOfContainedReactors.put(source.variable, source.container)
                    }
                }

                pr(destructorCode, '''
                    if (self->___reaction_«reactionCount».output_produced != NULL) {
                        free(self->___reaction_«reactionCount».output_produced);
                    }
                    if (self->___reaction_«reactionCount».triggers != NULL) {
                        free(self->___reaction_«reactionCount».triggers);
                    }
                    if (self->___reaction_«reactionCount».triggered_sizes != NULL) {
                        free(self->___reaction_«reactionCount».triggered_sizes);
                    }
                ''')

                var deadlineFunctionPointer = "NULL"
                if (reaction.deadline !== null) {
                    // The following has to match the name chosen in generateReactions
                    val deadlineFunctionName = decl.name.toLowerCase + '_deadline_function' + reactionCount
                    deadlineFunctionPointer = "&" + deadlineFunctionName
                }
                
                // Assign the tardiness handler
                var tardyFunctionPointer = "NULL"
                if (reaction.tardy !== null) {
                    // The following has to match the name chosen in generateReactions
                    val tardyFunctionName = decl.name.toLowerCase + '_tardy_function' + reactionCount
                    tardyFunctionPointer = "&" + tardyFunctionName
                }

                // Set the defaults of the reaction_t struct in the constructor.
                // Since the self struct is allocated using calloc, there is no need to set:
                // self->___reaction_«reactionCount».index = 0;
                // self->___reaction_«reactionCount».chain_id = 0;
                // self->___reaction_«reactionCount».pos = 0;
                // self->___reaction_«reactionCount».running = false;
                // self->___reaction_«reactionCount».deadline = 0LL;
                // self->___reaction_«reactionCount».is_tardy = false;
                pr(reaction, constructorCode, '''
                    self->___reaction_«reactionCount».number = «reactionCount»;
                    self->___reaction_«reactionCount».function = «reactionFunctionName(decl, reactionCount)»;
                    self->___reaction_«reactionCount».self = self;
                    self->___reaction_«reactionCount».deadline_violation_handler = «deadlineFunctionPointer»;
                    self->___reaction_«reactionCount».tardy_handler = «tardyFunctionPointer»;
                ''')

            }
            // Increment the reactionCount even if the reaction is not in the federate
            // so that reaction indices are consistent across federates.
            reactionCount++
        }
        
        // Next, create and initialize the trigger_t objects.
        // Start with the timers.
        for (timer : reactor.allTimers) {
            createTriggerT(body, timer, triggerMap, constructorCode, destructorCode)
            // Since the self struct is allocated using calloc, there is no need to set:
            // self->___«timer.name».is_physical = false;
            // self->___«timer.name».drop = false;
            // self->___«timer.name».element_size = 0;
            pr(constructorCode, '''
                self->___«timer.name».is_timer = true;
            ''')
            if (isFederatedAndDecentralized) {
                pr(constructorCode, '''
                    self->___«timer.name».intended_tag = (tag_t) { .time = NEVER, .microstep = 0u};
                ''')
            }
        }
        
        // Handle startup triggers.
        if (startupReactions.size > 0) {
            pr(body, '''
                trigger_t ___startup;
                reaction_t* ___startup_reactions[«startupReactions.size»];
            ''')
            if (isFederatedAndDecentralized) {
                pr(constructorCode, '''
                    self->___startup.intended_tag = (tag_t) { .time = NEVER, .microstep = 0u};
                ''')
            }
            var i = 0
            for (reactionIndex : startupReactions) {
                pr(constructorCode, '''
                    self->___startup_reactions[«i++»] = &self->___reaction_«reactionIndex»;
                ''')
            }
            pr(constructorCode, '''
                self->___startup.last = NULL;
                self->___startup.reactions = &self->___startup_reactions[0];
                self->___startup.number_of_reactions = «startupReactions.size»;
                self->___startup.is_timer = false;
            ''')
        }
        // Handle shutdown triggers.
        if (shutdownReactions.size > 0) {
            pr(body, '''
                trigger_t ___shutdown;
                reaction_t* ___shutdown_reactions[«shutdownReactions.size»];
            ''')
            if (isFederatedAndDecentralized) {
                pr(constructorCode, '''
                    self->___shutdown.intended_tag = (tag_t) { .time = NEVER, .microstep = 0u};
                ''')
            }
            var i = 0
            for (reactionIndex : shutdownReactions) {
                pr(constructorCode, '''
                    self->___shutdown_reactions[«i++»] = &self->___reaction_«reactionIndex»;
                ''')
            }
            pr(constructorCode, '''
                self->___shutdown.last = NULL;
                self->___shutdown.reactions = &self->___shutdown_reactions[0];
                self->___shutdown.number_of_reactions = «shutdownReactions.size»;
                self->___shutdown.is_timer = false;
            ''')
        }

        // Next handle actions.
        for (action : reactor.allActions) {
            createTriggerT(body, action, triggerMap, constructorCode, destructorCode)
            var isPhysical = "true";
            if (action.origin == ActionOrigin.LOGICAL) {
                isPhysical = "false";
            }
            var elementSize = "0"
            // If the action type is 'void', we need to avoid generating the code
            // 'sizeof(void)', which some compilers reject.
            if (action.type !== null && action.targetType.rootType != 'void') {
                elementSize = '''sizeof(«action.targetType.rootType»)'''
            }

            // Since the self struct is allocated using calloc, there is no need to set:
            // self->___«action.name».is_timer = false;
            pr(constructorCode, '''
                self->___«action.name».is_physical = «isPhysical»;
                «IF !action.policy.isNullOrEmpty»
                self->___«action.name».policy = «action.policy»;
                «ENDIF»
                self->___«action.name».element_size = «elementSize»;
            ''')
        }

        // Next handle inputs.
        for (input : reactor.inputs) {            
            createTriggerT(body, input, triggerMap, constructorCode, destructorCode)
        }
    }
    
    /**
     * Define the trigger_t object on the self struct, an array of
     * reaction_t pointers pointing to reactions triggered by this variable,
     * and initialize the pointers in the array in the constructor.
     * @param body The place to write the self struct entries.
     * @param variable The trigger variable (Timer, Action, or Input).
     * @param triggerMap A map from Variables to a list of the reaction indices
     *  triggered by the variable.
     * @param constructorCode The place to write the constructor code.
     * @param destructorCode The place to write the destructor code.
     */
    private def void createTriggerT(
        StringBuilder body, 
        Variable variable,
        LinkedHashMap<Variable, LinkedList<Integer>> triggerMap,
        StringBuilder constructorCode,
        StringBuilder destructorCode
    ) {
        // variable is a port, a timer, or an action.
        pr(variable, body, '''
            trigger_t ___«variable.name»;
        ''')
        pr(variable, constructorCode, '''
            self->___«variable.name».last = NULL;
        ''')
        if (isFederatedAndDecentralized) {
            pr(variable, constructorCode, '''
                self->___«variable.name».intended_tag = (tag_t) { .time = NEVER, .microstep = 0u};
            ''')
        }
        // Generate the reactions triggered table.
        val reactionsTriggered = triggerMap.get(variable)
        if (reactionsTriggered !== null) {
            pr(variable, body, '''reaction_t* ___«variable.name»_reactions[«reactionsTriggered.size»];''')
            var count = 0
            for (reactionTriggered : reactionsTriggered) {
                prSourceLineNumber(constructorCode, variable)
                pr(variable, constructorCode, '''
                    self->___«variable.name»_reactions[«count»] = &self->___reaction_«reactionTriggered»;
                ''')
                count++
            }
            // Set up the trigger_t struct's pointer to the reactions.
            pr(variable, constructorCode, '''
                self->___«variable.name».reactions = &self->___«variable.name»_reactions[0];
                self->___«variable.name».number_of_reactions = «count»;
            ''')
        }
        if (variable instanceof Input) {
            val rootType = variable.targetType.rootType
            // Since the self struct is allocated using calloc, there is no need to set:
            // self->___«input.name».is_timer = false;
            // self->___«input.name».offset = 0LL;
            // self->___«input.name».period = 0LL;
            // self->___«input.name».is_physical = false;
            // self->___«input.name».drop = false;
            // If the input type is 'void', we need to avoid generating the code
            // 'sizeof(void)', which some compilers reject.
            val size = (rootType == 'void') ? '0' : '''sizeof(«rootType»)'''
            pr(constructorCode, '''
                self->___«variable.name».element_size = «size»;
            ''')
        }
    }    
    
    /** Generate reaction functions definition for a reactor.
     *  These functions have a single argument that is a void* pointing to
     *  a struct that contains parameters, state variables, inputs (triggering or not),
     *  actions (triggering or produced), and outputs.
     *  @param reactor The reactor.
     *  @param federate The federate, or null if this is not
     *   federated or not the main reactor and reactions should be
     *   unconditionally generated.
     */
    def generateReactions(ReactorDecl decl, FederateInstance federate) {
        var reactionIndex = 0;
        val reactor = decl.toDefinition
        for (reaction : reactor.allReactions) {
            if (federate === null || federate.containsReaction(reactor, reaction)) {
                generateReaction(reaction, decl, reactionIndex)
            }
            // Increment reaction index even if the reaction is not in the federate
            // so that across federates, the reaction indices are consistent.
            reactionIndex++
        }
    }
    
    /** Generate a reaction function definition for a reactor.
     *  This function has a single argument that is a void* pointing to
     *  a struct that contains parameters, state variables, inputs (triggering or not),
     *  actions (triggering or produced), and outputs.
     *  @param reaction The reaction.
     *  @param reactor The reactor.
     *  @param reactionIndex The position of the reaction within the reactor. 
     */
    def generateReaction(Reaction reaction, ReactorDecl decl, int reactionIndex) {
        val functionName = reactionFunctionName(decl, reactionIndex)
        
        
        pr('void ' + functionName + '(void* instance_args) {')
        indent()
        var body = reaction.code.toText
        
        generateInitializationForReaction(body, reaction, decl, reactionIndex)
        
        // Code verbatim from 'reaction'
        prSourceLineNumber(reaction.code)
        pr(body)
        unindent()
        pr("}")

        // Now generate code for the late function, if there is one
        // Note that this function can only be defined on reactions
        // in federates that have inputs from a logical connection.
        if (reaction.tardy !== null) {
            val lateFunctionName = decl.name.toLowerCase + '_tardy_function' + reactionIndex

            pr('void ' + lateFunctionName + '(void* instance_args) {')
            indent();
            generateInitializationForReaction(body, reaction, decl, reactionIndex)
            // Code verbatim from 'late'
            prSourceLineNumber(reaction.tardy.code)
            pr(reaction.tardy.code.toText)
            unindent()
            pr("}")
        }

        // Now generate code for the deadline violation function, if there is one.
        if (reaction.deadline !== null) {
            // The following name has to match the choice in generateReactionInstances
            val deadlineFunctionName = decl.name.toLowerCase + '_deadline_function' + reactionIndex

            pr('void ' + deadlineFunctionName + '(void* instance_args) {')
            indent();
            generateInitializationForReaction(body, reaction, decl, reactionIndex)
            // Code verbatim from 'deadline'
            prSourceLineNumber(reaction.deadline.code)
            pr(reaction.deadline.code.toText)
            unindent()
            pr("}")
        }
    }
    
    /**
     * Generate code that passes existing intended tag to all output ports
     * and actions. This intended tag is the minimum intended tag of the 
     * triggering inputs of the reaction.
     * 
     * @param body The body of the reaction. Used to check for the DISABLE_REACTION_INITIALIZATION_MARKER.
     * @param reaction The initialization code will be generated for this specific reaction
     * @param decl The reactor that has the reaction
     * @param reactionIndex The index of the reaction relative to other reactions in the reactor, starting from 0
     */
    def generateIntendedTagInheritence(String body, Reaction reaction, ReactorDecl decl, int reactionIndex) {
        // Construct the intended_tag inheritance code to go into
        // the body of the function.
        var StringBuilder intendedTagInheritenceCode = new StringBuilder()
        // Check if the coordination mode is decentralized and if the reaction has any effects to inherit the tardiness
        if (isFederatedAndDecentralized && !reaction.effects.nullOrEmpty) {
            pr(intendedTagInheritenceCode, '''
                if (self->___reaction_«reactionIndex».is_tardy == true) {
            ''')
            indent(intendedTagInheritenceCode);            
            pr(intendedTagInheritenceCode, '''            
                // The operations inside this if clause (if any exists) are expensive 
                // and must only be done if the reaction has unhandled tardiness.
                // Otherwise, all intended_tag values are (NEVER, 0) by default.
                
                // Inherited intended tag. This will take the minimum
                // intended_tag of all input triggers
                «targetTagType» inherited_min_intended_tag = («targetTagType») { .time = FOREVER, .microstep = UINT_MAX };
            ''')
            pr(intendedTagInheritenceCode, '''
                // Find the minimum intended tag
            ''')
            // Go through every trigger of the reaction and check the
            // value of intended_tag to choose the minimum.
            for (TriggerRef inputTrigger : reaction.triggers ?: emptyList) {
                if (inputTrigger instanceof VarRef) {
                    if (inputTrigger.variable instanceof Output) {
                        // Output from a contained reactor
                        pr(intendedTagInheritenceCode, '''
                            if (compare_tags(«inputTrigger.container.name».«inputTrigger.variable.name»->intended_tag,
                                             inherited_min_intended_tag) < 0) {
                                inherited_min_intended_tag = «inputTrigger.container.name».«inputTrigger.variable.name»->intended_tag;
                            }
                        ''')
                    } else if (inputTrigger.variable instanceof Port) {
                        pr(intendedTagInheritenceCode, '''
                            if (compare_tags(«inputTrigger.variable.name»->intended_tag, inherited_min_intended_tag) < 0) {
                                inherited_min_intended_tag = «inputTrigger.variable.name»->intended_tag;
                            }
                        ''')
                    } else if (inputTrigger.variable instanceof Action) {
                        pr(intendedTagInheritenceCode, '''
                            if (compare_tags(«inputTrigger.variable.name»->trigger->intended_tag, inherited_min_intended_tag) < 0) {
                                inherited_min_intended_tag = «inputTrigger.variable.name»->trigger->intended_tag;
                            }
                        ''')
                    }

                }
            }
            if (reaction.triggers === null || reaction.triggers.size === 0) {
                // No triggers are given, which means the reaction would react to any input.
                // We need to check the intended tag for every input.
                // NOTE: this does not include contained outputs. 
                for (input : reaction.sources) {
                    pr(intendedTagInheritenceCode, '''
                        if (compare_tags(«input.variable.name»->intended_tag, inherited_min_intended_tag) > 0) {
                            inherited_min_intended_tag = «input.variable.name»->intended_tag;
                        }
                    ''')
                }
            }
            
            // Once the minimum intended tag has been found,
            // it will be passed down to the port effects
            // of the reaction. Note that the intended tag
            // will not pass on to actions downstream.
            for (effect : reaction.effects ?: emptyList) {
                if (effect.variable instanceof Input) {
                    // Input to a contained reaction
                    pr(intendedTagInheritenceCode, '''
                        // All effects inherit the minimum intended tag of input triggers
                        «effect.container.name».«effect.variable.name»->intended_tag = inherited_min_intended_tag;
                    ''')                    
                } else if (effect.variable instanceof Output) {
                    // Everything else
                    pr(intendedTagInheritenceCode, '''
                        // All effects inherit the minimum intended tag of input triggers
                        «effect.variable.name»->intended_tag = inherited_min_intended_tag;
                    ''')                    
                }
            }
            unindent(intendedTagInheritenceCode);
            pr(intendedTagInheritenceCode,'''
            }
            ''')
            
            // Write the the intended tag inheritance initialization
            // to the main code.
            pr(intendedTagInheritenceCode.toString) 
        }
        return intendedTagInheritenceCode
    }
    
    /**
     * Generate necessary initialization code inside the body of the reaction that belongs to reactor decl.
     * @param body The body of the reaction. Used to check for the DISABLE_REACTION_INITIALIZATION_MARKER.
     * @param reaction The initialization code will be generated for this specific reaction
     * @param decl The reactor that has the reaction
     * @param reactionIndex The index of the reaction relative to other reactions in the reactor, starting from 0
     * @return The reaction initialization code for reusability.
     */
    def generateInitializationForReaction(String body, Reaction reaction, ReactorDecl decl, int reactionIndex) {
        val reactor = decl.toDefinition
        
        // Construct the reactionInitialization code to go into
        // the body of the function before the verbatim code.
        var StringBuilder reactionInitialization = new StringBuilder()

        // Define the "self" struct.
        var structType = selfStructType(decl)
        // A null structType means there are no inputs, state,
        // or anything else. No need to declare it.
        pr(reactionInitialization, structType + "* self = (" + structType + "*)instance_args;")

        // A reaction may send to or receive from multiple ports of
        // a contained reactor. The variables for these ports need to
        // all be declared as fields of the same struct. Hence, we first
        // collect the fields to be defined in the structs and then
        // generate the structs.
        var fieldsForStructsForContainedReactors = new LinkedHashMap<Instantiation, StringBuilder>

        // Actions may appear twice, first as a trigger, then with the outputs.
        // But we need to declare it only once. Collect in this data structure
        // the actions that are declared as triggered so that if they appear
        // again with the outputs, they are not defined a second time.
        // That second redefinition would trigger a compile error.  
        var actionsAsTriggers = new LinkedHashSet<Action>();

        // Next, add the triggers (input and actions; timers are not needed).
        // This defines a local variable in the reaction function whose
        // name matches that of the trigger. The value of the local variable
        // is a struct with a value and is_present field, the latter a boolean
        // that indicates whether the input/action is present.
        // If the trigger is an output, then it is an output of a
        // contained reactor. In this case, a struct with the name
        // of the contained reactor is created with one field that is
        // a pointer to a struct with a value and is_present field.
        // E.g., if the contained reactor is named 'c' and its output
        // port is named 'out', then c.out->value c.out->is_present are
        // defined so that they can be used in the verbatim code.
        for (TriggerRef trigger : reaction.triggers ?: emptyList) {
            if (trigger instanceof VarRef) {
                if (trigger.variable instanceof Port) {
                    generatePortVariablesInReaction(reactionInitialization,
                        fieldsForStructsForContainedReactors, trigger, decl)
                } else if (trigger.variable instanceof Action) {
                    generateActionVariablesInReaction(
                        reactionInitialization, trigger.variable as Action, decl
                    )
                    actionsAsTriggers.add(trigger.variable as Action);
                }
            }
        }
        if (reaction.triggers === null || reaction.triggers.size === 0) {
            // No triggers are given, which means react to any input.
            // Declare an argument for every input.
            // NOTE: this does not include contained outputs. 
            for (input : reactor.inputs) {
                generateInputVariablesInReaction(reactionInitialization, input, decl)
            }
        }
        // Define argument for non-triggering inputs.
        for (VarRef src : reaction.sources ?: emptyList) {
            if (src.variable instanceof Port) {
                generatePortVariablesInReaction(reactionInitialization, fieldsForStructsForContainedReactors, src, decl)
            } else if (src.variable instanceof Action) {
                // It's a bit odd to read but not be triggered by an action, but
                // OK, I guess we allow it.
                generateActionVariablesInReaction(
                    reactionInitialization,
                    src.variable as Action,
                    decl
                )
                actionsAsTriggers.add(src.variable as Action);
            }
        }

        // Define variables for each declared output or action.
        // In the case of outputs, the variable is a pointer to where the
        // output is stored. This gives the reaction code access to any previous
        // value that may have been written to that output in an earlier reaction.
        if (reaction.effects !== null) {
            for (effect : reaction.effects) {
                // val action = getAction(reactor, output)
                if (effect.variable instanceof Action) {
                    // It is an action, not an output.
                    // If it has already appeared as trigger, do not redefine it.
                    if (!actionsAsTriggers.contains(effect.variable)) {
                        pr(reactionInitialization, '''
                            «variableStructType(effect.variable, decl)»* «effect.variable.name» = &self->__«effect.variable.name»;
                        ''')
                    }
                } else {
                    if (effect.variable instanceof Output) {
                        generateOutputVariablesInReaction(reactionInitialization, effect.variable as Output, decl)
                    } else if (effect.variable instanceof Input) {
                        // It is the input of a contained reactor.
                        generateVariablesForSendingToContainedReactors(
                            reactionInitialization,
                            fieldsForStructsForContainedReactors,
                            effect.container,
                            effect.variable as Input
                        )
                    } else {
                        reportError(
                            reaction,
                            "In generateReaction(): " + effect.variable.name + " is neither an input nor an output."
                        )
                    }
                }
            }
        }
        // Do not generate the initialization code if the body is marked
        // to not generate it.
        if (!body.startsWith(CGenerator.DISABLE_REACTION_INITIALIZATION_MARKER)) {
            // First generate the structs used for communication to and from contained reactors.
            for (containedReactor : fieldsForStructsForContainedReactors.keySet) {
                pr('struct ' + containedReactor.name + '{')
                indent();
                pr(fieldsForStructsForContainedReactors.get(containedReactor).toString)
                unindent();
                pr('} ' + containedReactor.name + ';')
            }
            // Next generate all the collected setup code.
            pr(reactionInitialization.toString)
            
            if (reaction.tardy === null) {
                // Pass down the intended_tag to all input and output effects
                // downstream if the current reaction does not have a tardy
                // handler.
                generateIntendedTagInheritence(body, reaction, decl, reactionIndex)                
            }
        } else {
            pr(structType + "* self = (" + structType + "*)instance_args;")
        }
        
        return reactionInitialization.toString
    }

    /** Generate code to create the trigger table for each reaction of the
     *  specified reactor.  Each table lists the triggers that the reaction's
     *  execution may trigger. Each table is an array of arrays
     *  of pointers to the trigger_t structs representing the downstream inputs
     *  (or outputs of the container reactor) that are triggered by the reaction.
     *  Each trigger table goes into the reaction's reaction_t triggers field.
     *  That reaction_t struct is assumed to be on the self struct of the reactor
     *  instance with name "___reaction_i", where i is the index of the reaction.
     *  The generated code will also set the values of the triggered_sizes array
     *  on the reaction_t struct to indicate the size of each array of trigger_t
     *  pointers. The generated code will malloc each of these arrays, and the
     *  destructor for the reactor instance will free them.
     *  The generated code goes into the __initialize_trigger_objects() function.
     *  @param reactorIntance The reactor instance.
     *  @param federate The federate name or null if no federation.
     */
    def generateRemoteTriggerTable(ReactorInstance reactorInstance, FederateInstance federate) {
        val selfStruct = selfStructName(reactorInstance)
        var reactionCount = 0
        for (reaction : reactorInstance.reactions) {
            if (federate === null || federate.containsReaction(
                reactorInstance.definition.reactorClass.toDefinition,
                reaction.definition
            )) {
                var Collection<PortInstance> destinationPorts = null

                var portCount = 0
                // Record the number of reactions that this reaction depends on.
                // This is used for optimization. When that number is 1, the reaction can
                // be executed immediately when its triggering reaction has completed.
                val dominatingReaction = ReactorInstance.reactionGraph.findSingleDominatingReaction(reaction)
                if (dominatingReaction !== null) {
                    val upstreamReaction =
                        '''«selfStructName(dominatingReaction.parent)»->___reaction_«dominatingReaction.reactionIndex»'''
                    pr(initializeTriggerObjectsEnd, '''
                        // Reaction «reactionCount» of «reactorInstance.getFullName» depends on one maximal upstream reaction.
                        «selfStruct»->___reaction_«reactionCount».last_enabling_reaction = &(«upstreamReaction»);
                    ''')
                } else {
                    pr(initializeTriggerObjectsEnd, '''
                        // Reaction «reactionCount» of «reactorInstance.getFullName» does not depend on one maximal upstream reaction.
                        «selfStruct»->___reaction_«reactionCount».last_enabling_reaction = NULL;
                    ''')
                }
                for (port : reaction.effects.filter(PortInstance)) {
                    // The port to which the reaction writes may have dependent
                    // reactions in the container. If so, we list that port here.
                    var portsWithDependentReactions = new LinkedHashSet<PortInstance>()

                    // The size of the array to be inserted into the triggers array of
                    // the reaction is the sum of the number of destination ports and
                    // the number of destination reactions (reactions of the container
                    // sensitive to this port.
                    var numberOfTriggerTObjects = 0

                    // Collect the destinations for each output port.
                    if (port.definition instanceof Output) {
                        // For each output, obtain the destinations from the parent.
                        // Pointers to the destination trigger_t objects will be collected into
                        // an array. 
                        var parent = reactorInstance.parent
                        if (parent !== null) {
                            destinationPorts = parent.transitiveClosure(port)
                        } else {
                            // At the top level, where there cannot be any destinations
                            // for an output port.
                            destinationPorts = new LinkedList<PortInstance>()
                        }

                        // The port may also have dependent reactions, which are
                        // reactions in the container of this port's container.
                        if (port.dependentReactions.size > 0) {
                            portsWithDependentReactions.add(port)
                            numberOfTriggerTObjects += port.dependentReactions.size
                        }
                    } else {
                        // The port is the input port of a contained reactor,
                        // use that reactor instance to compute the transitive closure.
                        destinationPorts = port.parent.transitiveClosure(port)
                    }

                    numberOfTriggerTObjects += destinationPorts.size

                    // Record this array size in reaction's reaction_t triggered_sizes array.
                    pr(initializeTriggerObjectsEnd, '''
                        // Reaction «reactionCount» of «reactorInstance.getFullName» triggers «numberOfTriggerTObjects» downstream reactions through port «port.getFullName».
                        «selfStruct»->___reaction_«reactionCount».triggered_sizes[«portCount»] = «numberOfTriggerTObjects»;
                    ''')
                    if (numberOfTriggerTObjects > 0) {
                        // Next, malloc the memory for the trigger array and record its location.
                        // NOTE: Need a unique name for the pointer to the malloc'd array because some of the
                        // initialization has to occur at the end of __initialize_trigger_objects(), after
                        // all reactor instances have been created.
                        var bankIndex = ""
                        if (reactorInstance.bankIndex >= 0) {
                            bankIndex = '_' + reactorInstance.bankIndex + '_'
                        }
                        val triggerArray = '''«reactorInstance.uniqueID»«bankIndex»_«reaction.reactionIndex»_«portCount»'''
                        pr(initializeTriggerObjectsEnd, '''
                            // For reaction «reactionCount» of «reactorInstance.getFullName», allocate an
                            // array of trigger pointers for downstream reactions through port «port.getFullName»
                            trigger_t** «triggerArray» = (trigger_t**)malloc(«numberOfTriggerTObjects» * sizeof(trigger_t*));
                            «selfStruct»->___reaction_«reactionCount».triggers[«portCount»] = «triggerArray»;
                        ''')

                        // Next, initialize the newly created array.
                        var destinationCount = 0;
                        for (destination : destinationPorts) {
                            // If the destination of a connection is an input
                            // port of a reactor that has no reactions to that input,
                            // then this trigger struct will not have been created.
                            // In that case, we want NULL.
                            // If the destination is an output port, however, then
                            // the dependentReactions.size reflects the number of downstream
                            // reactions, including possible reactions in the container.
                            if (destination.isOutput) {
                                if (destination.dependentReactions.size === 0) {
                                    pr(initializeTriggerObjectsEnd, '''
                                        // Destination port «destination.getFullName» itself has no reactions.
                                        «triggerArray»[«destinationCount++»] = NULL;
                                    ''')
                                } else {
                                    // Add to portsWithDependentReactions. This occurs if the destination is
                                    // output port of the container, and that output port triggers reactions in
                                    // its container.
                                    portsWithDependentReactions.add(destination)
                                }
                            } else if (destination.dependentReactions.size === 0) {
                                pr(initializeTriggerObjectsEnd, '''
                                    // Destination port «destination.getFullName» itself has no reactions.
                                    «triggerArray»[«destinationCount++»] = NULL;
                                ''')
                            } else {
                                pr(initializeTriggerObjectsEnd, '''
                                    // Point to destination port «destination.getFullName»'s trigger struct.
                                    «triggerArray»[«destinationCount++»] = &«triggerStructName(destination)»;
                                ''')
                            }
                        }
                        for (portWithDependentReactions : portsWithDependentReactions) {
                            for (destinationReaction : portWithDependentReactions.dependentReactions) {
                                if (reactorBelongsToFederate(destinationReaction.parent, federate)) {
                                    pr(initializeTriggerObjectsEnd, '''
                                        // Port «port.getFullName» has reactions in its parent's parent.
                                        // Point to the trigger struct for those reactions.
                                        «triggerArray»[«destinationCount++»] = &«triggerStructName(portWithDependentReactions, destinationReaction)»;
                                    ''')
                                }
                            }
                        }
                    }
                    portCount++
                }
            }
            // Increment reaction count even if it is not in the federate for consistency.
            reactionCount++
        }
    }

    /** Generate code to set up the tables used in __start_time_step to decrement reference
     *  counts and mark outputs absent between time steps. This function puts the code
     *  into startTimeStep.
     */
    def generateStartTimeStep(ReactorInstance instance, FederateInstance federate) {
        // First, set up to decrement reference counts for each token type
        // input of a contained reactor that is present.
        for (child : instance.children) {
            if (reactorBelongsToFederate(child, federate)) {
                var nameOfSelfStruct = selfStructName(child)
                for (input : child.inputs) {
                    if (isTokenType((input.definition as Input).inferredType)) {
                        if (input instanceof MultiportInstance) {
                            pr(startTimeStep, '''
                                for (int i = 0; i < «input.width»; i++) {
                                    __tokens_with_ref_count[«startTimeStepTokens» + i].token
                                            = &«nameOfSelfStruct»->__«input.name»[i]->token;
                                    __tokens_with_ref_count[«startTimeStepTokens» + i].is_present
                                            = &«nameOfSelfStruct»->__«input.name»[i]->is_present;
                                    __tokens_with_ref_count[«startTimeStepTokens» + i].reset_is_present = false;
                                }
                            ''')
                            startTimeStepTokens += input.width
                        } else {
                            pr(startTimeStep, '''
                                __tokens_with_ref_count[«startTimeStepTokens»].token
                                        = &«nameOfSelfStruct»->__«input.name»->token;
                                __tokens_with_ref_count[«startTimeStepTokens»].is_present
                                        = &«nameOfSelfStruct»->__«input.name»->is_present;
                                __tokens_with_ref_count[«startTimeStepTokens»].reset_is_present = false;
                            ''')
                            startTimeStepTokens++
                        }
                    }
                }
            }
        }
        var containerSelfStructName = selfStructName(instance)
        // Handle inputs that get sent data from a reaction rather than from
        // another contained reactor and reactions that are triggered by an
        // output of a contained reactor.
        for (reaction : instance.reactions) {
            if (federate === null || federate.containsReaction(
                instance.definition.reactorClass.toDefinition,
                reaction.definition
            )) {
                for (port : reaction.effects.filter(PortInstance)) {
                    if (port.definition instanceof Input) {
                        // This reaction is sending to an input. Must be
                        // the input of a contained reactor in the federate.
                        val sourcePort = sourcePort(port)
                        if (reactorBelongsToFederate(sourcePort.parent, federate)) {
                            // If this is a multiport, then the port struct on the self
                            // struct is a pointer. Otherwise, it is the struct itself.
                            var multiportIndex = stackStructOperator // '.'
                            if (sourcePort.multiportIndex >= 0) {
                                multiportIndex = '[' + sourcePort.multiportIndex + ']->'
                            }
                            pr(startTimeStep, '''
                                // Add port «sourcePort.getFullName» to array of is_present fields.
                                __is_present_fields[«startTimeStepIsPresentCount»] 
                                        = &«containerSelfStructName»->__«sourcePort.parent.definition.name».«sourcePort.definition.name»«multiportIndex»is_present;
                            ''')
                            if (isFederatedAndDecentralized) {
                                // Intended_tag is only applicable to ports in federated execution.
                                pr(startTimeStep, '''
                                    // Add port «sourcePort.getFullName» to array of is_present fields.
                                    __intended_tag_fields[«startTimeStepIsPresentCount»] 
                                            = &«containerSelfStructName»->__«sourcePort.parent.definition.name».«sourcePort.definition.name»«multiportIndex»intended_tag;
                                ''')
                            }
                            startTimeStepIsPresentCount++
                        }
                    }
                }
                for (port : reaction.sources) {
                    if (port.definition instanceof Output) {
                        // This reaction is receiving data from the port.
                        if (isTokenType((port.definition as Output).inferredType)) {
                            pr(startTimeStep, '''
                                __tokens_with_ref_count[«startTimeStepTokens»].token
                                        = &«containerSelfStructName»->__«port.parent.name».«port.name»->token;
                                __tokens_with_ref_count[«startTimeStepTokens»].is_present
                                        = &«containerSelfStructName»->__«port.parent.name».«port.name»->is_present;
                                __tokens_with_ref_count[«startTimeStepTokens»].reset_is_present = false;
                            ''')
                            startTimeStepTokens++
                        }
                    }
                }
            }
        }
        // Next, set up the table to mark each output of each contained reactor absent.
        for (child : instance.children) {
            if (reactorBelongsToFederate(child, federate)) {
                var nameOfSelfStruct = selfStructName(child)
                for (output : child.outputs) {
                    if (output instanceof MultiportInstance) {
                        var j = 0
                        for (multiportInstance : output.instances) {
                            pr(startTimeStep, '''
                                // Add port «output.getFullName» to array of is_present fields.
                                __is_present_fields[«startTimeStepIsPresentCount»] = &«nameOfSelfStruct»->«getStackPortMember('''__«output.name»[«j»]''', "is_present")»;
                            ''')
                            if (isFederatedAndDecentralized) {
                                // Intended_tag is only applicable to ports in federated execution with decentralized coordination.
                                pr(startTimeStep, '''
                                    // Add port «output.getFullName» to array of intended_tag fields.
                                    __intended_tag_fields[«startTimeStepIsPresentCount»] = &«nameOfSelfStruct»->«getStackPortMember('''__«output.name»[«j»]''', "intended_tag")»;
                                ''')
                            }
                            startTimeStepIsPresentCount++
                            j++
                        }
                    } else {
                        pr(startTimeStep, '''
                            // Add port «output.getFullName» to array of is_present fields.
                            __is_present_fields[«startTimeStepIsPresentCount»] = &«nameOfSelfStruct»->«getStackPortMember('''__«output.name»''', "is_present")»;
                        ''')
                        if (isFederatedAndDecentralized) {                            
                            // Intended_tag is only applicable to ports in federated execution with decentralized coordination.
                            pr(startTimeStep, '''
                                // Add port «output.getFullName» to array of Intended_tag fields.
                                __intended_tag_fields[«startTimeStepIsPresentCount»] = &«nameOfSelfStruct»->«getStackPortMember('''__«output.name»''', "intended_tag")»;
                            ''')                            
                        }
                        startTimeStepIsPresentCount++
                    }
                }
            }
        }
        for (action : instance.actions) {
            pr(startTimeStep, '''
                // Add action «action.getFullName» to array of is_present fields.
                __is_present_fields[«startTimeStepIsPresentCount»] 
                        = &«containerSelfStructName»->__«action.name».is_present;
            ''')
            if (isFederatedAndDecentralized) {
                // Intended_tag is only applicable to actions in federated execution with decentralized coordination.
                pr(startTimeStep, '''
                    // Add action «action.getFullName» to array of intended_tag fields.
                    __intended_tag_fields[«startTimeStepIsPresentCount»] 
                            = &«containerSelfStructName»->__«action.name».intended_tag;
                ''')
            }
            startTimeStepIsPresentCount++
        }
    }
    
    /**
     * For each timer and action in the specified reactor instance, generate
     * initialization code for the offset and period fields. This code goes into
     * __initialize_trigger_objects(). This has to be done separately for each
     * instance, rather than by the constructor, because the values of the offset
     * and period may be given by parameters, so the values are potentially
     * different for each instance.
     * 
     * This method will also populate the global __timer_triggers array, which is
     * used to start all timers at the start of execution.
     * 
     * @param reactorInstance The instance for which we are generating trigger objects.
     * @return A map of trigger names to the name of the trigger struct.
     */
    def generateOffsetAndPeriodInitializations(ReactorInstance reactorInstance) {
        var count = 0
        // Iterate over triggers (input ports, actions, and timers that trigger reactions).
        for (triggerInstance : reactorInstance.triggersAndReads) {
            var trigger = triggerInstance.definition
            var triggerStructName = triggerStructName(triggerInstance)
            if (trigger instanceof Timer) {
                val offset = timeInTargetLanguage((triggerInstance as TimerInstance).offset)
                val period = timeInTargetLanguage((triggerInstance as TimerInstance).period)
                pr(initializeTriggerObjects, '''
                    «triggerStructName».offset = «offset»;
                    «triggerStructName».period = «period»;
                    __timer_triggers[«timerCount»] = &«triggerStructName»;
                ''')
                timerCount++
            } else if (trigger instanceof Action) {
                var minDelay = (triggerInstance as ActionInstance).minDelay
                var minSpacing = (triggerInstance as ActionInstance).minSpacing
                pr(initializeTriggerObjects, '''
                    «triggerStructName».offset = «timeInTargetLanguage(minDelay)»;
                    «IF minSpacing !== null»
                    «triggerStructName».period = «timeInTargetLanguage(minSpacing)»;
                    «ELSE»
                    «triggerStructName».period = «CGenerator.UNDEFINED_MIN_SPACING»;
                    «ENDIF»
                ''')               
            } else if (triggerInstance instanceof PortInstance) {
                // Nothing to do in initialize_trigger_objects
            } else {
                reportError(trigger,
                    "Internal error: Seems to not be a port, timer, or action: " +
                        trigger.name)
            }
            count++
            triggerCount++
        }
    }

    /**
     * Process a given .proto file.
     * 
     * Run, if possible, the proto-c protocol buffer code generator to produce
     * the required .h and .c files.
     * @param filename Name of the file to process.
     */
     def processProtoFile(String filename) {
        val protoc = createCommand("protoc-c", #["--c_out=src-gen", filename])
        if (protoc === null) {
            return
        }
        val returnCode = protoc.executeCommand()
        if (returnCode == 0) {
            val nameSansProto = filename.substring(0, filename.length - 6)
            config.compileAdditionalSources.add("src-gen" + File.separator + nameSansProto +
                ".pb-c.c")

            config.compileLibraries.add('-l')
            config.compileLibraries.add('protobuf-c')    
        } else {
            reportError("protoc-c returns error code " + returnCode)
        }
    }
    
    /**
     * Return a string that defines the log level.
     */
    static def String defineLogLevel(GeneratorBase generator) {
        // FIXME: if we align the levels with the ordinals of the
        // enum (see CppGenerator), then we don't need this function.
        switch(generator.config.logLevel) {
            case ERROR: '''
                #define LOG_LEVEL 0
            '''
            case WARN: '''
                #define LOG_LEVEL 1
            '''
            case INFO: '''
                #define LOG_LEVEL 2
            ''' 
            case LOG: '''
                #define LOG_LEVEL 3
            '''
            case DEBUG: '''
                #define LOG_LEVEL 4
            '''
        }
    }
    
    /**
     * Return a string for referencing the struct with the value and is_present
     * fields of the specified port. This is used for establishing the destination of
     * data for a connection between ports.
     * This will have one of the following forms:
     * 
     * * selfStruct->__portName
     * * selfStruct->__portName[i]
     * 
     * @param port An instance of a destination input port.
     */
    static def destinationReference(PortInstance port) {
        var destStruct = selfStructName(port.parent)

        // If the destination is in a multiport, find its index.
        var destinationIndexSpec = ''
        if (port.multiportIndex >= 0) {
            destinationIndexSpec = '[' + port.multiportIndex + ']'
        }
                
        if (port.isInput) {
            return '''«destStruct»->__«port.name»«destinationIndexSpec»'''
        } else {
            throw new Exception("INTERNAL ERROR: destinationReference() should only be called on input ports.")
        }        
    }
 
    /**
     * Return a string for referencing the port struct with the value
     * and is_present fields in a self struct that receives data from
     * the specified output port to be used by a reaction.
     * The output port is contained by a contained reactor.
     * This will have one of the following forms:
     * 
     * * selfStruct->__reactorName.portName
     * * selfStruct->__reactorName.portName[i]
     * 
     * The selfStruct is that of the container of reactor that
     * contains the port. If the port is in a multiport, then i is
     * the index of the port within the multiport.
     * 
     * @param port An instance of a destination port.
     */
    static def reactionReference(PortInstance port) {
         var destStruct = selfStructName(port.parent.parent)

        // If the destination is in a multiport, find its index.
        var destinationIndexSpec = ''
        if (port.multiportIndex >= 0) {
            destinationIndexSpec = '[' + port.multiportIndex + ']'
        }
                
        if (port.isOutput) {
            return '''«destStruct»->__«port.parent.name».«port.name»«destinationIndexSpec»'''
        } else {
            return '// Nothing to do. Port is an input.'
        }
    }
 
    /**
     * Return a string for referencing the data or is_present value of
     * the specified port. This is used for establishing the source of
     * data for a connection between ports.
     * This will have one of the following forms:
     * 
     * * &selfStruct->__portName
     * * &selfStruct->__parentName.portName
     * * &selfStruct->__portName[i]
     * * selfStruct->__parentName.portName[i]
     * 
     * If the port depends on another port, then this will reference
     * the eventual upstream port where the data is store. E.g., it is an input that
     * connected to upstream output, then portName will be the name
     * of the upstream output and the selfStruct will be that of the
     * upstream reactor. If the port is an input port that is written to
     * by a reaction of the parent of the port's parent, then the selfStruct
     * will be that of the parent of the port's parent, and parentName
     * will the name of the port's parent.
     * If the port is an output, then selfStruct will be the parent's
     * selfStruct and the portName will be the name of the port.
     * If the port is a multiport, then one of the last two forms will
     * be used, where i is the index of the multiport.
     * 
     * @param port An instance of the port to be referenced.
     */
    static def sourceReference(PortInstance port) {
        // If the port depends on another port, find the ultimate source port,
        // which could be the input port if it is written to by a reaction
        // or it could be an upstream output port. 
        var eventualSource = sourcePort(port)
        
        // If it is in a multiport, find its index.          
        var sourceIndexSpec = ''
        var indirection = '&'
        if (eventualSource.multiportIndex >= 0) {
            sourceIndexSpec = '[' + eventualSource.multiportIndex + ']'
            if (eventualSource.isInput) {
                indirection = ''
            }
        }
                
        if (eventualSource.isOutput) {
            val sourceStruct = selfStructName(eventualSource.parent)
            return '''«indirection»«sourceStruct»->__«eventualSource.name»«sourceIndexSpec»'''
        } else {
            val sourceStruct = selfStructName(eventualSource.parent.parent)
            return '''«indirection»«sourceStruct»->__«eventualSource.parent.name».«eventualSource.name»«sourceIndexSpec»'''
        }
    }

    /** Return the unique name for the "self" struct of the specified
     *  reactor instance from the instance ID. If the instance is a member
     *  of a bank of reactors, this returns something of the form
     *  name_self[index], where the index is the position within the bank.
     *  @param instance The reactor instance.
     *  @return The name of the self struct.
     */
    static def selfStructName(ReactorInstance instance) {
        var result = instance.uniqueID + "_self"
        // If this reactor is a member of a bank of reactors, then change
        // the name of its self struct to append [index].
        if (instance.bankIndex >= 0) {
            result += "[" + instance.bankIndex + "]"
        }
        return result
    }

    /** Construct a unique type for the "self" struct of the specified
     *  reactor class from the reactor class.
     *  @param reactor The reactor class.
     *  @return The name of the self struct.
     */
    def selfStructType(ReactorDecl reactor) {
        return reactor.name.toLowerCase + "_self_t"
    }
    
    /** Construct a unique type for the struct of the specified
     *  typed variable (port or action) of the specified reactor class.
     *  @param variable The variable.
     *  @param reactor The reactor class.
     *  @return The name of the self struct.
     */
    def variableStructType(Variable variable, ReactorDecl reactor) {
        '''«reactor.name.toLowerCase»_«variable.name»_t'''
    }
    
    /** Return the function name for specified reaction of the
     *  specified reactor.
     *  @param reactor The reactor
     *  @param reactionIndex The reaction index.
     *  @return The function name for the reaction.
     */
    def reactionFunctionName(ReactorDecl reactor, int reactionIndex) {
          reactor.name.toLowerCase + "reaction_function_" + reactionIndex
    }

    /** Return a reference to the trigger_t struct of the specified
     *  trigger instance (input port or action). This trigger_t struct
     *  is on the self struct.
     *  @param instance The port or action instance.
     *  @return The name of the trigger struct.
     */
    static def triggerStructName(TriggerInstance<Variable> instance) {
        return selfStructName(instance.parent) 
                + '->___'
                + instance.name
    }
    
    /** Return a reference to the trigger_t struct for the specified output
     *  port of a contained reactor that triggers the specified reaction.
     *  @param port The output port of a contained reactor.
     *  @param reaction The reaction triggered by this port.
     *  @return The name of the trigger struct, which is in the self struct
     *   of the container of the reaction.
     */
    static def triggerStructName(PortInstance port, ReactionInstance reaction) {
        return '''«selfStructName(reaction.parent)»->__«port.parent.name».«port.name»_trigger;'''
    }
    
    /**
     * Generates C code to retrieve port->member
     * This function is used for clarity and is called whenever struct is allocated on heap memory.
     * @param portName The name of the port in string
     * @param member The member's name (e.g., is_present)
     * @return Generated code
     */
    def getHeapPortMember(String portName, String member) '''
        «portName»->«member»
    '''
    
    
    /**
     * Return the operator used to retrieve struct members
     */
    def getStackStructOperator() '''
    .
    '''
    
    /**
     * Generates C code to retrieve port.member
     * This function is used for clarity and is called whenever struct is allocated on stack memory.
     * @param portName The name of the port in string
     * @param member The member's name(e.g., is_present)
     * @return Generated code
     */
    def getStackPortMember(String portName, String member) '''
        «portName».«member»
    '''
    /**
     * Return the full name of the specified instance without
     * the leading name of the top-level reactor, unless this
     * is the top-level reactor, in which case return its name.
     * @param instance The instance.
     * @return A shortened instance name.
     */
    def getShortenedName(ReactorInstance instance) {
        var description = instance.getFullName
        // If not at the top level, strip off the name of the top level.
        val period = description.indexOf(".")
        if (period > 0) {
            description = description.substring(period + 1)
        }
        return description
    }
    
    /**
     * If tracing is turned on, then generate code that records
     * the full name of the specified reactor instance in the
     * trace table. If tracing is not turned on, do nothing.
     * @param instance The reactor instance.
     * @param builder The place to put the generated code.
     */
    def void generateTraceTableEntries(ReactorInstance instance, StringBuilder builder) {
        // If tracing is turned on, record the address of this reaction
        // in the _lf_trace_object_descriptions table that is used to generate
        // the header information in the trace file.
        if (config.tracing) {
            var description = getShortenedName(instance)
            var nameOfSelfStruct = selfStructName(instance)
            pr(builder, '''
                _lf_register_trace_event(«nameOfSelfStruct», NULL, trace_reactor, "«description»");
            ''')
            for (action : instance.actions) {
                pr(builder, '''
                    _lf_register_trace_event(«nameOfSelfStruct», &(«nameOfSelfStruct»->___«action.name»), trace_trigger, "«description».«action.name»");
                ''')
            }
            for (timer : instance.timers) {
                pr(builder, '''
                    _lf_register_trace_event(«nameOfSelfStruct», &(«nameOfSelfStruct»->___«timer.name»), trace_trigger, "«description».«timer.name»");
                ''')
            }
        }
    } 

    /** Generate code to instantiate the specified reactor instance and
     *  initialize it.
     *  @param instance A reactor instance.
     *  @param federate A federate name to conditionally generate code by
     *   contained reactors or null if there are no federates.
     */
    def void generateReactorInstance(ReactorInstance instance, FederateInstance federate) {
        // If this is not the main reactor and is not in the federate, nothing to do.
        if (instance !== this.main && !reactorBelongsToFederate(instance, federate)) {
            return
        }
        var reactorClass = instance.definition.reactorClass
        var fullName = instance.fullName
        pr(initializeTriggerObjects, '// ************* Instance ' + fullName + ' of class ' +
            reactorClass.name)
            
        var nameOfSelfStruct = selfStructName(instance)
        var structType = selfStructType(reactorClass)
        
        // If this reactor is a placeholder for a bank of reactors, then generate
        // an array of instances of reactors and return.
        if (instance.bankMembers !== null) {
            pr(initializeTriggerObjects, '''
                «structType»* «nameOfSelfStruct»[«instance.bankMembers.size»];
            ''')
            return
        }

        // Generate the instance self struct containing parameters, state variables,
        // and outputs (the "self" struct). The form is slightly different
        // depending on whether its in a bank of reactors.
        if (instance.bankIndex >= 0) {
            pr(initializeTriggerObjects, '''
                «nameOfSelfStruct» = new_«reactorClass.name»();
            ''')
            // Set the bankIndex for the reactor
            pr(initializeTriggerObjectsEnd, '''
                «nameOfSelfStruct»->«targetBankIndex» = «instance.bankIndex»;
            ''')
        } else {
            pr(initializeTriggerObjects, '''
                «structType»* «nameOfSelfStruct» = new_«reactorClass.name»();
            ''')
            // Set the bankIndex to zero
            pr(initializeTriggerObjectsEnd, '''
                «nameOfSelfStruct»->«targetBankIndex» = 0;
            ''')
        }
        generateTraceTableEntries(instance, initializeTriggerObjects)
              
        generateReactorInstanceExtension(initializeTriggerObjects, instance, federate)

        // Generate code to initialize the "self" struct in the
        // __initialize_trigger_objects function.
        pr(initializeTriggerObjects, "//***** Start initializing " + fullName)

        // Start with parameters.
        generateParameterInitialization(initializeTriggerObjects, instance)
        
        // Once parameters are done, we can allocate memory for any multiports.
        // Allocate memory for outputs.
        for (output : reactorClass.toDefinition.outputs) {
            // If the port is a multiport, create an array.
            if (output.isMultiport) {
                initializeOutputMultiport(initializeTriggerObjects, output, nameOfSelfStruct, instance)
            } else {
                pr(initializeTriggerObjects, '''
                    // width of -2 indicates that it is not a multiport.
                    «nameOfSelfStruct»->__«output.name»__width = -2;
                ''')
            }
        }

        // For each reaction, allocate the arrays that will be used to
        // trigger downstream reactions.
        // Avoid allocating more than once (in case a port is in the
        // effects field of more than once reactor).
        val portAllocatedAlready = new HashSet<Port>()
        var reactionCount = 0
        for (reaction : reactorClass.toDefinition. allReactions) {
            if (federate === null || federate.containsReaction(reactorClass.toDefinition, reaction)) {
                // Count the output ports and inputs of contained reactors that
                // may be set by this reactor. This ignores actions in the effects.
                // Collect initialization statements for the output_produced array for the reaction
                // to point to the is_present field of the appropriate output.
                // These statements must be inserted after the array is malloc'd,
                // but we construct them while we are counting outputs.
                var outputCount = 0;
                val widthExpressions = new LinkedList<String>()
                val initialization = new StringBuilder()
                for (effect : reaction.effects) {
                    if (effect.variable instanceof Port) {
                        // The port name may be something like "out" or "c.in", where "c" is a contained reactor.
                        val port = effect.variable as Port
                        
                        // Create an expression for the starting index of the output_produced array.
                        var index = '' + outputCount
                        if (widthExpressions.size > 0) {
                            index += ' + ' + widthExpressions.join(' + ')
                        }
                        // Create the entry in the output_produced array for this port.
                        // If the port is a multiport, then we need to create an entry for each
                        // individual port.
                        if (port.isMultiport) {
                            // If the width is given as a numeric constant, then add that constant
                            // to the output count. Otherwise, assume it is a reference to one or more parameters.
                            val widthSpec = multiportWidthSpecInC(port, effect.container, instance)
                            
                            var allocate = false
                            if (!portAllocatedAlready.contains(effect.variable)) {
                                // Prevent allocating memory more than once for the same port.
                                portAllocatedAlready.add(port)
                                allocate = true
                            }
                            initializeReactionEffectMultiport(initializeTriggerObjectsEnd, initialization, effect, instance, reactionCount, index, allocate)
                            // Append the width of this port to an expression for the total number of
                            // outputs from this reaction.
                            try {
                                val widthNumber = Integer.decode(widthSpec)
                                outputCount += widthNumber
                            } catch (NumberFormatException ex) {
                                widthExpressions.add(widthSpec)
                            }
                        } else {
                            pr(initialization, '''
                                «nameOfSelfStruct»->___reaction_«reactionCount».output_produced[«index»]
                                        = &«nameOfSelfStruct»->«getStackPortMember('''__«ASTUtils.toText(effect)»''', "is_present")»;
                            ''')
                            outputCount++
                        }
                    }
                }
                // Next handle triggers of the reaction that come from a multiport output
                // of a contained reactor.  Also, handle startup and shutdown triggers.
                for (trigger : reaction.triggers) {
                    if (trigger instanceof VarRef
                        && (trigger as VarRef).variable instanceof Port
                    ) {
                        val port = (trigger as VarRef).variable as Port
                        val container = (trigger as VarRef).container
                        // If the port is a multiport, then we need to create an entry for each
                        // individual port.
                        if (port.isMultiport && container !== null) {
                            allocateMultiportOfContainedReactor(initializeTriggerObjectsEnd, port, container, instance)
                        }
                    }
                    if (trigger.isStartup) {
                        pr(initializeTriggerObjects, '''
                            __startup_reactions[«startupReactionCount++»] = &«nameOfSelfStruct»->___reaction_«reactionCount»;
                        ''')
                    } else if (trigger.isShutdown) {
                        pr(initializeTriggerObjects, '''
                            __shutdown_reactions[«shutdownReactionCount++»] = &«nameOfSelfStruct»->___reaction_«reactionCount»;
                        ''')
                        if (config.tracing) {
                            val description = getShortenedName(instance)
                            pr(initializeTriggerObjects, '''
                                _lf_register_trace_event(«nameOfSelfStruct», &(«nameOfSelfStruct»->___shutdown),
                                        trace_trigger, "«description».shutdown");
                            ''')
                        }
                    }
                }
                
                var outputCountExpr = '' + outputCount
                if (widthExpressions.size > 0) {
                    outputCountExpr += ' + ' + widthExpressions.join(' + ')
                }
                pr(initializeTriggerObjectsEnd, '''
                    // Total number of outputs produced by the reaction.
                    «nameOfSelfStruct»->___reaction_«reactionCount».num_outputs = «outputCountExpr»;
                    // Allocate arrays for triggering downstream reactions.
                    if («nameOfSelfStruct»->___reaction_«reactionCount».num_outputs > 0) {
                        «nameOfSelfStruct»->___reaction_«reactionCount».output_produced = (bool**)malloc(sizeof(bool*) * «nameOfSelfStruct»->___reaction_«reactionCount».num_outputs);
                        «nameOfSelfStruct»->___reaction_«reactionCount».triggers = (trigger_t***)malloc(sizeof(trigger_t**) * «nameOfSelfStruct»->___reaction_«reactionCount».num_outputs);
                        «nameOfSelfStruct»->___reaction_«reactionCount».triggered_sizes = (int*)malloc(sizeof(int) * «nameOfSelfStruct»->___reaction_«reactionCount».num_outputs);
                    }
                ''')
                pr(initializeTriggerObjectsEnd, '''
                    // Initialize the output_produced array.
                    «initialization.toString»
                ''')
            }
            // Increment the reactionCount even if the reaction is not in the federate
            // so that reaction indices are consistent across federates.
            reactionCount++
        }
        
        // Next, allocate memory for input multiports. 
        for (input : reactorClass.toDefinition.inputs) {
            // If the port is a multiport, create an array.
            if (input.isMultiport) {
                pr(initializeTriggerObjects, '''
                    «nameOfSelfStruct»->__«input.name»__width = «multiportWidthSpecInC(input, null, instance)»;
                    // Allocate memory for multiport inputs.
                    «nameOfSelfStruct»->__«input.name» = («variableStructType(input, reactorClass)»**)malloc(sizeof(«variableStructType(input, reactorClass)»*) * «nameOfSelfStruct»->__«input.name»__width); 
                    // Set inputs by default to an always absent default input.
                    for (int i = 0; i < «nameOfSelfStruct»->__«input.name»__width; i++) {
                        «nameOfSelfStruct»->__«input.name»[i] = &«nameOfSelfStruct»->__default__«input.name»;
                    }
                ''')
            } else {
                pr(initializeTriggerObjects, '''
                    // width of -2 indicates that it is not a multiport.
                    «nameOfSelfStruct»->__«input.name»__width = -2;
                ''')
            }
        }

        // Next, initialize the "self" struct with state variables.
        // These values may be expressions that refer to the parameter values defined above.        
        generateStateVariableInitializations(instance)

        // Generate reaction structs for the instance.
        generateRemoteTriggerTable(instance, federate)

        // Generate trigger objects for the instance.
        generateOffsetAndPeriodInitializations(instance)

        // Next, set the number of destinations,
        // which is used to initialize reference counts.
        // Reference counts are decremented by each destination reactor
        // at the conclusion of a time step. Hence, the initial reference
        // count should equal the number of destination _reactors_, not the
        // number of destination ports nor the number of destination reactions.
        // One of the destination reactors may be the container of this
        // instance because it may have a reaction to an output of this instance. 
        for (output : instance.outputs) {
            if (output instanceof MultiportInstance) {
                var j = 0
                for (multiportInstance : output.instances) {
                    var numDestinations = multiportInstance.numDestinationReactors
                    pr(initializeTriggerObjectsEnd, '''
                        «nameOfSelfStruct»->«getStackPortMember('''__«output.name»[«j»]''', "num_destinations")» = «numDestinations»;
                    ''')
                    j++
                }
            } else {
                var numDestinations = output.numDestinationReactors
                pr(initializeTriggerObjectsEnd, '''
                    «nameOfSelfStruct»->«getStackPortMember('''__«output.name»''', "num_destinations")» = «numDestinations»;
                ''')
            }
        }
        
        // Do the same for inputs of contained reactors that are sent data by reactions
        // of this reactor.
        for (reaction : instance.reactions) {
            if (federate === null || federate.containsReaction(
                instance.definition.reactorClass.toDefinition,
                reaction.definition
            )) {
                // Handle reactions that produce outputs sent to inputs
                // of contained reactors.  An input port can have only
                // one source, so we can immediately generate the initialization.
                for (port : reaction.effects.filter(PortInstance)) {
                    if (port.isInput) {
                        var numDestinations = 0
                        if(!port.dependentReactions.isEmpty) numDestinations = 1
                        numDestinations += port.dependentPorts.size
                        // If it is a multiport, then the struct port object is a pointer.
                        // Otherwise, it is the actual port struct.
                        var portIndex = stackStructOperator // '.'
                        if (port.multiportIndex >= 0) {
                            portIndex = '[' + port.multiportIndex + ']->'
                        }
                        pr(initializeTriggerObjectsEnd, '''
                            «nameOfSelfStruct»->__«port.parent.name».«port.name»«portIndex»num_destinations = «numDestinations»;
                        ''')
                    }
                }
            }
        }

        // Next, initialize actions by creating a lf_token_t in the self struct.
        // This has the information required to allocate memory for the action payload.
        // Skip any action that is not actually used as a trigger.
        val triggersInUse = instance.triggers
        for (action : instance.actions) {
            // Skip this step if the action is not in use. 
            if (triggersInUse.contains(action)) {
                var type = (action.definition as Action).inferredType
                var payloadSize = "0"
                
                if (!type.isUndefined) {
                    var String typeStr = type.targetType
                    if (isTokenType(type)) {
                        typeStr = typeStr.rootType
                    } else {
                        typeStr = type.targetType
                    }
                    if (typeStr !== null && !typeStr.equals("") && !typeStr.equals("void")) {
                        payloadSize = '''sizeof(«typeStr»)'''
                    }    
                }
            
                // Create a reference token initialized to the payload size.
                // This token is marked to not be freed so that the trigger_t struct
                // always has a reference token.
                pr(initializeTriggerObjects,
                    '''
                    «nameOfSelfStruct»->___«action.name».token = __create_token(«payloadSize»);
                    «nameOfSelfStruct»->___«action.name».is_present = false;
                    '''
                )
                // At the start of each time step, we need to initialize the is_present field
                // of each action's trigger object to false and free a previously
                // allocated token if appropriate. This code sets up the table that does that.
                pr(initializeTriggerObjects, '''
                    __tokens_with_ref_count[«startTimeStepTokens»].token
                            = &«nameOfSelfStruct»->___«action.name».token;
                    __tokens_with_ref_count[«startTimeStepTokens»].is_present
                            = &«nameOfSelfStruct»->___«action.name».is_present;
                    __tokens_with_ref_count[«startTimeStepTokens»].reset_is_present = true;
                ''')
                startTimeStepTokens++
            }
        }
        // Handle reaction local deadlines.
        reactionCount = 0
        for (reaction : instance.reactions) {
            if (federate === null || federate.containsReaction(
                instance.definition.reactorClass.toDefinition,
                reaction.definition
            )) {
                if (reaction.declaredDeadline !== null) {
                    var deadline = reaction.declaredDeadline.maxDelay
                    val reactionStructName = '''«selfStructName(reaction.parent)»->___reaction_«reactionCount»'''
                    pr(initializeTriggerObjects, '''
                        «reactionStructName».deadline = «timeInTargetLanguage(deadline)»;
                    ''')
                }
            }
            // Increment the reaction count even if not in the federate for consistency.
            reactionCount++;
        }
        for (child : instance.children) {
            if (reactorBelongsToFederate(child, federate)) {
                generateReactorInstance(child, federate)
            }
        }
        
        // For this instance, define what must be done at the start of
        // each time step. This sets up the tables that are used by the
        // __start_time_step() function in reactor_common.c.
        // Note that this function is also run once at the end
        // so that it can deallocate any memory.
        generateStartTimeStep(instance, federate)
        pr(initializeTriggerObjects, "//***** End initializing " + fullName)
    }
    
    
    /**
     * Generate code that is executed while the reactor instance is being initialized
     * @param initializationCode The StringBuilder appended to __initialize_trigger_objects()
     * @param instance The reactor instance
     * @param federate The federate instance
     */
    def void generateReactorInstanceExtension(StringBuilder initializationCode, ReactorInstance instance, FederateInstance federate) {
        // Do nothing
    }
    
    /**
     * Generate code that initializes the state variables for a given instance.
     * Unlike parameters, state variables are uniformly initialized for all instances
     * of the same reactor.
     * @param instance The reactor class instance
     * @return Initialization code fore state variables of instance
     */
    def generateStateVariableInitializations(ReactorInstance instance) {
        val reactorClass = instance.definition.reactorClass
        val nameOfSelfStruct = selfStructName(instance)
        for (stateVar : reactorClass.toDefinition.stateVars) {

            val initializer = getInitializer(stateVar, instance)
            if (stateVar.initialized) {
                if (stateVar.isOfTimeType) {
                    pr(initializeTriggerObjects, nameOfSelfStruct + "->" + stateVar.name + " = " + initializer + ";")
                } else {
                    // If the state is initialized with a parameter, then do not use
                    // a temporary variable. Otherwise, do, because
                    // static initializers for arrays and structs have to be handled
                    // this way, and there is no way to tell whether the type of the array
                    // is a struct.
                    if (stateVar.isParameterized && stateVar.init.size > 0) {
                        pr(initializeTriggerObjects,
                            nameOfSelfStruct + "->" + stateVar.name + " = " + initializer + ";")
                    } else {
                        var temporaryVariableName = instance.uniqueID + '_initial_' + stateVar.name
                        // To ensure uniqueness, if this reactor is in a bank, append the bank member index.
                        if (instance.bank !== null) {
                            temporaryVariableName += "_" + instance.bankIndex
                        }
                        // Array type has to be handled specially because C doesn't accept
                        // type[] as a type designator.
                        // Use the superclass to avoid [] being replaced by *.
                        var type = super.getTargetType(stateVar.inferredType)
                        val matcher = arrayPatternVariable.matcher(type)
                        if (matcher.find()) {
                            // If the state type ends in [], then we have to move the []
                            // because C is very picky about where this goes. It has to go
                            // after the variable name.
                            pr(
                                initializeTriggerObjects,
                                "static " + matcher.group(1) + " " + temporaryVariableName + "[] = " + initializer + ";"
                            )
                        } else {
                            pr(
                                initializeTriggerObjects,
                                "static " + type + " " + temporaryVariableName + " = " + initializer + ";"
                            )
                        }
                        pr(
                            initializeTriggerObjects,
                            nameOfSelfStruct + "->" + stateVar.name + " = " + temporaryVariableName + ";"
                        )
                    }
                }
            }
        }
    }
    
    /**
     * Generate code to allocate memory for a multiport of a contained reactor
     * @param builder The StringBuilder that the allocation code is appended to
     * @param port The multiport of a contained reactor
     * @param container The container of the contained reactor
     * @param instance The ReactorInstance of the contained reactor
     * @return allocation code
     */
    def allocateMultiportOfContainedReactor(StringBuilder builder, Port port, Instantiation container, ReactorInstance instance) {
        var nameOfSelfStruct = selfStructName(instance)
        // If the width is given as a numeric constant, then add that constant
        // to the output count. Otherwise, assume it is a reference to one or more parameters.
        val widthSpec = multiportWidthSpecInC(port, container, instance)
        val containerName = container.name
        val portStructType = variableStructType(port, container.reactorClass)
        pr(builder, '''
            «nameOfSelfStruct»->__«containerName».«port.name»__width = «widthSpec»;
            // Allocate memory to store pointers to the multiport outputs of a contained reactor.
            «nameOfSelfStruct»->__«containerName».«port.name» = («portStructType»**)malloc(sizeof(«portStructType»*) 
                    * «nameOfSelfStruct»->__«containerName».«port.name»__width);
        ''')
    }
    
    /**
     * Generate runtime initialization code for parameters of a given reactor instance
     * @param builder The StringBuilder used to append the initialization code to
     * @param instance The reactor instance
     * @return initialization code
     */
    def generateParameterInitialization(StringBuilder builder, ReactorInstance instance) {
        var nameOfSelfStruct = selfStructName(instance)
        // Array type parameters have to be handled specially.
        // Use the superclass getTargetType to avoid replacing the [] with *.
        for (parameter : instance.parameters) {
            // NOTE: we now use the resolved literal value. For better efficiency, we could
            // store constants in a global array and refer to its elements to avoid duplicate
            // memory allocations.
            val targetType = super.getTargetType(parameter.type)
            val matcher = arrayPatternVariable.matcher(targetType)
            if (matcher.find()) {
                // Use an intermediate temporary variable so that parameter dependencies
                // are resolved correctly.
                val temporaryVariableName = parameter.uniqueID
                pr(builder, '''
                    static «matcher.group(1)» «temporaryVariableName»[] = «parameter.getInitializer»;
                    «nameOfSelfStruct»->«parameter.name» = «temporaryVariableName»;
                ''')
            } else {
                pr(builder, '''
                    «nameOfSelfStruct»->«parameter.name» = «parameter.getInitializer»; 
                ''')
            }

        }
    }
    
    /**
     * A function used to generate initialization code for an output multiport
     * @param builder The generated code is put into builder
     * @param output The output port to be initialized
     * @name
     */
    def initializeOutputMultiport(StringBuilder builder, Output output, String nameOfSelfStruct, ReactorInstance instance) {
        val reactor = instance.definition.reactorClass
        pr(builder, '''
            «nameOfSelfStruct»->__«output.name»__width = «multiportWidthSpecInC(output, null, instance)»;
            // Allocate memory for multiport output.
            «nameOfSelfStruct»->__«output.name» = («variableStructType(output, reactor)»*)malloc(sizeof(«variableStructType(output, reactor)») * «nameOfSelfStruct»->__«output.name»__width); 
        ''')
    }
    
    /**
     * Generate instantiation and initialization code for an output multiport of a reaction.
     * The instantiations and the initializations are put into two separate StringBuilders
     * in case delayed initialization is desirable.
     * @param instantiation The StringBuilder used to put code that allocates overall memory for a multiport
     * @param initialization The StringBuilderused to put code that initializes members of a multiport
     * @param effect The output effect of a given reaction
     * @param instance The reaction instance itself
     * @param reactionIdx The index of the reaction in the Reactor
     * @param startIdx The index used to figure out the starting position of the output_produced array
     * @param allocate If true, then allocate memory. Otherwise, assume the memory has been previously allocated.
     */
    def initializeReactionEffectMultiport(
        StringBuilder instantiation, 
        StringBuilder initialization, 
        VarRef effect, 
        ReactorInstance instance, 
        int reationIdx, 
        String startIdx,
        boolean allocate
    ) {
        val port = effect.variable as Port
        val reactorClass = instance.definition.reactorClass
        val nameOfSelfStruct = selfStructName(instance)
        // If the width is given as a numeric constant, then add that constant
        // to the output count. Otherwise, assume it is a reference to one or more parameters.
        val widthSpec = multiportWidthSpecInC(port, effect.container, instance)
        // Allocate memory where the data produced by the reaction will be stored
        // and made available to the input of the contained reactor.
        // This is done differently for ports like "c.in" than "out".
        // This has to go at the end of the initialize_trigger_objects() function
        // because the self struct of contained reactors has not yet been defined.
        // FIXME: The following mallocs are not freed by the destructor!
        if (effect.container === null) {
            // This has form "out".
            val portStructType = variableStructType(port, reactorClass)
            if (allocate) {
                pr(instantiation, '''
                    «nameOfSelfStruct»->__«port.name»__width = «widthSpec»;
                    // Allocate memory to store output of reaction.
                    «nameOfSelfStruct»->__«port.name» = («portStructType»*)malloc(sizeof(«portStructType») 
                        * «nameOfSelfStruct»->__«port.name»__width); 
                ''')
            }
            pr(initialization, '''
                for (int i = 0; i < «widthSpec»; i++) {
                    «nameOfSelfStruct»->___reaction_«reationIdx».output_produced[«startIdx» + i]
                            = &«nameOfSelfStruct»->«getStackPortMember('''__«ASTUtils.toText(effect)»[i]''', "is_present")»;
                }
            ''')
        } else {
            // This has form "c.in".
            val containerName = effect.container.name
            val portStructType = variableStructType(port, effect.container.reactorClass)
            if (allocate) {
                pr(instantiation, '''
                    «nameOfSelfStruct»->__«containerName».«port.name»__width = «widthSpec»;
                    // Allocate memory for to store output of reaction feeding a multiport input of a contained reactor.
                    «nameOfSelfStruct»->__«containerName».«port.name» = («portStructType»**)malloc(sizeof(«portStructType»*) 
                        * «nameOfSelfStruct»->__«containerName».«port.name»__width);
                    for (int i = 0; i < «nameOfSelfStruct»->__«containerName».«port.name»__width; i++) {
                        «nameOfSelfStruct»->__«containerName».«port.name»[i] = («portStructType»*)malloc(sizeof(«portStructType»));
                    }
                ''')
                }
            pr(initialization, '''
                for (int i = 0; i < «widthSpec»; i++) {
                    «nameOfSelfStruct»->___reaction_«reationIdx».output_produced[«startIdx» + i]
                            = &«nameOfSelfStruct»->__«ASTUtils.toText(effect)»[i]->is_present;
                }
            ''')
        }
    }
    
    /**
     * If the argument is a multiport, return a string that is a valid
     * C expression consisting of an (optional) integer added to any number of
     * parameter references on the specified self struct.
     * @param port The port.
     * @param contained If the port belongs to a contained reactor, then
     *  the contained reactor's instantiation. Otherwise, null.
     * @param reactorInstance The reactor referring to this port.
     * @return The width expression for a multiport or an empty string if it is
     *  not a multiport.
     */
    protected def String multiportWidthSpecInC(Port port, Instantiation contained, ReactorInstance reactorInstance) {
        var result = new StringBuilder()
        var count = 0
        // Caution: If port belongs to a contained reactor, the self struct needs to be that
        // of the contained reactor instance, not this container.
        var selfStruct = selfStructName(reactorInstance)
        if (contained !== null) {
            selfStruct = selfStructName(reactorInstance.getChildReactorInstance(contained))
        }
        if (port.widthSpec !== null) {
            if (!port.widthSpec.ofVariableLength) {
                for (term : port.widthSpec.terms) {
                    if (term.parameter !== null) {
                        result.append(selfStruct)
                        result.append('->')
                        result.append(getTargetReference(term.parameter))
                    } else {
                        count += term.width
                    }
                }
            }
        }
        if (count > 0) {
            if (result.length > 0) {
                result.append(' + ')
            }
            result.append(count)
        }
        return result.toString
    }
    
    protected def getInitializer(StateVar state, ReactorInstance parent) {
        var list = new LinkedList<String>();

        for (i : state?.init) {
            if (i.parameter !== null) {
                list.add(parent.selfStructName + "->" + i.parameter.name)
            } else if (state.isOfTimeType) {
                list.add(i.targetTime)
            } else {
                list.add(i.targetValue)
            }
        }
        
        if (list.size == 1)
            return list.get(0)
        else
            return list.join('{', ', ', '}', [it])
    }
    
    /** Return true if the specified reactor instance belongs to the specified
     *  federate. This always returns true if the specified federate is
     *  null or a singleton. Otherwise, it returns true only if the
     *  instance is contained by the main reactor and the instance name
     *  was included in the 'reactors' property of the targets 'federates'
     *  specification.
     *  @param instance A reactor instance.
     *  @param federate A federate null if there are no federates.
     */
    def reactorBelongsToFederate(ReactorInstance instance, FederateInstance federate) {
        if (federate === null || federate.isSingleton) {
            return true
        } else {
            if (instance.parent === this.main 
                && !federate.contains(instance.name)
            ) {
                return false
            } else {
                return true
            }
        }
    }

    /** Set the reaction priorities based on dependency analysis.
     *  @param reactor The reactor on which to do this.
     *  @param federate A federate to conditionally generate code for
     *   contained reactors or null if there are no federates.
     */
    def void setReactionPriorities(ReactorInstance reactor, FederateInstance federate) {
        // Use "reactionToReactionTName" property of reactionInstance
        // to set the levels.
        var reactionCount = 0
        for (reactionInstance : reactor.reactions) {
            if (federate === null || federate.containsReaction(
                reactor.definition.reactorClass.toDefinition,
                reactionInstance.definition
            )) {
                val reactionStructName = '''«selfStructName(reactionInstance.parent)»->___reaction_«reactionCount»'''
                val reactionIndex = "0x" + (reactionInstance.deadline.toNanoSeconds.shiftLeft(16)).or(
                    new BigInteger(reactionInstance.level.toString)).toString(16) + "LL"
                pr('''
                    «reactionStructName».chain_id = «reactionInstance.chainID.toString»;
                    // index is the OR of level «reactionInstance.level» and 
                    // deadline «reactionInstance.deadline.toNanoSeconds» shifted left 16 bits.
                    «reactionStructName».index = «reactionIndex»;
                ''')
            }
            // Increment reaction count even if it is not in the federate for consistency.
            reactionCount++;
        }
        for (child : reactor.children) {
            if (reactorBelongsToFederate(child, federate)) {
                setReactionPriorities(child, federate)
            }
        }
    }

    // //////////////////////////////////////////
    // // Protected methods.

    /**
     * Generate code for the body of a reaction that takes an input and
     * schedules an action with the value of that input.
     * @param action The action to schedule
     * @param port The port to read from
     */
    override generateDelayBody(Action action, VarRef port) { 
        val ref = generateVarRef(port);
        // Note that the action.type set by the base class is actually
        // the port type.
        if (action.inferredType.isTokenType) {
            '''
            if («ref»->is_present) {
                // Put the whole token on the event queue, not just the payload.
                // This way, the length and element_size are transported.
                schedule_token(«action.name», 0, «ref»->token);
            }
            '''
        } else {
            '''
            schedule_copy(«action.name», 0, &«ref»->value, 1);  // Length is 1.
            '''
        }
    }
    
    /**
     * Generate code for the body of a reaction that is triggered by the
     * given action and writes its value to the given port. This realizes
     * the receiving end of a logical delay specified with the 'after'
     * keyword.
     * @param action The action that triggers the reaction
     * @param port The port to write to.
     */
    override generateForwardBody(Action action, VarRef port) {
        val outputName = generateVarRef(port)
        if (action.inferredType.isTokenType) {
            // Forward the entire token and prevent freeing.
            // Increment the ref_count because it will be decremented
            // by both the action handling code and the input handling code.
            '''
            «DISABLE_REACTION_INITIALIZATION_MARKER»
            self->__«outputName».value = («action.inferredType.targetType»)self->___«action.name».token->value;
            self->__«outputName».token = (lf_token_t*)self->___«action.name».token;
            ((lf_token_t*)self->___«action.name».token)->ref_count++;
            self->«getStackPortMember('''__«outputName»''', "is_present")» = true;
            '''
        } else {
            '''
            SET(«outputName», «action.name»->value);
            '''
        }
    }

    /**
     * Generate code for the body of a reaction that handles the
     * action that is triggered by receiving a message from a remote
     * federate.
     * @param action The action.
     * @param sendingPort The output port providing the data to send.
     * @param receivingPort The ID of the destination port.
     * @param receivingPortID The ID of the destination port.
     * @param sendingFed The sending federate.
     * @param receivingFed The destination federate.
     * @param type The type.
     */
    override generateNetworkReceiverBody(
        Action action,
        VarRef sendingPort,
        VarRef receivingPort,
        int receivingPortID, 
        FederateInstance sendingFed,
        FederateInstance receivingFed,
        InferredType type
    ) {
        // Adjust the type of the action and the receivingPort.
        // If it is "string", then change it to "char*".
        // This string is dynamically allocated, and type 'string' is to be
        // used only for statically allocated strings.
        if (action.type.targetType == "string") {
            action.type.code = null
            action.type.id = "char*"
        }
        if ((receivingPort.variable as Port).type.targetType == "string") {
            (receivingPort.variable as Port).type.code = null
            (receivingPort.variable as Port).type.id = "char*"
        }

        val sendRef = generateVarRef(sendingPort)
        val receiveRef = generateVarRef(receivingPort)
        val result = new StringBuilder()
        result.append('''
            // Receiving from «sendRef» in federate «sendingFed.name» to «receiveRef» in federate «receivingFed.name»
            «IF isFederatedAndDecentralized»
                DEBUG_PRINT("Received a message with intended tag of (%lld, %u).", «receiveRef»->intended_tag.time, «receiveRef»->intended_tag.microstep);
            «ENDIF»
        ''')
        if (isFederatedAndDecentralized) {
            result.append('''
                // Transfer the intended tag from the action to the port
                «receiveRef»->intended_tag = «action.name»->trigger->intended_tag;
            ''')
        }
        if (isTokenType(type)) {
            result.append('''
                SET_TOKEN(«receiveRef», «action.name»->token);
            ''')
        } else {
            // NOTE: Docs say that malloc'd char* is freed on conclusion of the time step.
            // So passing it downstream should be OK.
            result.append('''
                SET(«receiveRef», «action.name»->value);
            ''')
        }
        return result.toString
    }

    /**
     * Generate code for the body of a reaction that handles an output
     * that is to be sent over the network.
     * @param sendingPort The output port providing the data to send.
     * @param receivingPort The ID of the destination port.
     * @param receivingPortID The ID of the destination port.
     * @param sendingFed The sending federate.
     * @param receivingFed The destination federate.
     * @param type The type.
     * @param isPhysical Indicates whether the connection is physical or not
     * @param delay The delay value imposed on the connection using after
     */
    override generateNetworkSenderBody(
        VarRef sendingPort,
        VarRef receivingPort,
        int receivingPortID, 
        FederateInstance sendingFed,
        FederateInstance receivingFed,
        InferredType type,
        boolean isPhysical,
        Delay delay
    ) { 
        val sendRef = generateVarRef(sendingPort)
        val receiveRef = generateVarRef(receivingPort)
        val result = new StringBuilder()
        result.append('''
            // Sending from «sendRef» in federate «sendingFed.name» to «receiveRef» in federate «receivingFed.name»
        ''')
        // If the connection is physical and the receiving federate is remote, send it directly on a socket.
        // If the connection is physical and the receiving federate is local, send it via shared memory. FIXME: not implemented yet
        // If the connection is logical and the coordination mode is centralized, send via RTI.
        // If the connection is logical and the coordination mode is decentralized, send directly
        var String socket;
        var String messageType;
        
        // The additional delay in absence of after
        // is  -1. This has a special meaning
        // in send_timed_message
        // (@see send_timed_message in lib/core/federate.c).
        // In this case, the sender will send
        // its current tag as the timestamp
        // of the outgoing message without adding a microstep delay.
        // If the user has assigned an after delay 
        // (that can be zero) either as a time
        // value (e.g., 200 msec) or as a literal
        // (e.g., a parameter), that delay in nsec
        // will be passed to send_timed_message and added to 
        // the current timestamp. If after delay is 0,
        // send_timed_message will use the current tag +
        // a microstep as the timestamp of the outgoing message.
        // FIXME: implementation of tag is currently incomplete
        // in the C target. Therefore, the nuances regarding
        // the microstep delay are currently not implemented.
        var String additionalDelayString = '-1';
        // Name of the next immediate destination of this message
        var String next_destination_name = '''"federate «receivingFed.id»"'''
        if (delay !== null) {
            additionalDelayString = (new TimeValue(delay.interval, delay.unit)).toNanoSeconds.toString;
            // FIXME: handle the case where the delay is a parameter.
        }
        if (isPhysical) {
            socket = '''_lf_federate_sockets_for_outbound_p2p_connections[«receivingFed.id»]'''
            messageType = "P2P_MESSAGE"
        } else if (config.coordination === CoordinationType.DECENTRALIZED) {
            socket = '''_lf_federate_sockets_for_outbound_p2p_connections[«receivingFed.id»]'''
            messageType = "P2P_TIMED_MESSAGE"
        } else {
            // Logical connection
            // Send the message via rti
            socket = '''_lf_rti_socket_TCP'''
            messageType = "TIMED_MESSAGE"
            next_destination_name = '''"the RTI"'''
        }
        
        
        var String sendingFunction = '''send_timed_message'''
        var String commonArgs = '''«additionalDelayString», 
                   «socket»,
                   «messageType»,
                   «receivingPortID»,
                   «receivingFed.id»,
                   «next_destination_name»,
                   message_length'''
        if (isPhysical) {
            // Messages going on a physical connection do not
            // carry a timestamp or require the delay;
            sendingFunction = '''send_message'''            
            commonArgs = '''«socket», «messageType», «receivingPortID», «receivingFed.id»,
                   «next_destination_name», message_length'''
        }
        
        if (isTokenType(type)) {
            // NOTE: Transporting token types this way is likely to only work if the sender and receiver
            // both have the same endianess. Otherwise, you have to use protobufs or some other serialization scheme.
            result.append('''
                size_t message_length = «sendRef»->token->length * «sendRef»->token->element_size;
                «sendRef»->token->ref_count++;
                «sendingFunction»(«commonArgs», (unsigned char*) «sendRef»->value);
                __done_using(«sendRef»->token);
            ''')
        } else {
            // Handle native types.
            // string types need to be dealt with specially because they are hidden pointers.
            // void type is odd, but it avoids generating non-standard expression sizeof(void),
            // which some compilers reject.
            var lengthExpression = switch(type.targetType) {
                case 'string': '''strlen(«sendRef»->value) + 1'''
                case 'void': '0'
                default: '''sizeof(«type.targetType»)'''
            }
            var pointerExpression = switch(type.targetType) {
                case 'string': '''(unsigned char*) «sendRef»->value'''
                default: '''(unsigned char*)&«sendRef»->value'''
            }
            result.append('''
            size_t message_length = «lengthExpression»;
            «sendingFunction»(«commonArgs», «pointerExpression»);
            ''')
        }
        return result.toString
    }

    /** Generate #include of pqueue.c and either reactor.c or reactor_threaded.c
     *  depending on whether threads are specified in target directive.
     *  As a side effect, this populates the runCommand and compileCommand
     *  private variables if such commands are specified in the target directive.
     */
    override generatePreamble() {
        pr(this.defineLogLevel)
        
        if (isFederated) {
            // FIXME: Instead of checking
            // #ifdef _LF_IS_FEDERATED, we could
            // use #if (NUMBER_OF_FEDERATES > 1)
            // To me, the former is more accurate.
            pr('''
                #define _LF_IS_FEDERATED
            ''')
            if (config.coordination === CoordinationType.CENTRALIZED) {
                // The coordination is centralized.
                pr('''
                    #define _LF_COORD_CENTRALIZED
                ''')                
            } else if (config.coordination === CoordinationType.DECENTRALIZED) {
                // The coordination is decentralized
                pr('''
                    #define _LF_COORD_DECENTRALIZED
                ''')
            }
        }
        
        includeTargetLanguageHeaders()

        pr('#define NUMBER_OF_FEDERATES ' + federates.length);
                        
        // Handle target parameters.
        // First, if there are federates, then ensure that threading is enabled.
        if (config.threads === 0 && federates.length > 1) {
            config.threads = 1
        }

        includeTargetLanguageSourceFiles()
        
        // Do this after the above includes so that the preamble can
        // call built-in functions.
        super.generatePreamble()

        parseTargetParameters()
        
        // Make sure src-gen directory exists.
        val srcGenDir = new File(srcGenPath + File.separator)
        srcGenDir.mkdirs
        
        // Handle .proto files.
        for (file : config.protoFiles) {
            this.processProtoFile(file)
            val dotIndex = file.lastIndexOf('.')
            var rootFilename = file
            if (dotIndex > 0) {
                rootFilename = file.substring(0, dotIndex)
            }
            pr('#include "' + rootFilename + '.pb-c.h"')
        }
    }
    
    /**
     * Parse the target parameters and set flags to the runCommand
     * accordingly.
     */
    def parseTargetParameters() {
        if (config.fastMode) {
            // The runCommand has a first entry that is ignored but needed.
            if (runCommand.length === 0) {
                runCommand.add(filename)
            }
            runCommand.add("-f")
            runCommand.add("true")
        }
        if (config.keepalive) {
            // The runCommand has a first entry that is ignored but needed.
            if (runCommand.length === 0) {
                runCommand.add(filename)
            }
            runCommand.add("-k")
            runCommand.add("true")
        }
        if (config.timeout !== null) {
            // The runCommand has a first entry that is ignored but needed.
            if (runCommand.length === 0) {
                runCommand.add(filename)
            }
            runCommand.add("-o")
            runCommand.add(config.timeout.time.toString)
            runCommand.add(config.timeout.unit.toString)
        }
        
    }
    
    /** Add necessary header files specific to the target language.
     *  Note. The core files always need to be (and will be) copied 
     *  uniformly across all target languages.
     */
    protected def includeTargetLanguageHeaders() {
        if (config.tracing) {
            pr('#define LINGUA_FRANCA_TRACE')
        }
        pr('#include "ctarget.h"')
        if (config.tracing) {
            pr('#include "core/trace.c"')            
        }
    }
    
    /** Add necessary source files specific to the target language.  */
    protected def includeTargetLanguageSourceFiles() {
        if (config.threads > 0) {
            // Set this as the default in the generated code,
            // but only if it has not been overridden on the command line.
            pr(startTimers, '''
                if (_lf_number_of_threads == 0) {
                   _lf_number_of_threads = «config.threads»;
                }
            ''')
            pr("#include \"core/reactor_threaded.c\"")
        } else {
            pr("#include \"core/reactor.c\"")
        }
        if (federates.length > 1) {
            pr("#include \"core/federate.c\"")
        }
    }

    // Regular expression pattern for compiler error messages with resource
    // and line number information. The first match will a resource URI in the
    // form of "file:/path/file.lf". The second match will be a line number.
    // The third match is a character position within the line.
    // The fourth match will be the error message.
    static final Pattern compileErrorPattern = Pattern.compile("^(file:/.*):([0-9]+):([0-9]+):(.*)$");
    
    /** Given a line of text from the output of a compiler, return
     *  an instance of ErrorFileAndLine if the line is recognized as
     *  the first line of an error message. Otherwise, return null.
     *  @param line A line of output from a compiler or other external
     *   tool that might generate errors.
     *  @return If the line is recognized as the start of an error message,
     *   then return a class containing the path to the file on which the
     *   error occurred (or null if there is none), the line number (or the
     *   string "1" if there is none), the character position (or the string
     *   "0" if there is none), and the message (or an empty string if there
     *   is none).
     */
    override parseCommandOutput(String line) {
        val matcher = compileErrorPattern.matcher(line)
        if (matcher.find()) {
            val result = new ErrorFileAndLine()
            result.filepath = matcher.group(1)
            result.line = matcher.group(2)
            result.character = matcher.group(3)
            result.message = matcher.group(4)
            
            if (result.message.toLowerCase.contains("warning:")) {
                result.isError = false
            }
            return result
        }
        return null as ErrorFileAndLine
    }
    
    
    /**
     * Strip all line directives from the given C code.
     * @param code The code to remove # line directives from.
     * @return The code without #line directives.
     */
     def removeLineDirectives(String code) {
        
        val separator = System.getProperty("line.separator")
        val lines = code.split(separator)
        
        val builder = new StringBuilder("")
        
        for(line : lines) {
            val trimmedLine = line.trim()
            if(!trimmedLine.startsWith("#line")) {
                builder.append(line).append(separator)
            }
        }
        return builder.toString()
     }
        
    // //////////////////////////////////////////
    // // Private methods.
    
    /** Perform deferred initializations in initialize_trigger_objects.
     *  @param federate The federate for which we are doing this.
     */
    private def doDeferredInitialize(FederateInstance federate) {
        // First, populate the trigger tables for each output.
        // The entries point to the trigger_t structs for the destination inputs.
        pr('// doDeferredInitialize')

        // For outputs that are not primitive types (of form type* or type[]),
        // create a default token on the self struct.
        createDefaultTokens(main, federate)

        // Next, for every input port, populate its "self" struct
        // fields with pointers to the output port that sends it data.
        connectInputsToOutputs(main, federate)
    }

    /** Generate assignments of pointers in the "self" struct of a destination
     *  port's reactor to the appropriate entries in the "self" struct of the
     *  source reactor.
     *  @param instance The reactor instance.
     *  @param federate The federate for which we are generating code or null
     *   if there is no federation.
     */
    private def void connectInputsToOutputs(ReactorInstance instance, FederateInstance federate) {
        if (!reactorBelongsToFederate(instance, federate)) {
            return;
        }
        pr('''// Connect inputs and outputs for reactor «instance.getFullName».''')
        // For destinations that are multiports, need to count channels
        // in case there is more than one connection.
        var destinationChannelCount = new LinkedHashMap<PortInstance,Integer>()
        for (source : instance.destinations.keySet) {
            // If the source is an input port, find the ultimate source,
            // which could be the input port if it is written to by a reaction
            // or it could be an upstream output port. 
            var eventualSource = sourcePort(source)
            
            // We assume here that all connections across federates have been
            // broken and replaced by reactions handling the communication.
            // Moreover, if the eventual source is an input and it is NOT
            // written to by a reaction, then it is dangling, so we skip it.
            if (reactorBelongsToFederate(eventualSource.parent, federate)
                && (eventualSource.isOutput
                || eventualSource.dependsOnReactions.size > 0)
            ) {
                val destinations = instance.destinations.get(source)
                // For multiports, need to count the channels in case there are multiple
                // destinations.
                var sourceChannelCount = 0
                for (destination : destinations) {
                    // Check to see if the destination reactor belongs to the federate.
                    if (reactorBelongsToFederate(destination.parent, federate)) {
                        // If the destination is an output, then skip this step.
                        // Outputs are handled by finding the transitive closure
                        // (finding the eventual inputs).
                        if (destination.isInput) {
                            var comment = ''
                            if (source !== eventualSource) {
                                comment = ''' (eventual source is «eventualSource.getFullName»)'''
                            }
                            val destStructType = variableStructType(
                                destination.definition as TypedVariable,
                                destination.parent.definition.reactorClass
                            )
                            // There are four cases, depending on whether the source or
                            // destination or both are multiports.
                            if (eventualSource instanceof MultiportInstance) {
                                // Source is a multiport. 
                                // Number of available channels:
                                var width = eventualSource.instances.size - sourceChannelCount
                                // If there are no more available channels, there is nothing to do.
                                if (width > 0) {
                                    if (destination instanceof MultiportInstance) {
                                        // Source and destination are both multiports.
                                        // First, get the first available destination channel.
                                        var destinationChannel = destinationChannelCount.get(destination)
                                        if (destinationChannel === null) {
                                            destinationChannel = 0
                                            destinationChannelCount.put(destination, 1)
                                        } else {
                                            // Add the width of the source to the index of the destination's
                                            // next available channel. This may be out of bounds for the
                                            // destination.
                                            destinationChannelCount.put(destination, destinationChannel + width)
                                        }
                                        // There will be nothing to do if the destination channel index
                                        // is out of bounds.
                                        if (destinationChannel < destination.instances.size) {
                                            // There is at least one available channel at the destination.
                                            // The number of connections now will be the minimum of the
                                            // source width and the number of remaining channels at the
                                            // destination.
                                            if (destination.instances.size - destinationChannel < width) {
                                                width = destination.instances.size - destinationChannel
                                            }
                                            // Finally, we can generate the code to make the connections.
                                            pr('''
                                                // Connect «source.getFullName»«comment» to input port «destination.getFullName»
                                                int j = «sourceChannelCount»;
                                                for (int i = «destinationChannel»; i < «destinationChannel» + «width»; i++) {
                                                    «destinationReference(destination)»[i]
                                                        = («destStructType»*)«sourceReference(eventualSource)»[j++];
                                                }
                                            ''')
                                            sourceChannelCount += width
                                        } else {
                                            pr('''
                                                // No destination channels available for connection from
                                                // «source.getFullName»«comment» to input port «destination.getFullName».
                                            ''')
                                        }
                                    } else {
                                        // Source is a multiport, destination is a single port.
                                        pr('''
                                            // Connect «source.getFullName»«comment» to input port «destination.getFullName»
                                            «destinationReference(destination)»
                                                    = («destStructType»*)«sourceReference(eventualSource)»[«sourceChannelCount»];
                                        ''')
                                        sourceChannelCount++
                                    }
                                } else {
                                    pr('''
                                        // No source channels available for connection from
                                        // «source.getFullName»«comment» to input port «destination.getFullName».
                                    ''')
                                }
                            } else if (destination instanceof MultiportInstance) {
                                // Source is a single port, Destination is a multiport.
                                // First, get the first available destination channel.
                                var destinationChannel = destinationChannelCount.get(destination)
                                if (destinationChannel === null) {
                                    destinationChannel = 0
                                    destinationChannelCount.put(destination, 1)
                                } else {
                                    // Add the width of the source to the index of the destination's
                                    // next available channel. This may be out of bounds for the
                                    // destination.
                                    destinationChannelCount.put(destination, destinationChannel + 1)
                                }
                                // There will be nothing to do if the destination channel index
                                // is out of bounds.
                                if (destinationChannel < destination.instances.size) {
                                    pr('''
                                        // Connect «source.getFullName»«comment» to input port «destination.getFullName»
                                        «destinationReference(destination)»[«destinationChannel»]
                                                = («destStructType»*)«sourceReference(eventualSource)»;
                                    ''')
                                } else {
                                    pr('''
                                        // No destination channels available for connection from
                                        // «source.getFullName»«comment» to input port «destination.getFullName».
                                    ''')
                                }
                            } else {
                                // Both ports are single ports.
                                pr('''
                                    // Connect «source.getFullName»«comment» to input port «destination.getFullName»
                                    «destinationReference(destination)» = («destStructType»*)«sourceReference(eventualSource)»;
                                ''')
                            }
                        }
                    }
                }
            }
        }

        for (child : instance.children) {
            // In case this is a composite, recurse.
            connectInputsToOutputs(child, federate)
        }

        // Handle inputs that get sent data from a reaction rather than from
        // another contained reactor and reactions that are triggered by an
        // output of a contained reactor.
        for (reaction : instance.reactions) {
            for (port : reaction.effects.filter(PortInstance)) {
                if (port.definition instanceof Input) {
                    // This reaction is sending to an input. Must be
                    // the input of a contained reactor.
                    // It may be deeply contained, however, in which case
                    // we have to trace back to where the data and is_present
                    // variables are.
                    var sourcePort = sourcePort(port)
                    if (reactorBelongsToFederate(sourcePort.parent, federate)) {
                        val destStructType = variableStructType(
                            port.definition as TypedVariable,
                            port.parent.definition.reactorClass
                        )
                        pr('''
                            // Connect «sourcePort», which gets data from reaction «reaction.reactionIndex»
                            // of «instance.getFullName», to «port.getFullName».
                            «destinationReference(port)» = («destStructType»*)«sourceReference(sourcePort)»;
                        ''')
                    }
                }
            }
            for (port : reaction.sources.filter(PortInstance)) {
                if (port.definition instanceof Output) {
                    // This reaction is receiving data from an output
                    // of a contained reactor. If the contained reactor is
                    // not in the federate, then we don't do anything here.
                    if (reactorBelongsToFederate(port.parent, federate)) {
                        val destStructType = variableStructType(
                            port.definition as TypedVariable,
                            port.parent.definition.reactorClass
                        )
                        if (!(port instanceof MultiportInstance)) {
                            pr('''
                                // Record output «port.getFullName», which triggers reaction «reaction.reactionIndex»
                                // of «instance.getFullName», on its self struct.
                                «reactionReference(port)» = («destStructType»*)«sourceReference(port)»;
                            ''')
                        } else {
                            pr('''
                                for (int i = 0; i < «reactionReference(port)»__width; i++) {
                                    «reactionReference(port)»[i] = («destStructType»*)«sourceReference(port)»[i];
                                }
                            ''')
                        }
                    }
                }
            }
        }
        pr('''// END Connect inputs and outputs for reactor «instance.getFullName».''')
    }
    
    /**
     * Given an input port instance, if it receives its data from a reaction somewhere up
     * in the hierarchy, return the port to which the reaction actually writes.
     * The returned port will be this same port if the parent's parent's reaction
     * writes directly to this port, but if this port is deeper in the hierarchy,
     * then this will be a port belonging to highest parent of this port where
     * the parent is contained by the same reactor whose reaction writes to this
     * port.  This method is useful to find the name of the items on the self
     * struct of the reaction's parent that contain the value being sent
     * and its is_present variable.
     * @param port The input port instance.
     */
    private static def PortInstance sourcePort(PortInstance port) {
        // If the port depends on reactions, then this is the port we are looking for.
        if (port.dependsOnReactions.size > 0) return port
        if (port.dependsOnPort === null) return port
        // If we get here, then this port is fed data from another port.
        // Find the source for that port.
        return sourcePort(port.dependsOnPort)
    }

    /** Generate action variables for a reaction.
     *  @param builder The string builder into which to write the code.
     *  @param action The action.
     *  @param reactor The reactor.
     */
    private def generateActionVariablesInReaction(
        StringBuilder builder,
        Action action,
        ReactorDecl decl
    ) {
        val structType = variableStructType(action, decl)
        // If the action has a type, create variables for accessing the value.
        val type = action.inferredType
        // Pointer to the lf_token_t sent as the payload in the trigger.
        val tokenPointer = '''(self->___«action.name».token)'''
        pr(action, builder, '''
            // Expose the action struct as a local variable whose name matches the action name.
            «structType»* «action.name» = &self->__«action.name»;
            // Set the fields of the action struct to match the current trigger.
            «action.name»->is_present = self->___«action.name».is_present;
            «action.name»->has_value = («tokenPointer» != NULL && «tokenPointer»->value != NULL);
            «action.name»->token = «tokenPointer»;
        ''')
        // Set the value field only if there is a type.
        if (!type.isUndefined) {
            // The value field will either be a copy (for primitive types)
            // or a pointer (for types ending in *).
            pr(action, builder, '''
                if («action.name»->has_value) {
                    «IF type.isTokenType»
                        «action.name»->value = («type.targetType»)«tokenPointer»->value;
                    «ELSE»
                        «action.name»->value = *(«type.targetType»*)«tokenPointer»->value;
                    «ENDIF»
                }
            ''')
        }
    }
    
    /** Generate into the specified string builder the code to
     *  initialize local variables for the specified input port
     *  in a reaction function from the "self" struct.
     *  @param builder The string builder.
     *  @param input The input statement from the AST.
     *  @param reactor The reactor.
     */
    private def generateInputVariablesInReaction(
        StringBuilder builder,
        Input input,
        ReactorDecl decl
    ) {
        val structType = variableStructType(input, decl)
        val inputType = input.inferredType
        // Create the local variable whose name matches the input name.
        // If the input has not been declared mutable, then this is a pointer
        // to the upstream output. Otherwise, it is a copy of the upstream output,
        // which nevertheless points to the same token and value (hence, as done
        // below, we have to use writable_copy()). There are 8 cases,
        // depending on whether the input is mutable, whether it is a multiport,
        // and whether it is a token type.
        // Easy case first.
        if (!input.isMutable && !inputType.isTokenType && !input.isMultiport) {
            // Non-mutable, non-multiport, primitive type.
            pr(builder, '''
                «structType»* «input.name» = self->__«input.name»;
            ''')
        } else if (input.isMutable && !inputType.isTokenType && !input.isMultiport) {
            // Mutable, non-multiport, primitive type.
            pr(builder, '''
                // Mutable input, so copy the input into a temporary variable.
                // The input value on the struct is a copy.
                «structType» __tmp_«input.name» = *(self->__«input.name»);
                «structType»* «input.name» = &__tmp_«input.name»;
            ''')
        } else if (!input.isMutable && inputType.isTokenType && !input.isMultiport) {
            // Non-mutable, non-multiport, token type.
            pr(builder, '''
                «structType»* «input.name» = self->__«input.name»;
                if («input.name»->is_present) {
                    «input.name»->length = «input.name»->token->length;
                    «input.name»->value = («inputType.targetType»)«input.name»->token->value;
                } else {
                    «input.name»->length = 0;
                }
            ''')
        } else if (input.isMutable && inputType.isTokenType && !input.isMultiport) {
            // Mutable, non-multiport, token type.
            pr(builder, '''
                // Mutable input, so copy the input struct into a temporary variable.
                «structType» __tmp_«input.name» = *(self->__«input.name»);
                «structType»* «input.name» = &__tmp_«input.name»;
                if («input.name»->is_present) {
                    «input.name»->length = «input.name»->token->length;
                    lf_token_t* _lf_input_token = «input.name»->token;
                    «input.name»->token = writable_copy(_lf_input_token);
                    if («input.name»->token != _lf_input_token) {
                        // A copy of the input token has been made.
                        // This needs to be reference counted.
                        «input.name»->token->ref_count = 1;
                        // Repurpose the next_free pointer on the token to add to the list.
                        «input.name»->token->next_free = _lf_more_tokens_with_ref_count;
                        _lf_more_tokens_with_ref_count = «input.name»->token;
                    }
                    «input.name»->value = («inputType.targetType»)«input.name»->token->value;
                } else {
                    «input.name»->length = 0;
                }
            ''')            
        } else if (!input.isMutable && input.isMultiport) {
            // Non-mutable, multiport, primitive or token type.
            pr(builder, '''
                «structType»** «input.name» = self->__«input.name»;
            ''')
        } else if (inputType.isTokenType) {
            // Mutable, multiport, token type
            pr(builder, '''
                // Mutable multiport input, so copy the input structs
                // into an array of temporary variables on the stack.
                «structType» __tmp_«input.name»[«input.multiportWidthExpression»];
                «structType»* «input.name»[«input.multiportWidthExpression»];
                for (int i = 0; i < «input.multiportWidthExpression»; i++) {
                    «input.name»[i] = &__tmp_«input.name»[i];
                    __tmp_«input.name»[i] = *(self->__«input.name»[i]);
                    // If necessary, copy the tokens.
                    if («input.name»[i]->is_present) {
                        «input.name»[i]->length = «input.name»[i]->token->length;
                        lf_token_t* _lf_input_token = «input.name»[i]->token;
                        «input.name»[i]->token = writable_copy(_lf_input_token);
                        if («input.name»[i]->token != _lf_input_token) {
                            // A copy of the input token has been made.
                            // This needs to be reference counted.
                            «input.name»[i]->token->ref_count = 1;
                            // Repurpose the next_free pointer on the token to add to the list.
                            «input.name»[i]->token->next_free = _lf_more_tokens_with_ref_count;
                            _lf_more_tokens_with_ref_count = «input.name»[i]->token;
                        }
                        «input.name»[i]->value = («inputType.targetType»)«input.name»[i]->token->value;
                    } else {
                        «input.name»[i]->length = 0;
                    }
                }
            ''')
        } else {
            // Mutable, multiport, primitive type
            pr(builder, '''
                // Mutable multiport input, so copy the input structs
                // into an array of temporary variables on the stack.
                «structType» __tmp_«input.name»[«input.multiportWidthExpression»];
                «structType»* «input.name»[«input.multiportWidthExpression»];
                for (int i = 0; i < «input.multiportWidthExpression»; i++) {
                    «input.name»[i]  = &__tmp_«input.name»[i];
                    // Copy the struct, which includes the value.
                    __tmp_«input.name»[i] = *(self->__«input.name»[i]);
                }
            ''')
        }
        // Set the _width variable for all cases. This will be -1
        // for a variable-width multiport, which is not currently supported.
        // It will be -2 if it is not multiport.
        pr(builder, '''
            int «input.name»_width = self->__«input.name»__width;
        ''')
    }
    
    /** Generate into the specified string builder the code to
     *  initialize local variables for ports in a reaction function
     *  from the "self" struct. The port may be an input of the
     *  reactor or an output of a contained reactor. The second
     *  argument provides, for each contained reactor, a place to
     *  write the declaration of the output of that reactor that
     *  is triggering reactions.
     *  @param builder The string builder into which to write the code.
     *  @param structs A map from reactor instantiations to a place to write
     *   struct fields.
     *  @param port The port.
     *  @param reactor The reactor.
     */
    private def generatePortVariablesInReaction(
        StringBuilder builder,
        LinkedHashMap<Instantiation,StringBuilder> structs,
        VarRef port,
        ReactorDecl decl
    ) {
        if (port.variable instanceof Input) {
            generateInputVariablesInReaction(builder, port.variable as Input, decl)
        } else {
            // port is an output of a contained reactor.
            val output = port.variable as Output
            val portName = output.name
            val portStructType = variableStructType(output, port.container.reactorClass)
            
            var structBuilder = structs.get(port.container)
            if (structBuilder === null) {
                structBuilder = new StringBuilder
                structs.put(port.container, structBuilder)
            }
            val reactorName = port.container.name
            // First define the struct containing the output value and indicator
            // of its presence.
            if (!output.isMultiport) {
                pr(structBuilder, '''
                    «portStructType»* «portName»;
                ''')
            } else {
                pr(structBuilder, '''
                    «portStructType»** «portName»;
                    int «portName»_width;
                ''')
                pr(builder, '''
                    «reactorName».«portName»_width = self->__«reactorName».«portName»__width;
                ''')
            }

            // Next, initialize the struct with the current values.
            pr(builder, '''
                «reactorName».«portName» = self->__«reactorName».«portName»;
            ''')
        }
    }

    /** Generate into the specified string builder the code to
     *  initialize local variables for outputs in a reaction function
     *  from the "self" struct.
     *  @param builder The string builder.
     *  @param output The output statement from the AST.
     */
    private def generateOutputVariablesInReaction(
        StringBuilder builder,
        Output output,
        ReactorDecl decl
    ) {
        if (output.type === null && target.requiresTypes === true) {
            reportError(output,
                "Output is required to have a type: " + output.name)
        } else {
            val outputStructType = variableStructType(output, decl)
            // Unfortunately, for the SET macros to work out-of-the-box for
            // multiports, we need an array of *pointers* to the output structs,
            // but what we have on the self struct is an array of output structs.
            // So we have to handle multiports specially here a construct that
            // array of pointers.
            if (!output.isMultiport) {
                pr(builder, '''
                    «outputStructType»* «output.name» = &self->__«output.name»;
                ''')
            } else {
                // Set the _width variable.
                pr(builder, '''
                    int «output.name»_width = self->__«output.name»__width;
                ''')
                pr(builder, '''
                    «outputStructType»* «output.name»[«output.name»_width];
                    for(int i=0; i < «output.name»_width; i++) {
                         «output.name»[i] = &(self->__«output.name»[i]);
                    }
                ''')
            }
        }
    }

    /** Generate into the specified string builder the code to
     *  initialize local variables for sending data to an input
     *  of a contained reaction (e.g. for a deadline violation).
     *  The code goes into two builders because some of it has to
     *  collected into a single struct definition.
     *  @param builder The string builder.
     *  @param structs A map from reactor instantiations to a place to write
     *   struct fields.
     *  @param definition AST node defining the reactor within which this occurs
     *  @param input Input of the contained reactor.
     */
    private def generateVariablesForSendingToContainedReactors(
        StringBuilder builder,
        LinkedHashMap<Instantiation,StringBuilder> structs,
        Instantiation definition,
        Input input
    ) {
        var structBuilder = structs.get(definition)
        if (structBuilder === null) {
            structBuilder = new StringBuilder
            structs.put(definition, structBuilder)
        }
        val inputStructType = variableStructType(input, definition.reactorClass)
        if (!input.isMultiport) {
            pr(structBuilder, '''
                «inputStructType»* «input.name»;
            ''')
            pr(builder, '''
                «definition.name».«input.name» = &(self->__«definition.name».«input.name»);
            ''')
        } else {
            // Contained reactor's input is a multiport.
            pr(structBuilder, '''
                «inputStructType»** «input.name»;
                int «input.name»_width;
            ''')
            pr(builder, '''
                «definition.name».«input.name» = self->__«definition.name».«input.name»;
                «definition.name».«input.name»_width = self->__«definition.name».«input.name»__width;
            ''')
        }
    }

    /**
     * Override the base class to replace a type of form type[] with type*.
     * @param type The type.
     */ 
    override String getTargetType(InferredType type) {
        var result = super.getTargetType(type)
        val matcher = arrayPatternVariable.matcher(result)
        if (matcher.find()) {
            return matcher.group(1) + '*'
        }
        return result
    }
       
    /** Given a type for an input or output, return true if it should be
     *  carried by a lf_token_t struct rather than the type itself.
     *  It should be carried by such a struct if the type ends with *
     *  (it is a pointer) or [] (it is a array with unspecified length).
     *  @param type The type specification.
     */
    protected def isTokenType(InferredType type) {
        if (type.isUndefined)
            return false
        val targetType = type.targetType
        if (targetType.trim.matches("^\\w*\\[\\s*\\]$") || targetType.trim.endsWith('*')) {
            true
        } else {
            false
        }
    }
    
    /** If the type specification of the form type[] or
     *  type*, return the type. Otherwise remove the code delimiter,
     *  if there is one, and otherwise just return the argument
     *  unmodified.
     *  @param type A string describing the type.
     */
    private def rootType(String type) {
        if (type.endsWith(']')) {
            val root = type.indexOf('[')
            type.substring(0, root).trim
        } else if (type.endsWith('*')) {
            type.substring(0, type.length - 1).trim
        } else {
            type.trim
        }
    }

    /** Print the #line compiler directive with the line number of
     *  the specified object.
     *  @param output Where to put the output.
     *  @param eObject The node.
     */
    protected def prSourceLineNumber(StringBuilder output, EObject eObject) {
        var node = NodeModelUtils.getNode(eObject)
        if (node !== null) {
            // For code blocks (delimited by {= ... =}, unfortunately,
            // we have to adjust the offset by the number of newlines before {=.
            // Unfortunately, this is complicated because the code has been
            // tokenized.
            var offset = 0
            if (eObject instanceof Code) {
                offset += 1
            }
            if (System.getProperty("os.name").toLowerCase.contains("windows")) {
                pr(output, "#line " + (node.getStartLine() + offset) + ' "file:' + windowsSourceFile + '"')
            } else {
                pr(output, "#line " + (node.getStartLine() + offset) + ' "file:' + sourceFile + '"')
            }
        }
    }

    /**
     * Print the #line compiler directive with the line number of
     * the specified object.
     * @param eObject The node.
     */
    override prSourceLineNumber(EObject eObject) {
        prSourceLineNumber(code, eObject)
    }

    /**
     * Version of pr() that prints a source line number using a #line
     * prior to each line of the output. Use this when multiple lines of
     * output code are all due to the same source line in the .lf file.
     * @param eObject The AST node that this source line is based on.
     * @param builder The code buffer.
     * @param text The text to append.
     */
    protected def pr(EObject eObject, StringBuilder builder, Object text) {
        var split = text.toString.split("\n")
        for (line : split) {
            prSourceLineNumber(builder, eObject)
            pr(builder, line)
        }
    }

    /** For each output that has a token type (type* or type[]),
     *  create a default token and put it on the self struct.
     *  @param parent The container reactor.
     *  @param federate The federate, or null if there is no federation.
     */
    private def void createDefaultTokens(ReactorInstance parent, FederateInstance federate) {
        for (containedReactor : parent.children) {
            // Do this only for reactors in the federate.
            if (reactorBelongsToFederate(containedReactor, federate)) {
                var nameOfSelfStruct = selfStructName(containedReactor)
                for (output : containedReactor.outputs) {
                    val type = (output.definition as Output).inferredType
                    if (type.isTokenType) {
                        // Create the template token that goes in the trigger struct.
                        // Its reference count is zero, enabling it to be used immediately.
                        var rootType = type.targetType.rootType
                        // If the rootType is 'void', we need to avoid generating the code
                        // 'sizeof(void)', which some compilers reject.
                        val size = (rootType == 'void') ? '0' : '''sizeof(«rootType»)'''
                        if (output instanceof MultiportInstance) {
                            pr('''
                                for (int i = 0; i < «output.width»; i++) {
                                    «nameOfSelfStruct»->__«output.name»[i].token = __create_token(«size»);
                                }
                            ''')
                        } else {
                            pr('''
                                «nameOfSelfStruct»->__«output.name».token = __create_token(«size»);
                            ''')
                        }
                    }
                }
                // In case this is a composite, handle its contained reactors.
                createDefaultTokens(containedReactor, federate)
            }
        }
    }
    
    // Regular expression pattern for array types with specified length.
    // \s is whitespace, \w is a word character (letter, number, or underscore).
    // For example, for "foo[10]", the first match will be "foo" and the second "[10]".
    static final Pattern arrayPatternFixed = Pattern.compile("^\\s*+(\\w+)\\s*(\\[[0-9]+\\])\\s*$");
    
    // Regular expression pattern for array types with unspecified length.
    // \s is whitespace, \w is a word character (letter, number, or underscore).
    // For example, for "foo[]", the first match will be "foo".
    static final Pattern arrayPatternVariable = Pattern.compile("^\\s*+(\\w+)\\s*\\[\\]\\s*$");
    
    protected static var DISABLE_REACTION_INITIALIZATION_MARKER
        = '// **** Do not include initialization code in this reaction.'
        
    public static var UNDEFINED_MIN_SPACING = -1
    
    protected def isFederatedAndDecentralized() {
        if (isFederated &&
            config.coordination === CoordinationType.DECENTRALIZED) {
            return true
        }
        return false
    }
    
       
    /** Returns the Target enum for this generator */
    override getTarget() {
        return Target.C
    }
        
    override getTargetTimeType() '''interval_t'''
    
    override getTargetTagType() '''tag_t'''
    
    override getTargetTagIntervalType() '''tag_interval_t'''

    override getTargetUndefinedType() '''/* «reportError("undefined type")» */'''

    override getTargetFixedSizeListType(String baseType,
        Integer size) '''«baseType»[«size»]'''
        
    override String getTargetVariableSizeListType(
        String baseType) '''«baseType»[]'''
    
    protected def String getInitializer(ParameterInstance p) {
        
            if (p.type.isList && p.init.size > 1) {
                return p.init.join('{', ', ', '}', [it.targetValue])
            } else {
                return p.init.get(0).targetValue
            }
        
    }
    
    override supportsGenerics() {
        return false
    }
    
    override generateDelayGeneric() {
        throw new UnsupportedOperationException("TODO: auto-generated method stub")
    }
    
    /**
     * Data structure that for each instantiation of a contained
     * reactor, provides a set of input and output ports that trigger
     * reactions of the container, are read by a reaction of the
     * container, or that receive data from a reaction of the container.
     * For each port, this provides a list of reaction indices that
     * are triggered by the port, or an empty list if there are no
     * reactions triggered by the port.
     * @param reactor The contianer.
     * @param federate The federate (used to determine whether a
     *  reaction belongs to the federate).
     */
    private static class PortsReferencedInContainedReactors {
        // This horrible data structure is a collection, indexed by instantiation
        // of a contained reactor, of lists, indexed by ports of the contained reactor
        // that are referenced by reactions of the container, of reactions that are
        // triggered by the port of the contained reactor. The list is empty if
        // the port does not trigger reactions but is read by the reaction or
        // is written to by the reaction.
        val portsByContainedReactor = new LinkedHashMap<
            Instantiation,
            LinkedHashMap<
                Port,
                LinkedList<Integer>
            >
        >
        
        /**
         * Scan the reactions of the specified reactor and record which ports are
         * referenced by reactions and which reactions are triggered by such ports.
         */
        new(Reactor reactor, FederateInstance federate) {
            var reactionCount = 0
            for (reaction : reactor.allReactions) {
                if (federate === null || federate.containsReaction(
                    reactor,
                    reaction
                )) {
                    // First, handle reactions that produce data sent to inputs
                    // of contained reactors.
                    for (effect : reaction.effects ?: emptyList) {
                        // If an effect is an input, then it must be an input
                        // of a contained reactor.
                        if (effect.variable instanceof Input) {
                            // This reaction is not triggered by the port, so
                            // we do not add it to the list returned by the following.
                            addPort(effect.container, effect.variable as Input)
                        }
                    }
                    // Second, handle reactions that are triggered by outputs
                    // of contained reactors.
                    for (TriggerRef trigger : reaction.triggers ?: emptyList) {
                        if (trigger instanceof VarRef) {
                            // If an trigger is an output, then it must be an output
                            // of a contained reactor.
                            if (trigger.variable instanceof Output) {
                                val list = addPort(trigger.container, trigger.variable as Output)
                                list.add(reactionCount)
                            }
                        }
                    }
                    // Third, handle reading (but not triggered by)
                    // outputs of contained reactors.
                    for (source : reaction.sources ?: emptyList) {
                        if (source.variable instanceof Output) {
                            // If an source is an output, then it must be an output
                            // of a contained reactor.
                            // This reaction is not triggered by the port, so
                            // we do not add it to the list returned by the following.
                            addPort(source.container, source.variable as Output)
                        }
                    }
                }
                // Increment the reaction count even if not in the federate for consistency.
                reactionCount++
            }
        }
        
        /**
         * Return or create the list to which reactions triggered by the specified port
         * are to be added. This also records that the port is referenced by the
         * container's reactions.
         * @param containedReactor The contained reactor.
         * @param port The port.
         */
        def addPort(Instantiation containedReactor, Port port) {
            // Get or create the entry for the containedReactor.
            var containedReactorEntry = portsByContainedReactor.get(containedReactor)
            if (containedReactorEntry === null) {
                containedReactorEntry = new LinkedHashMap<Port,LinkedList<Integer>>
                portsByContainedReactor.put(containedReactor, containedReactorEntry)
            }
            // Get or create the entry for the port.
            var portEntry = containedReactorEntry.get(port)
            if (portEntry === null) {
                portEntry = new LinkedList<Integer>
                containedReactorEntry.put(port, portEntry)
            }
            return portEntry
        }
        
        /**
         * Return the set of contained reactors that have ports that are referenced
         * by reactions of the container reactor.
         */
        def containedReactors() {
            return portsByContainedReactor.keySet()
        }
        
        /**
         * Return the set of ports of the specified contained reactor that are
         * referenced by reactions of the container reactor. Return an empty
         * set if there are none.
         * @param containedReactor The contained reactor.
         */
        def portsOfInstance(Instantiation containedReactor) {
            var result = null as Set<Port>
            val ports = portsByContainedReactor.get(containedReactor)
            if (ports === null) {
                result = new LinkedHashSet<Port>
            } else {
                result = ports.keySet
            }
            return result
        }
        
        /**
         * Return the indices of the reactions triggered by the specified port
         * of the specified contained reactor or an empty list if there are none.
         * @param containedReactor The contained reactor.
         * @param port The port.
         */
        def LinkedList<Integer> reactionsTriggered(Instantiation containedReactor, Port port) {
            val ports = portsByContainedReactor.get(containedReactor)
            if (ports !== null) {
                val list = ports.get(port)
                if (list !== null) {
                    return list
                }
            }
            return new LinkedList<Integer>
        }
    }
}<|MERGE_RESOLUTION|>--- conflicted
+++ resolved
@@ -406,50 +406,50 @@
                 initializeTriggerObjectsEnd = new StringBuilder()                
                         
                 // Enable clock synchronization if the federate is not local and clock-sync is enabled
-<<<<<<< HEAD
-                if (config.clockSync != ClockSyncMode.OFF
-                    && (!federationRTIProperties.get('host').toString.equals(federate.host) 
-                    || config.clockSyncOptions.get('local-federates-on')?.literal?.equalsIgnoreCase('true')) // FIXME: warning
-                ) {
-                    // Determine the period with clock clock sync will be done.
-                    var period = 'MSEC(5)'  // The default.
-                    if (config.clockSyncOptions?.get('period') !== null) {
-                        val timeValue = config.clockSyncOptions.get('period')
-                        period = (new TimeValue(timeValue.time, timeValue.unit)).toNanoSeconds.toString;
-                    }
-                    // Determine how many trials there will be each time clock sync is done.
-                    var trials = '10' // The default.
-                    if (config.clockSyncOptions?.get('trials') !== null) {
-                        trials = config.clockSyncOptions.get('trials').literal
-                    }
-                    // Determine the attenuation to apply each time clock sync is done.
-                    var attenuation = '10' // The default.
-                    if (config.clockSyncOptions?.get('attenuation') !== null) {
-                        attenuation = config.clockSyncOptions.get('attenuation').literal
-                    }
-                    // Insert the #defines at the beginning
-                    code.insert(0, '''
-                        #define _LF_CLOCK_SYNC_INITIAL
-                        #define _LF_CLOCK_SYNC_PERIOD_NS «period»
-                        #define _LF_CLOCK_SYNC_EXCHANGES_PER_INTERVAL «trials»
-                        #define _LF_CLOCK_SYNC_ATTENUATION «attenuation»
-                    ''')
-                    System.out.println("Initial clock synchronization is enabled for federate "
-                        + federate.id
-                    );
-                    if (config.clockSync == ClockSyncMode.ON) {
-                        code.insert(0, '''
-                            #define _LF_CLOCK_SYNC_ON
-                        ''')
-                        System.out.println("Runtime clock synchronization is enabled for federate "
-                            + federate.id
-                        );
-                    }
-                }
-=======
+//<<<<<<< HEAD
+//                if (config.clockSync != ClockSyncMode.OFF
+//                    && (!federationRTIProperties.get('host').toString.equals(federate.host) 
+//                    || config.clockSyncOptions.get('local-federates-on')?.literal?.equalsIgnoreCase('true')) // FIXME: warning
+//                ) {
+//                    // Determine the period with clock clock sync will be done.
+//                    var period = 'MSEC(5)'  // The default.
+//                    if (config.clockSyncOptions?.get('period') !== null) {
+//                        val timeValue = config.clockSyncOptions.get('period')
+//                        period = (new TimeValue(timeValue.time, timeValue.unit)).toNanoSeconds.toString;
+//                    }
+//                    // Determine how many trials there will be each time clock sync is done.
+//                    var trials = '10' // The default.
+//                    if (config.clockSyncOptions?.get('trials') !== null) {
+//                        trials = config.clockSyncOptions.get('trials').literal
+//                    }
+//                    // Determine the attenuation to apply each time clock sync is done.
+//                    var attenuation = '10' // The default.
+//                    if (config.clockSyncOptions?.get('attenuation') !== null) {
+//                        attenuation = config.clockSyncOptions.get('attenuation').literal
+//                    }
+//                    // Insert the #defines at the beginning
+//                    code.insert(0, '''
+//                        #define _LF_CLOCK_SYNC_INITIAL
+//                        #define _LF_CLOCK_SYNC_PERIOD_NS «period»
+//                        #define _LF_CLOCK_SYNC_EXCHANGES_PER_INTERVAL «trials»
+//                        #define _LF_CLOCK_SYNC_ATTENUATION «attenuation»
+//                    ''')
+//                    System.out.println("Initial clock synchronization is enabled for federate "
+//                        + federate.id
+//                    );
+//                    if (config.clockSync == ClockSyncMode.ON) {
+//                        code.insert(0, '''
+//                            #define _LF_CLOCK_SYNC_ON
+//                        ''')
+//                        System.out.println("Runtime clock synchronization is enabled for federate "
+//                            + federate.id
+//                        );
+//                    }
+//                }
+//=======
                 initializeClockSynchronization(federate)
                 
->>>>>>> 14c5335a
+
                 startTimeStep = new StringBuilder()
                 startTimers = new StringBuilder(commonStartTimers)
                 // This should go first in the start_timers function.
@@ -786,28 +786,28 @@
         // Check if clock synchronization should be enabled for this federate in the first place
         if (config.clockSync != ClockSyncMode.OFF
             && (!federationRTIProperties.get('host').toString.equals(federate.host) 
-            || targetClockSyncOptions.get('local-federates-on')?.literal?.equalsIgnoreCase('true')) // FIXME: warning
+            || config.clockSyncOptions.get('local-federates-on')?.literal?.equalsIgnoreCase('true')) // FIXME: warning
         ) {
             // Determine the period with clock clock sync will be done.
             var period = 'MSEC(5)'  // The default.
-            if (targetClockSyncOptions?.get('period') !== null) {
-                val timeValue = targetClockSyncOptions.get('period')
+            if (config.clockSyncOptions?.get('period') !== null) {
+                val timeValue = config.clockSyncOptions.get('period')
                 period = (new TimeValue(timeValue.time, timeValue.unit)).toNanoSeconds.toString;
             }
             // Determine how many trials there will be each time clock sync is done.
             var trials = '10' // The default.
-            if (targetClockSyncOptions?.get('trials') !== null) {
-                trials = targetClockSyncOptions.get('trials').literal
+            if (config.clockSyncOptions?.get('trials') !== null) {
+                trials = config.clockSyncOptions.get('trials').literal
             }
             // Determine the attenuation to apply each time clock sync is done.
             var attenuation = '10' // The default.
-            if (targetClockSyncOptions?.get('attenuation') !== null) {
-                attenuation = targetClockSyncOptions.get('attenuation').literal
+            if (config.clockSyncOptions?.get('attenuation') !== null) {
+                attenuation = config.clockSyncOptions.get('attenuation').literal
             }            
             // Determine if statistics should be collected
             var collectStats = true // The default
-            if (targetClockSyncOptions?.get('collect-stats') !== null) {
-                collectStats = targetClockSyncOptions.get('collect-stats').literal?.equalsIgnoreCase('true')
+            if (config.clockSyncOptions?.get('collect-stats') !== null) {
+                collectStats = config.clockSyncOptions.get('collect-stats').literal?.equalsIgnoreCase('true')
             }
             // Insert the #defines at the beginning
             code.insert(0, '''
