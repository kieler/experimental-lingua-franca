/* Generator base class for shared code between code generators. */

/*************
 * Copyright (c) 2019-2020, The University of California at Berkeley.

 * Redistribution and use in source and binary forms, with or without modification,
 * are permitted provided that the following conditions are met:

 * 1. Redistributions of source code must retain the above copyright notice,
 *    this list of conditions and the following disclaimer.

 * 2. Redistributions in binary form must reproduce the above copyright notice,
 *    this list of conditions and the following disclaimer in the documentation
 *    and/or other materials provided with the distribution.

 * THIS SOFTWARE IS PROVIDED BY THE COPYRIGHT HOLDERS AND CONTRIBUTORS "AS IS" AND 
 * ANY EXPRESS OR IMPLIED WARRANTIES, INCLUDING, BUT NOT LIMITED TO, THE IMPLIED 
 * WARRANTIES OF MERCHANTABILITY AND FITNESS FOR A PARTICULAR PURPOSE ARE 
 * DISCLAIMED. IN NO EVENT SHALL THE COPYRIGHT HOLDER OR CONTRIBUTORS BE LIABLE FOR
 * ANY DIRECT, INDIRECT, INCIDENTAL, SPECIAL, EXEMPLARY, OR CONSEQUENTIAL DAMAGES 
 * (INCLUDING, BUT NOT LIMITED TO, PROCUREMENT OF SUBSTITUTE GOODS OR SERVICES; 
 * LOSS OF USE, DATA, OR PROFITS; OR BUSINESS INTERRUPTION) HOWEVER CAUSED AND ON 
 * ANY THEORY OF LIABILITY, WHETHER IN CONTRACT, STRICT LIABILITY, OR TORT 
 * (INCLUDING NEGLIGENCE OR OTHERWISE) ARISING IN ANY WAY OUT OF THE USE OF THIS 
 * SOFTWARE, EVEN IF ADVISED OF THE POSSIBILITY OF SUCH DAMAGE.
 ***************/
package org.icyphy.generator

import java.io.ByteArrayOutputStream
import java.io.File
import java.io.FileOutputStream
import java.io.IOException
import java.io.OutputStream
import java.net.URI
import java.nio.file.Files
import java.nio.file.Path
import java.nio.file.Paths
import java.nio.file.StandardCopyOption
import java.util.LinkedHashMap
import java.util.LinkedHashSet
import java.util.LinkedList
import java.util.List
import java.util.Map
import java.util.Set
import java.util.regex.Pattern
import org.eclipse.core.resources.IMarker
import org.eclipse.core.resources.IResource
import org.eclipse.core.resources.ResourcesPlugin
import org.eclipse.emf.ecore.EObject
import org.eclipse.emf.ecore.resource.Resource
import org.eclipse.xtext.generator.IFileSystemAccess2
import org.eclipse.xtext.generator.IGeneratorContext
import org.eclipse.xtext.nodemodel.util.NodeModelUtils
import org.eclipse.xtext.resource.XtextResource
import org.eclipse.xtext.validation.CheckMode
import org.icyphy.ASTUtils
import org.icyphy.FileConfig
import org.icyphy.InferredType
import org.icyphy.MainConflictChecker
import org.icyphy.Mode
import org.icyphy.Target
import org.icyphy.TargetConfig
import org.icyphy.TargetProperty
import org.icyphy.TargetProperty.CoordinationType
import org.icyphy.TimeValue
import org.icyphy.graph.InstantiationGraph
import org.icyphy.linguaFranca.Action
import org.icyphy.linguaFranca.ActionOrigin
import org.icyphy.linguaFranca.Code
import org.icyphy.linguaFranca.Connection
import org.icyphy.linguaFranca.Delay
import org.icyphy.linguaFranca.Instantiation
import org.icyphy.linguaFranca.LinguaFrancaFactory
import org.icyphy.linguaFranca.Model
import org.icyphy.linguaFranca.Parameter
import org.icyphy.linguaFranca.Port
import org.icyphy.linguaFranca.Reaction
import org.icyphy.linguaFranca.Reactor
import org.icyphy.linguaFranca.StateVar
import org.icyphy.linguaFranca.TargetDecl
import org.icyphy.linguaFranca.Time
import org.icyphy.linguaFranca.TimeUnit
import org.icyphy.linguaFranca.Type
import org.icyphy.linguaFranca.Value
import org.icyphy.linguaFranca.VarRef
import org.icyphy.linguaFranca.Variable
import org.icyphy.validation.AbstractLinguaFrancaValidator

import static extension org.icyphy.ASTUtils.*

/**
 * Generator base class for shared code between code generators.
 * This extends AbstractLinguaFrancaValidator so that errors can be highlighted
 * in the XText-based IDE.
 * 
 * @author{Edward A. Lee <eal@berkeley.edu>}
 * @author{Marten Lohstroh <marten@berkeley.edu>}
 * @author{Christian Menard <christian.menard@tu-dresden.de}
 * @author{Matt Weber <matt.weber@berkeley.edu>}
 */
abstract class GeneratorBase extends AbstractLinguaFrancaValidator {

    ////////////////////////////////////////////
    //// Public fields.
    
    /**
     * Constant that specifies how to name generated delay reactors.
     */
    public static val GEN_DELAY_CLASS_NAME = "__GenDelay"
    
    /**
     * {@link #Mode.STANDALONE Mode.STANDALONE} if the code generator is being
     * called from the command line, {@link #Mode.INTEGRATED Mode.INTEGRATED}
     * if it is being called from the Eclipse IDE, and 
     * {@link #Mode.UNDEFINED Mode.UNDEFINED} otherwise.
     */
    public var Mode mode = Mode.UNDEFINED

    /** 
     * The main (top-level) reactor instance.
     */
    public ReactorInstance main
    
    ////////////////////////////////////////////
    //// Protected fields.
        
    /**
     * All code goes into this string buffer.
     */
    protected var code = new StringBuilder

    /**
     * The current target configuration.
     */
    protected var TargetConfig targetConfig = new TargetConfig()
    
    /**
     * The current file configuration. NOTE: not initialized until the
     * invocation of doGenerate, which calls setFileConfig.
     */
    protected var FileConfig fileConfig

    /**
     * Collection of generated delay classes.
     */
    val delayClasses = new LinkedHashSet<Reactor>()
    
    def void setFileConfig(Resource resource, IFileSystemAccess2 fsa, IGeneratorContext context) {
        this.fileConfig = new FileConfig(resource, fsa, context);
        this.topLevelName = fileConfig.name
    }

    /**
     * Indicator of whether generator errors occurred.
     * This is set to true by the report() method and returned by the
     * errorsOccurred() method.
     */
    protected var generatorErrorsOccurred = false

    /**
     * If running in an Eclipse IDE, the iResource refers to the
     * IFile representing the Lingua Franca program.
     * This is the XText view of the file, which is distinct
     * from the Eclipse eCore view of the file and the OS view of the file.
     */
    protected var iResource = null as IResource

    /**
     * Definition of the main (top-level) reactor.
     * This is an automatically generated AST node for the top-level
     * reactor.
     */
    protected Instantiation mainDef

    /**
     * A list of Reactor definitions in the main resource, including non-main 
     * reactors defined in imported resources.
     */
    protected var List<Reactor> reactors = newLinkedList
    
    /**
     * The set of resources referenced reactor classes reside in.
     */
    protected var Set<Resource> resources = newLinkedHashSet
    
    /**
     * Graph that tracks dependencies between instantiations.
     */
    protected var InstantiationGraph instantiationGraph


    /**
     * The set of unordered reactions. An unordered reaction is one that does
     * not have any dependency on other reactions in the containing reactor, 
     * and where no other reaction in the containing reactor depends on it.
     * There is currently no way in the syntax of LF to make a reaction
     * unordered, deliberately, because it can introduce unexpected
     * nondeterminacy. However, certain automatically generated reactions are
     * known to be safe to be unordered because they do not interact with the
     * state of the containing reactor. To make a reaction unordered, when
     * the Reaction instance is created, add that instance to this set.
     */
    protected var Set<Reaction> unorderedReactions = null
    

    /**
     * Indicates whether or not the current Lingua Franca program
     * contains a federation.
     */
    public var boolean isFederated = false

    // //////////////////////////////////////////
    // // Target properties, if they are included.
    /**
     * A list of federate instances or a list with a single empty string
     * if there are no federates specified. FIXME: Why put a single empty string there? It should be just empty...
     */
    protected var List<FederateInstance> federates = new LinkedList<FederateInstance>

    /**
     * A map from federate IDs to federate instances.
     */
    protected var Map<Integer, FederateInstance> federateByID = new LinkedHashMap<Integer, FederateInstance>()

    /**
     * A map from instantiations to the federate instances for that instantiation.
     * If the instantiation has a width, there may be more than one federate instance.
     */
    protected var Map<Instantiation, List<FederateInstance>> federatesByInstantiation

    /**
     * The federation RTI properties, which defaults to 'localhost: 15045'.
     */
    protected val federationRTIProperties = newLinkedHashMap(
        'host' -> 'localhost',
        'port' -> 0 // Indicator to use the default port, typically 15045.
    )

    /**
     * Contents of $LF_CLASSPATH, if it was set.
     */
    protected String classpathLF

    /**
     * The index available to user-generated reaction that delineates the index
     * of the reactor in a bank of reactors. The value must be set to zero
     * in generated code for reactors that are not in a bank
     */
    protected String targetBankIndex = "bank_index"

    /**
     * The type of the bank index, which must be an integer in the target language
     */
    protected String targetBankIndexType = "int"

    /**
     * The name of the top-level reactor.
     */
    protected var String topLevelName; // FIXME: remove and use fileConfig.name instead

    // //////////////////////////////////////////
    // // Private fields.
    /**
     * Map from builder to its current indentation.
     */
    var indentation = new LinkedHashMap<StringBuilder, String>()

    /**
     * Defines the execution environment that is used to execute binaries.
     * 
     * A given command may be directly executable on the host (NATIVE) 
     * or it may need to be executed within a bash shell (BASH). 
     * On Unix-like machines, this is typically determined by the PATH variable
     * which could be different in these two environments.
     */
    enum ExecutionEnvironment {
        NATIVE,
        BASH
    }

    // //////////////////////////////////////////
    // // Code generation functions to override for a concrete code generator.

    /**
     * Store the given reactor in the collection of generated delay classes
     * and insert it in the AST under the top-level reactors node.
     */
    def void addDelayClass(Reactor generatedDelay) {
        // Record this class, so it can be reused.
        this.delayClasses.add(generatedDelay)
        // And hook it into the AST.
        (fileConfig.resource.allContents.findFirst[it|it instanceof Model] as Model).reactors.add(generatedDelay)
    }

    /**
     * Return the generated delay reactor that corresponds to the given class
     * name if it had been created already, `null` otherwise.
     */
    def Reactor findDelayClass(String className) {
        return this.delayClasses.findFirst[it|it.name.equals(className)]
    }

    /**
     * 
     */
    def void setTargetConfig(IGeneratorContext context) {
        // If there are any physical actions, ensure the threaded engine is used.
        for (action : fileConfig.resource.allContents.toIterable.filter(Action)) {
            if (action.origin == ActionOrigin.PHYSICAL) {
                targetConfig.threads = 1
            }
        }

        val target = fileConfig.resource.findTarget
        if (target.config !== null) {
            // Update the configuration according to the set target properties.
            TargetProperty.update(this.targetConfig, target.config.pairs ?: emptyList)
        }

        // Override target properties if specified as command line arguments.
        if (context instanceof StandaloneContext) {
            if (context.args.containsKey("no-compile")) {
                targetConfig.noCompile = true
            }
            if (context.args.containsKey("threads")) {
                targetConfig.threads = Integer.parseInt(context.args.getProperty("threads"))
            }
            if (context.args.containsKey("target-compiler")) {
                targetConfig.compiler = context.args.getProperty("target-compiler")
            }
            if (context.args.containsKey("target-flags")) {
                targetConfig.compilerFlags.clear()
                if (!context.args.getProperty("target-flags").isEmpty) {
                    targetConfig.compilerFlags.addAll(context.args.getProperty("target-flags").split(' '))
                }
            }
        }
    }

    def createMainInstance() {
        // Find the main reactor and create an AST node for its instantiation.
        for (reactor : fileConfig.resource.allContents.toIterable.filter(Reactor)) {
            if (reactor.isMain || reactor.isFederated) {
                // Creating an definition for the main reactor because there isn't one.
                this.mainDef = LinguaFrancaFactory.eINSTANCE.createInstantiation()
                this.mainDef.setName(reactor.name)
                this.mainDef.setReactorClass(reactor)
            }
        }
    }

    /**
     * Generate code from the Lingua Franca model contained by the specified resource.
     * 
     * This is the main entry point for code generation. This base class finds all
     * reactor class definitions, including any reactors defined in imported .lf files
     * (except any main reactors in those imported files), and adds them to the 
     * {@link #GeneratorBase.reactors reactors} list. If errors occur during
     * generation, then a subsequent call to errorsOccurred() will return true.
     * @param resource The resource containing the source code.
     * @param fsa The file system access (used to write the result).
     * @param context Context relating to invocation of the code generator.
     * In stand alone mode, this object is also used to relay CLI arguments.
     */
    def void doGenerate(Resource resource, IFileSystemAccess2 fsa, IGeneratorContext context) {
        
        setFileConfig(resource, fsa, context)
        
        setMode()
        
        printInfo()
        
        // Clear any markers that may have been created by a previous build.
        // Markers mark problems in the Eclipse IDE when running in integrated mode.
        clearMarkers()
        
        ASTUtils.setMainName(fileConfig.resource, fileConfig.name)
        
        createMainInstance()

        // Check if there are any conflicting main reactors elsewhere in the package.
        if (mainDef !== null) {
            for (String conflict : new MainConflictChecker(fileConfig).conflicts) {
                reportError(this.mainDef.reactorClass, "Conflicting main reactor in " + conflict);
            }
        }
        
        setTargetConfig(context)
        
        // If federates are specified in the target, create a mapping
        // from Instantiations in the main reactor to federate names.
        // Also create a list of federate names or a list with a single
        // empty name if there are no federates specified.
        // This must be done before desugaring delays below.
        analyzeFederates()
        
        // Process target files. Copy each of them into the src-gen dir.
        copyUserFiles()

        // Collect reactors and create an instantiation graph. These are needed to figure out which resources we need
        // to validate, which happens in setResources().
        setReactorsAndInstantiationGraph()

        // Collect the reactors defined in this resource (i.e., file in Eclipse speak) and (non-main)
        // reactors defined in imported resources.
<<<<<<< HEAD
        val reactors = new InstantiationGraph(resource, false).nodes

        // Add to the known resources the resource that is the main file.
        this.resources.add(resource)
        // Add to the known resources all imported files.
        for (r : reactors) {
            this.resources.add(r.eResource)
        }

        for (r : this.resources) {
            if (r !== this.fileConfig.resource) {
                // FIXME: create import graph to match import statements to erroneous resources.
                // The following only works for direct imports...
                val issues = (r as XtextResource).resourceServiceProvider.resourceValidator.validate(r, CheckMode.ALL,
                    null)
                for (issue : issues) {
                    val imp = resource.allContents.filter(Import).
                        findFirst[r.URI.toString().endsWith(it.importURI)] as Import
                    reportError(imp, '''Unresolved compilation issues in '«imp.importURI»'.''')
                }
            }
        }
        
        // If federates are specified in the target, create a mapping
        // from Instantiations in the main reactor to federate names.
        // Also create a list of federate names or a list with a single
        // empty name if there are no federates specified.
        // This must be done before desugaring delays below.
        resource.analyzeFederates
        
        for (r : this.resources) {
            // Replace connections in this resources that are annotated with the 
            // "after" keyword by ones that go through a delay reactor. 
            r.insertGeneratedDelays(this)
            
        }
        
        // Assuming all AST transformations have completed, build the instantiation graph.
        this.instantiationGraph = new InstantiationGraph(resource, false) // FIXME: obtain this from the validator instead
=======
        setResources(context)
        
        // Reroute connections that have delays associated with them via generated delay reactors.
        transformDelays()
>>>>>>> 680846be

        // Invoke this function a second time because transformations may have introduced new reactors!
        setReactorsAndInstantiationGraph()

        // First, produce any preamble code that the code generator needs
        // to produce before anything else goes into the code generated files.
        generatePreamble() // FIXME: Move this elsewhere. See awkwardness with CppGenerator because it will not even
        // use the result.
    }

    /**
     * Create a new instantiation graph (i.e., a graph with in it dependencies between reactor definitions, which exist
     * between a reactor Foo that has a statement like `bar = new Bar()` and Bar, because Foo creates in instance of bar
     * and therefore depends on it) and assign it to the instantiationGraph class variable. After creating the graph, 
     * sort the reactors in topological order and assign them to the reactors class variable. 
     */
    protected def setReactorsAndInstantiationGraph() {
        // Build the instantiation graph . 
        this.instantiationGraph = new InstantiationGraph(fileConfig.resource, false)

        // Topologically sort the reactors such that all of a reactor's instantiation dependencies occur earlier in 
        // the sorted list of reactors. This helps the code generator output code in the correct order.
        // For example if `reactor Foo {bar = new Bar()}` then the definition of `Bar` has to be generated before
        // the definition of `Foo`.
        this.reactors = this.instantiationGraph.nodesInTopologicalOrder

    }

    /**
     * For each involved resource, replace connections with delays with generated delay reactors.
     */
    protected def transformDelays() {
         for (r : this.resources) {
             r.insertGeneratedDelays(this)
        }
    }

    /**
     * Update the class variable that lists all the involved resources. Also report validation problems of imported 
     * resources at the import statements through those failing resources are reached.
     * 
     * @param context The context providing the cancel indicator used by the validator.
     */
    protected def setResources(IGeneratorContext context) {
        val validator = (this.fileConfig.resource as XtextResource).resourceServiceProvider.resourceValidator
        reactors.add(mainDef.reactorClass as Reactor)
        // Iterate over reactors and mark their resources as tainted if they import resources that are either marked
        // as tainted or fail to validate.
        val tainted = newHashSet
        for (r : this.reactors) {
            val res = r.eResource
            if (!this.resources.contains(res)) {
                if (res !== this.fileConfig.resource) {
                    if (tainted.contains(res) ||
                        (validator.validate(res, CheckMode.ALL, context.cancelIndicator)).size > 0) {
                        for (inst : this.instantiationGraph.getDownstreamAdjacentNodes(r)) {
                            for (imp : (inst.eContainer as Model).imports) {
                                for (decl : imp.reactorClasses) {
                                    if (decl.reactorClass.eResource === res) {
                                        reportError(imp, '''Unresolved compilation issues in '«imp.importURI»'.''')
                                        tainted.add(decl.eResource)
                                    }
                                }
                            }
                        }
                    }
                }
                this.resources.add(res)
            }
        }
    }

    /**
     * Copy all files listed in the target property `files` into the
     * specified directory.
     */
    protected def copyUserFiles() {
        // Make sure the target directory exists.
        val targetDir = this.fileConfig.getSrcGenPath.toFile
        targetDir.mkdirs

        for (filename : targetConfig.fileNames) {
            val file = FileConfig.findFile(filename, this.fileConfig.srcFile.parent)
            if (file !== null) {
                val target = new File(targetDir, file.name)
                if (target.exists) {
                    target.delete
                }
                Files.copy(file.toPath, target.toPath)
                targetConfig.filesNamesWithoutPath.add(file.name);
            } else {
                // Try to copy the file as a resource.
                // If this is missing, it should have been previously reported as an error.
                try {
                    var filenameWithoutPath = filename
                    val lastSeparator = filename.lastIndexOf(File.separator)
                    if (lastSeparator > 0) {
                        filenameWithoutPath = filename.substring(lastSeparator + 1) // FIXME: brittle. What if the file is in a subdirectory?
                    }
                    copyFileFromClassPath(filename, targetDir + File.separator + filenameWithoutPath)
                    targetConfig.filesNamesWithoutPath.add(filenameWithoutPath);
                } catch (IOException ex) {
                    // Ignore. Previously reported as a warning.
                    System.err.println('''WARNING: Failed to find file «filename».''')
                }
            }
        }
    }

    /**
     * Return true if errors occurred in the last call to doGenerate().
     * This will return true if any of the reportError methods was called.
     * @return True if errors occurred.
     */
    def errorsOccurred() {
        return generatorErrorsOccurred;
    }

    /**
     * Generate code for the body of a reaction that takes an input and
     * schedules an action with the value of that input.
     * @param the action to schedule
     * @param the port to read from
     */
    abstract def String generateDelayBody(Action action, VarRef port);

    /**
     * Generate code for the body of a reaction that is triggered by the
     * given action and writes its value to the given port.
     * @param the action that triggers the reaction
     * @param the port to write to
     */
    abstract def String generateForwardBody(Action action, VarRef port);

    /**
     * Generate code for the generic type to be used in the class definition
     * of a generated delay reactor.
     */
    abstract def String generateDelayGeneric();

    /**
     * Generate code for referencing a port, action, or timer.
     * @param reference The referenced variable.
     */
    def String generateVarRef(VarRef reference) {
        var prefix = "";
        if (reference.container !== null) {
            prefix = reference.container.name + "."
        }
        return prefix + reference.variable.name
    }

    /**
     * Return true if the reaction is unordered. An unordered reaction is one
     * that does not have any dependency on other reactions in the containing
     * reactor, and where no other reaction in the containing reactor depends
     * on it. There is currently no way in the syntax of LF to make a reaction
     * unordered, deliberately, because it can introduce unexpected 
     * nondeterminacy. However, certain automatically generated reactions are
     * known to be safe to be unordered because they do not interact with the
     * state of the containing reactor. To make a reaction unordered, when
     * the Reaction instance is created, add that instance to this set.
     * @return True if the reaction has been marked unordered.
     */
    def isUnordered(Reaction reaction) {
        if (unorderedReactions !== null) {
            unorderedReactions.contains(reaction)
        } else {
            false
        }
    }

    /**
     * Mark the reaction unordered. An unordered reaction is one that does not
     * have any dependency on other reactions in the containing reactor, and
     * where no other reaction in the containing reactor depends on it. There
     * is currently no way in the syntax of LF to make a reaction unordered,
     * deliberately, because it can introduce unexpected nondeterminacy. 
     * However, certain automatically generated reactions are known to be safe
     * to be unordered because they do not interact with the state of the 
     * containing reactor. To make a reaction unordered, when the Reaction
     * instance is created, add that instance to this set.
     * @param reaction The reaction to make unordered.
     */
    def makeUnordered(Reaction reaction) {
        if (unorderedReactions === null) {
            unorderedReactions = new LinkedHashSet<Reaction>()
        }
        unorderedReactions.add(reaction)
    }
    
    /**
     * Given a representation of time that may possibly include units, return
     * a string that the target language can recognize as a value. In this base
     * class, if units are given, e.g. "msec", then we convert the units to upper
     * case and return an expression of the form "MSEC(value)". Particular target
     * generators will need to either define functions or macros for each possible
     * time unit or override this method to return something acceptable to the
     * target language.
     * @param time A TimeValue that represents a time.
     * @return A string, such as "MSEC(100)" for 100 milliseconds.
     */
    def String timeInTargetLanguage(TimeValue time) {
        if (time !== null) {
            if (time.unit != TimeUnit.NONE) {
                return time.unit.name() + '(' + time.time + ')'
            } else {
                return time.time.toString()
            }
        }
        return "0" // FIXME: do this or throw exception?
    }

    // //////////////////////////////////////////
    // Protected methods for code generation
    // of the RTI.
    // FIXME: Allow target code generators to specify the directory
    // structure for the generated C RTI?
    /** Create the runtime infrastructure (RTI) source file.
     */
    def createFederateRTI() {
        // Derive target filename from the .lf filename.
        var cFilename = fileConfig.name + "_RTI.c"

        // Delete source previously produced by the LF compiler.
        // 
        var file = fileConfig.RTISrcPath.resolve(cFilename).toFile
        if (file.exists) {
            file.delete
        }
        
        // Also make sure the directory exists.
        if (!file.parentFile.exists || !file.parentFile.isDirectory) {
            file.mkdirs
        }

        // Delete binary previously produced by the C compiler.
        file = fileConfig.RTIBinPath.resolve(fileConfig.name).toFile
        if (file.exists) {
            file.delete
        }

        val rtiCode = new StringBuilder()
        pr(rtiCode, '''
            #ifdef NUMBER_OF_FEDERATES
            #undefine NUMBER_OF_FEDERATES
            #endif
            #define NUMBER_OF_FEDERATES «federates.length»
            #include "rti.c"
            int main(int argc, char* argv[]) {
        ''')
        indent(rtiCode)

        // Initialize the array of information that the RTI has about the
        // federates.
        // FIXME: No support below for some federates to be FAST and some REALTIME.
        pr(rtiCode, '''
            for (int i = 0; i < NUMBER_OF_FEDERATES; i++) {
                initialize_federate(i);
                «IF targetConfig.fastMode»
                    federates[i].mode = FAST;
                «ENDIF»
            }
        ''')
        // Initialize the arrays indicating connectivity to upstream and downstream federates.
        for (federate : federates) {
            if (!federate.dependsOn.keySet.isEmpty) {
                // Federate receives non-physical messages from other federates.
                // Initialize the upstream and upstream_delay arrays.
                val numUpstream = federate.dependsOn.keySet.size
                // Allocate memory for the arrays storing the connectivity information.
                pr(rtiCode, '''
                    federates[«federate.id»].upstream = (int*)malloc(sizeof(federate_t*) * «numUpstream»);
                    federates[«federate.id»].upstream_delay = (interval_t*)malloc(sizeof(interval_t*) * «numUpstream»);
                    federates[«federate.id»].num_upstream = «numUpstream»;
                ''')
                // Next, populate these arrays.
                // Find the minimum delay in the process.
                // FIXME: Zero delay is not really the same as a microstep delay.
                var count = 0;
                for (upstreamFederate : federate.dependsOn.keySet) {
                    pr(rtiCode, '''
                        federates[«federate.id»].upstream[«count»] = «upstreamFederate.id»;
                        federates[«federate.id»].upstream_delay[«count»] = 0LL;
                    ''')
                    // The minimum delay calculation needs to be made in the C code because it
                    // may depend on parameter values.
                    // FIXME: These would have to be top-level parameters, which don't really
                    // have any support yet. Ideally, they could be overridden on the command line.
                    // When that is done, they will need to be in scope here.
                    val delays = federate.dependsOn.get(upstreamFederate)
                    if (delays !== null) {
                        for (delay : delays) {
                            pr(rtiCode, '''
                                if (federates[«federate.id»].upstream_delay[«count»] < «delay.getRTITime») {
                                    federates[«federate.id»].upstream_delay[«count»] = «delay.getRTITime»;
                                }
                            ''')
                        }
                    }
                    count++;
                }
            }
            // Next, set up the downstream array.
            if (!federate.sendsTo.keySet.isEmpty) {
                // Federate sends non-physical messages to other federates.
                // Initialize the downstream array.
                val numDownstream = federate.sendsTo.keySet.size
                // Allocate memory for the array.
                pr(rtiCode, '''
                    federates[«federate.id»].downstream = (int*)malloc(sizeof(federate_t*) * «numDownstream»);
                    federates[«federate.id»].num_downstream = «numDownstream»;
                ''')
                // Next, populate the array.
                // Find the minimum delay in the process.
                // FIXME: Zero delay is not really the same as a microstep delay.
                var count = 0;
                for (downstreamFederate : federate.sendsTo.keySet) {
                    pr(rtiCode, '''
                        federates[«federate.id»].downstream[«count»] = «downstreamFederate.id»;
                    ''')
                    count++;
                }
            }
        }

        // Start the RTI server before launching the federates because if it
        // fails, e.g. because the port is not available, then we don't want to
        // launch the federates.
        // Also generate code that blocks until the federates resign.
        pr(rtiCode, '''
            int socket_descriptor = start_rti_server(«federationRTIProperties.get('port')»);
            wait_for_federates(socket_descriptor);
        ''')

        unindent(rtiCode)
        pr(rtiCode, "}")

        var fOut = new FileOutputStream(fileConfig.RTISrcPath.resolve(cFilename).toFile);
        fOut.write(rtiCode.toString().getBytes())
        fOut.close()
    }

    /** 
     * Invoke the C compiler on the generated RTI 
     * The C RTI is used across targets. Thus we need to be able to compile 
     * it from GeneratorBase. 
     */
    def compileRTI() {
        var fileToCompile = fileConfig.name + '_RTI'
        runCCompiler(fileToCompile, false)
    }

    /** 
     * Run the C compiler.
     * 
     * This is required here in order to allow any target to compile the RTI.
     * 
     * @param file The source file to compile without the .c extension.
     * @param doNotLinkIfNoMain If true, the compile command will have a
     *  `-c` flag when there is no main reactor. If false, the compile command
     *  will never have a `-c` flag.
     * 
     * @return true if compilation succeeds, false otherwise. 
     */
    def runCCompiler(String file, boolean doNotLinkIfNoMain) {
        val compile = compileCCommand(file, doNotLinkIfNoMain)
        if (compile === null) {
            return false
        }

        val stderr = new ByteArrayOutputStream()
        val returnCode = compile.executeCommand(stderr)

        if (returnCode != 0 && mode !== Mode.INTEGRATED) {
            reportError('''«targetConfig.compiler» returns error code «returnCode»''')
        }
        // For warnings (vs. errors), the return code is 0.
        // But we still want to mark the IDE.
        if (stderr.toString.length > 0 && mode === Mode.INTEGRATED) {
            reportCommandErrors(stderr.toString())
        }
        return (returnCode == 0)
    }

    /**
     * Run the custom build command specified with the "build" parameter.
     * This command is executed in the same directory as the source file.
     */
    protected def runBuildCommand() {
        var commands = newLinkedList
        for (cmd : targetConfig.buildCommands) {
            val tokens = newArrayList(cmd.split("\\s+"))
            if (tokens.size > 1) {
                val buildCommand = createCommand(tokens.head, tokens.tail.toList, this.fileConfig.srcPath)
                // If the build command could not be found, abort.
                // An error has already been reported in createCommand.
                if (buildCommand === null) {
                    return
                }
                commands.add(buildCommand)
            }
        }

        for (cmd : commands) {
            val stderr = new ByteArrayOutputStream()
            val returnCode = cmd.executeCommand(stderr)

            if (returnCode != 0 && mode !== Mode.INTEGRATED) {
                reportError('''Build command "«targetConfig.buildCommands»" returns error code «returnCode»''')
                return
            }
            // For warnings (vs. errors), the return code is 0.
            // But we still want to mark the IDE.
            if (stderr.toString.length > 0 && mode === Mode.INTEGRATED) {
                reportCommandErrors(stderr.toString())
                return
            }
        }
    }
    
    /**
     * Return a command to compile the specified C file.
     * This produces a C specific compile command. Since this command is
     * used across targets to build the RTI, it needs to be available in
     * GeneratorBase.
     * 
     * @param fileToCompile The C filename without the .c extension.
     * @param doNotLinkIfNoMain If true, the compile command will have a
     *  `-c` flag when there is no main reactor. If false, the compile command
     *  will never have a `-c` flag.
     */
    protected def compileCCommand(String fileToCompile, boolean doNotLinkIfNoMain) {
        val env = findCommandEnv(targetConfig.compiler)
        
        val cFilename = getTargetFileName(fileToCompile);

        var relativeSrcPath = fileConfig.outPath.relativize(
            fileConfig.getSrcGenPath.resolve(Paths.get(cFilename)))
        var relativeBinPath = fileConfig.outPath.relativize(
            fileConfig.binPath.resolve(Paths.get(fileToCompile)))

        // NOTE: we assume that any C compiler takes Unix paths as arguments.
        var relSrcPathString = FileConfig.toUnixPath(relativeSrcPath)
        var relBinPathString = FileConfig.toUnixPath(relativeBinPath)
        
        var compileArgs = newArrayList
        compileArgs.add(relSrcPathString)
        compileArgs.addAll(targetConfig.compileAdditionalSources)
        compileArgs.addAll(targetConfig.compileLibraries)

        // Only set the output file name if it hasn't already been set
        // using a target property or Args line flag.
        if (compileArgs.forall[it.trim != "-o"]) {
            compileArgs.addAll("-o", relBinPathString)
        }

        // If threaded computation is requested, add a -pthread option.

        if (targetConfig.threads !== 0 || targetConfig.tracing !== null) {
            compileArgs.add("-pthread")
            // If the LF program itself is threaded or if tracing is enabled, we need to define
            // NUMBER_OF_WORKERS so that platform-specific C files will contain the appropriate functions
            compileArgs.add('''-DNUMBER_OF_WORKERS=«targetConfig.threads»''')
        }
        // Finally add the compiler flags in target parameters (if any)
        if (!targetConfig.compilerFlags.isEmpty()) {
            compileArgs.addAll(targetConfig.compilerFlags)
        }
        // If there is no main reactor, then use the -c flag to prevent linking from occurring.
        // FIXME: we could add a `-c` flag to `lfc` to make this explicit in stand-alone mode.
        // Then again, I think this only makes sense when we can do linking.
        // In any case, a warning is helpful to draw attention to the fact that no binary was produced.
        if (doNotLinkIfNoMain && main === null) {
            compileArgs.add("-c") // FIXME: revisit
            if (mode === Mode.STANDALONE) {
                reportError("ERROR: Did not output executable; no main reactor found.")
            }
        }
        return createCommand(targetConfig.compiler,compileArgs, fileConfig.outPath, env)
    }

    // //////////////////////////////////////////
    // // Protected methods.
    /** Produces the filename including the target-specific extension */
    protected def getTargetFileName(String fileName) {
        return fileName + ".c"; // FIXME: Does not belong in the base class.
    }

    /**
     * Clear the buffer of generated code.
     */
    protected def clearCode() {
        code = new StringBuilder
    }

    /**
     * Clear markers in the IDE if running in integrated mode.
     * This has the side effect of setting the iResource variable to point to
     * the IFile for the Lingua Franca program. 
     * Also reset the flag indicating that generator errors occurred.
     */
    protected def clearMarkers() {
        if (mode == Mode.INTEGRATED) {
            try {
                iResource = ResourcesPlugin.getWorkspace().getRoot().getFile(
                FileConfig.toIPath(fileConfig.resource.URI))
                // First argument can be null to delete all markers.
                // But will that delete xtext markers too?
                iResource.deleteMarkers(IMarker.PROBLEM, true, IResource.DEPTH_INFINITE);
            } catch (Exception e) {
                // Ignore, but print a warning.
                println("Warning: Deleting markers in the IDE failed: " + e)
            }
        }
        generatorErrorsOccurred = false
    }

    /**
     * Run a given command and record its output.
     * 
     * @param cmd the command to be executed
     * @param errStream a stream object to forward the commands error messages to
     * @param outStrram a stream object to forward the commands output messages to
     * @return the commands return code
     */
    protected def executeCommand(ProcessBuilder cmd, OutputStream errStream, OutputStream outStream) {
        println('''--- Current working directory: «FileConfig.toFileURI(cmd.directory)»''')
        println('''--- Executing command: «cmd.command.join(" ")»''')

        var List<OutputStream> outStreams = newArrayList
        var List<OutputStream> errStreams = newArrayList
        outStreams.add(System.out)
        errStreams.add(System.err)
        if (outStream !== null) {
            outStreams.add(outStream)
        }
        if (errStream !== null) {
            errStreams.add(errStream)
        }

        // Execute the command. Write output to the System output,
        // but also keep copies in outStream and errStream
        return cmd.runSubprocess(outStreams, errStreams)
    }

    /**
     * Run a given command and record its error messages.
     * 
     * @param cmd the command to be executed
     * @param errStream a stream object to forward the commands error messages to
     * @return the commands return code
     */
    protected def executeCommand(ProcessBuilder cmd) {
        return cmd.executeCommand(null, null)
    }

    /**
     * Run a given command.
     * 
     * @param cmd the command to be executed
     * @return the commands return code
     */
    protected def executeCommand(ProcessBuilder cmd, OutputStream errStream) {
        return cmd.executeCommand(errStream, null)
    }

    /**
     * Create a ProcessBuilder for a given command.
     * 
     * This method makes sure that the given command is executable,
     * It first tries to find the command with 'which cmake'. If that
     * fails, it tries again with bash. In case this fails again,
     * it returns null. Otherwise, a correctly constructed ProcessBuilder
     * object is returned. 
     * 
     * A bit more context:
     * If the command cannot be found directly, then a second attempt is made using a
     * Bash shell with the --login option, which sources the user's 
     * ~/.bash_profile, ~/.bash_login, or ~/.bashrc (whichever
     * is first found) before running the command. This helps to ensure that
     * the user's PATH variable is set according to their usual environment,
     * assuming that they use a bash shell.
     * 
     * More information: Unfortunately, at least on a Mac if you are running
     * within Eclipse, the PATH variable is extremely limited; supposedly, it
     * is given by the default provided in /etc/paths, but at least on my machine,
     * it does not even include directories in that file for some reason.
     * One way to add a directory like
     * /usr/local/bin to the path once-and-for-all is this:
     * 
     * sudo launchctl config user path /usr/bin:/bin:/usr/sbin:/sbin:/usr/local/bin
     * 
     * But asking users to do that is not ideal. Hence, we try a more hack-y
     * approach of just trying to execute using a bash shell.
     * Also note that while ProcessBuilder can configured to use custom
     * environment variables, these variables do not affect the command that is
     * to be executed but merely the environment in which the command executes.
     * 
     * @param cmd The command to be executed
     * @return A ProcessBuilder object if the command was found or null otherwise.
     */
    protected def createCommand(String cmd) {
        return createCommand(cmd, #[], fileConfig.outPath, findCommandEnv(cmd)) // FIXME: add argument to specify where to execute; there is no useful assumption that would work here
    }

    /** 
     * It tries to find the command with 'which <cmd>' (or 'where <cmd>' on Windows). 
     * If that fails, it tries again with bash. 
     * In case this fails again, raise an error.
     * 
     * Return ExecutionEnvironment.NATIVE 
     * if the specified command is directly executable on the current host
     * Returns ExecutionEnvironment.BASH 
     * if the command must be executed within a bash shell.
     * 
     * The latter occurs, for example, if the specified command 
     * is not in the native path but is in the path
     * specified by the user's bash configuration file.
     * If the specified command is not found in either the native environment 
     * nor the bash environment,
     * then this reports and error and returns null.
     * 
     * @param cmd The command to be find.
     * @return Returns an ExecutionEnvironment.
     */
    protected def findCommandEnv(String cmd) {
        // Make sure the command is found in the PATH.
        print('''--- Looking for command «cmd» ... ''')
        // Use 'where' on Windows, 'which' on other systems
        val which = System.getProperty("os.name").startsWith("Windows") ? "where" : "which"
        val whichBuilder = new ProcessBuilder(#[which, cmd])
        val whichReturn = whichBuilder.start().waitFor()
        if (whichReturn == 0) {
            println("SUCCESS")

            return ExecutionEnvironment.NATIVE
        }
        println("FAILED")
        // Try running with bash.
        // The --login option forces bash to look for and load the first of
        // ~/.bash_profile, ~/.bash_login, and ~/.bashrc that it finds.
        print('''--- Trying again with bash ... ''')
        val bashCommand = #["bash", "--login", "-c", '''which «cmd»''']
        val bashBuilder = new ProcessBuilder(bashCommand)
        val bashOut = new ByteArrayOutputStream()
        val bashReturn = bashBuilder.runSubprocess(#[bashOut], #[])
        if (bashReturn == 0) {
            println("SUCCESS")
            return ExecutionEnvironment.BASH
        }
        reportError(
            "The command " + cmd + " could not be found.\n" +
                "Make sure that your PATH variable includes the directory where " + cmd + " is installed.\n" +
                "You can set PATH in ~/.bash_profile on Linux or Mac.")
        return null as ExecutionEnvironment

    }

    /**
     * Creates a ProcessBuilder for a given command and its arguments.
     * 
     * This method returns correctly constructed ProcessBuilder object 
     * according to the Execution environment. Raise an error if the env is null.
     * 
     * @param cmd The command to be executed
     * @param args A list of arguments for the given command
     * @param dir the directory to change into before executing the command.
     * @param env is the type of the Execution Environment.
     * @return A ProcessBuilder object if the command was found or null otherwise.
     */
    protected def createCommand(String cmd, List<String> args, Path dir, ExecutionEnvironment env) {
        if (env == ExecutionEnvironment.NATIVE) {
            val builder = new ProcessBuilder(#[cmd] + args)
            builder.directory(dir.toFile)
            return builder
        } else if (env == ExecutionEnvironment.BASH) {

            val str_builder = new StringBuilder(cmd + " ")
            for (str : args) {
                str_builder.append(str + " ")
            }
            val bash_arg = str_builder.toString
            // val bash_arg = #[cmd + args]
            val newCmd = #["bash", "--login", "-c"]
            // use that command to build the process
            val builder = new ProcessBuilder(newCmd + #[bash_arg])
            builder.directory(dir.toFile)
            return builder
        }
        println("FAILED")
        reportError(
            "The command " + cmd + " could not be found.\n" +
                "Make sure that your PATH variable includes the directory where " + cmd + " is installed.\n" +
                "You can set PATH in ~/.bash_profile on Linux or Mac.")
        return null as ProcessBuilder
    }

    /**
     * Creates a ProcessBuilder for a given command and its arguments.
     * 
     * This method returns correctly constructed ProcessBuilder object 
     * according to the Execution environment. It finds the execution environment using findCommandEnv(). 
     * Raise an error if the env is null.
     * 
     * @param cmd The command to be executed
     * @param args A list of arguments for the given command
     * @return A ProcessBuilder object if the command was found or null otherwise.
     */
    protected def createCommand(String cmd, List<String> args, Path dir) {
        val env = findCommandEnv(cmd)
        return createCommand(cmd, args, dir, env)
    }

    /**
     * Return the target.
     */
    def findTarget(Resource resource) {
        var TargetDecl targetDecl
        for (t : resource.allContents.toIterable.filter(TargetDecl)) {
            if (targetDecl !== null) {
                throw new RuntimeException("There is more than one target!") // FIXME: check this in validator
            }
            targetDecl = t
        }
        if (targetDecl === null) {
            throw new RuntimeException("No target found!")
        }
        targetDecl
    }

    /**
     * Generate code for the body of a reaction that handles the
     * action that is triggered by receiving a message from a remote
     * federate.
     * @param action The action.
     * @param sendingPort The output port providing the data to send.
     * @param receivingPort The ID of the destination port.
     * @param receivingPortID The ID of the destination port.
     * @param sendingFed The sending federate.
     * @param receivingFed The destination federate.
     * @param receivingBankIndex The receiving federate's bank index, if it is in a bank.
     * @param receivingChannelIndex The receiving federate's channel index, if it is a multiport.
     * @param type The type.
     * @param isPhysical Indicates whether or not the connection is physical
     */
    def String generateNetworkReceiverBody(
        Action action,
        VarRef sendingPort,
        VarRef receivingPort,
        int receivingPortID, 
        FederateInstance sendingFed,
        FederateInstance receivingFed,
        int receivingBankIndex,
        int receivingChannelIndex,
        InferredType type,
        boolean isPhysical
    ) {
        throw new UnsupportedOperationException("This target does not support direct connections between federates.")
    }

    /**
     * Generate code for the body of a reaction that handles an output
     * that is to be sent over the network. This base class throws an exception.
     * @param sendingPort The output port providing the data to send.
     * @param receivingPort The ID of the destination port.
     * @param receivingPortID The ID of the destination port.
     * @param sendingFed The sending federate.
     * @param sendingBankIndex The bank index of the sending federate, if it is a bank.
     * @param sendingChannelIndex The channel index of the sending port, if it is a multiport.
     * @param receivingFed The destination federate.
     * @param type The type.
     * @param isPhysical Indicates whether the connection is physical or not
     * @param delay The delay value imposed on the connection using after
     * @throws UnsupportedOperationException If the target does not support this operation.
     */
    def String generateNetworkSenderBody(
        VarRef sendingPort,
        VarRef receivingPort,
        int receivingPortID,
        FederateInstance sendingFed,
        int sendingBankIndex,
        int sendingChannelIndex,
        FederateInstance receivingFed,
        InferredType type,
        boolean isPhysical,
        Delay delay
    ) {
        throw new UnsupportedOperationException("This target does not support direct connections between federates.")
    }
    
    /**
     * Generate code for the body of a reaction that waits long enough so that the status
     * of the trigger for the given port becomes known for the current logical time.
     * 
     * @param port The port to generate the control reaction for
     * @param STPList The list of STP values/parameters that are assigned to reactions (if any)
     *  that have port as their trigger or source
     */
    def String generateNetworkInputControlReactionBody(
        int receivingPortID,
        Set<Value> STPList
    ) {
        throw new UnsupportedOperationException("This target does not support direct connections between federates.")        
    }    
    
    /**
     * Generate code for the body of a reaction that sends a port status message for the given
     * port if it is absent.
     * 
     * @param port The port to generate the control reaction for
     * @param portID The ID assigned to the port in the AST transformation
     * @param receivingFederateID The ID of the receiving federate
     * @param sendingChannelIndex The channel if a multiport
     */
    def String generateNetworkOutputControlReactionBody(
        VarRef port,
        int portID,
        int receivingFederateID,
        int sendingChannelIndex
    ) {
        throw new UnsupportedOperationException("This target does not support direct connections between federates.")        
    }  
    
    /**
     * 
     */
    def isFederatedAndDecentralized() {
        if (isFederated &&
            targetConfig.coordination === CoordinationType.DECENTRALIZED) {
            return true
        }
        return false
    }
    
    /**
     * 
     */
    def isFederatedAndCentralized() {
        if (isFederated &&
            targetConfig.coordination === CoordinationType.CENTRALIZED) {
            return true
        }
        return false
    }

    /**
     * Generate any preamble code that appears in the code generated
     * file before anything else.
     */
    protected def void generatePreamble() {
        prComment("Code generated by the Lingua Franca compiler from:")
        prComment("file:/" +FileConfig.toUnixPath(fileConfig.srcFile.toPath))
        val models = new LinkedHashSet<Model>

        for (r : this.reactors ?: emptyList) {
            // The following assumes all reactors have a container.
            // This means that generated reactors **have** to be
            // added to a resource; not doing so will result in a NPE.
            models.add(r.toDefinition.eContainer as Model)
        }
        // Add the main reactor if it is defined
        if (this.mainDef !== null) {
            models.add(this.mainDef.reactorClass.toDefinition.eContainer as Model)
        }
        for (m : models) {
            for (p : m.preambles) {
                pr(p.code.toText)
            }
        }
    }

    /**
     * Get the code produced so far.
     * @return The code produced so far as a String.
     */
    protected def getCode() {
        code.toString()
    }

    /**
     * Increase the indentation of the output code produced.
     */
    protected def indent() {
        indent(code)
    }

    /**
     * Increase the indentation of the output code produced
     * on the specified builder.
     * @param The builder to indent.
     */
    protected def indent(StringBuilder builder) {
        var prefix = indentation.get(builder)
        if (prefix === null) {
            prefix = ""
        }
        prefix += "    ";
        indentation.put(builder, prefix)
    }

    /**
     * Append the specified text plus a final newline to the current
     * code buffer.
     * @param format A format string to be used by String.format or
     * the text to append if no further arguments are given.
     * @param args Additional arguments to pass to the formatter.
     */
    protected def pr(String format, Object... args) {
        pr(code, if (args !== null && args.length > 0)
            String.format(format, args)
        else
            format)
    }

    /**
     * Append the specified text plus a final newline to the specified
     * code buffer.
     * @param builder The code buffer.
     * @param text The text to append.
     */
    protected def pr(StringBuilder builder, Object text) {
        // Handle multi-line text.
        var string = text.toString
        var indent = indentation.get(builder)
        if (indent === null) {
            indent = ""
        }
        if (string.contains("\n")) {
            // Replace all tabs with four spaces.
            string = string.replaceAll("\t", "    ")
            // Use two passes, first to find the minimum leading white space
            // in each line of the source text.
            var split = string.split("\n")
            var offset = Integer.MAX_VALUE
            var firstLine = true
            for (line : split) {
                // Skip the first line, which has white space stripped.
                if (firstLine) {
                    firstLine = false
                } else {
                    var numLeadingSpaces = line.indexOf(line.trim());
                    if (numLeadingSpaces < offset) {
                        offset = numLeadingSpaces
                    }
                }
            }
            // Now make a pass for each line, replacing the offset leading
            // spaces with the current indentation.
            firstLine = true
            for (line : split) {
                builder.append(indent)
                // Do not trim the first line
                if (firstLine) {
                    builder.append(line)
                    firstLine = false
                } else {
                    builder.append(line.substring(offset))
                }
                builder.append("\n")
            }
        } else {
            builder.append(indent)
            builder.append(text)
            builder.append("\n")
        }
    }

    /**
     * Prints an indented block of text with the given begin and end markers,
     * but only if the actions print any text at all.
     * This is helpful to avoid the production of empty blocks.
     * @param begin The prologue of the block.
     * @param end The epilogue of the block.
     * @param actions Actions that print the interior of the block. 
     */
    protected def prBlock(String begin, String end, Runnable... actions) {
        val i = code.length
        indent()
        for (action : actions) {
            action.run()
        }
        unindent()
        if (i < code.length) {
            val inserted = code.substring(i, code.length)
            code.delete(i, code.length)
            pr(begin)
            code.append(inserted)
            pr(end)
        }
    }

    /**
     * Leave a marker in the generated code that indicates the original line
     * number in the LF source.
     * @param eObject The node.
     */
    protected def prSourceLineNumber(EObject eObject) {
        if (eObject instanceof Code) {
            pr(code, '''// «NodeModelUtils.getNode(eObject).startLine +1»''')
        } else {
            pr(code, '''// «NodeModelUtils.getNode(eObject).startLine»''')
        }
    }

    /**
     * Print a comment to the generated file.
     * Particular targets will need to override this if comments
     * start with something other than '//'.
     * @param comment The comment.
     */
    protected def prComment(String comment) {
        pr(code, '// ' + comment);
    }

    /**
     * Parsed error message from a compiler is returned here.
     */
    protected static class ErrorFileAndLine {
        public var filepath = null as String
        public var line = "1"
        public var character = "0"
        public var message = ""
        public var isError = true // false for a warning.
    }

    /**
     * Given a line of text from the output of a compiler, return
     * an instance of ErrorFileAndLine if the line is recognized as
     * the first line of an error message. Otherwise, return null.
     * This base class simply returns null.
     * @param line A line of output from a compiler or other external
     * tool that might generate errors.
     * @return If the line is recognized as the start of an error message,
     * then return a class containing the path to the file on which the
     * error occurred (or null if there is none), the line number (or the
     * string "1" if there is none), the character position (or the string
     * "0" if there is none), and the message (or an empty string if there
     * is none).
     */
    protected def parseCommandOutput(String line) {
        return null as ErrorFileAndLine
    }

    /**
     * Parse the specified string for command errors that can be reported
     * using marks in the Eclipse IDE. In this class, we attempt to parse
     * the messages to look for file and line information, thereby generating
     * marks on the appropriate lines.
     * @param stderr The output on standard error of executing a command.
     */
    protected def reportCommandErrors(String stderr) {
        // First, split the message into lines.
        val lines = stderr.split("\\r?\\n")
        var message = new StringBuilder()
        var lineNumber = null as Integer
        var resource = iResource // Default resource.
        var severity = IMarker.SEVERITY_ERROR
        for (line : lines) {
            val parsed = parseCommandOutput(line)
            if (parsed !== null) {
                // Found a new line number designator.
                // If there is a previously accumulated message, report it.
                if (message.length > 0) {
                    report(message.toString(), severity, lineNumber, resource)
                    if (iResource != resource) {
                        // Report an error also in the top-level resource.
                        // FIXME: It should be possible to descend through the import
                        // statements to find which one matches and mark all the
                        // import statements down the chain. But what a pain!
                        report(
                            "Error in imported file: " + resource.fullPath,
                            IMarker.SEVERITY_ERROR,
                            null,
                            iResource
                        )
                    }
                }
                if (parsed.isError) {
                    severity = IMarker.SEVERITY_ERROR
                } else {
                    severity = IMarker.SEVERITY_WARNING
                }

                // Start accumulating a new message.
                message = new StringBuilder()
                // Append the message on the line number designator line.
                message.append(parsed.message)

                // Set the new line number.
                try {
                    lineNumber = Integer.decode(parsed.line)
                } catch (Exception ex) {
                    // Set the line number unknown.
                    lineNumber = null
                }
                // FIXME: Ignoring the position within the line.
                // Determine the resource within which the error occurred.
                val workspaceRoot = ResourcesPlugin.getWorkspace().getRoot()
                // Sadly, Eclipse defines an interface called "URI" that conflicts with the
                // Java one, so we have to give the full class name here.
                val uri = new URI(parsed.filepath)
                val files = workspaceRoot.findFilesForLocationURI(uri)
                // No idea why there might be more than one file matching the URI,
                // but Eclipse seems to think there might be. We will just use the
                // first one. If there is no such file, then reset the line to
                // unknown and keep the resource as before.
                if (files === null || files.length === 0 || files.get(0) === null) {
                    lineNumber = null
                } else if (files.get(0) != resource) {
                    // The resource has changed, which means that the error
                    // occurred in imported code.
                    resource = files.get(0)
                }
            } else {
                // No line designator.
                if (message.length > 0) {
                    message.append("\n")
                } else {
                    if (line.toLowerCase.contains('warning:')) {
                        severity = IMarker.SEVERITY_WARNING
                    }
                }
                message.append(line)
            }
        }
        if (message.length > 0) {
            report(message.toString, severity, lineNumber, resource)
            if (iResource != resource) {
                // Report an error also in the top-level resource.
                // FIXME: It should be possible to descend through the import
                // statements to find which one matches and mark all the
                // import statements down the chain. But what a pain!
                report(
                    "Error in imported file: " + resource.fullPath,
                    IMarker.SEVERITY_ERROR,
                    null,
                    iResource
                )
            }
        }
    }

    /**
     *  Lookup a file in the classpath and copy its contents to a destination path 
     *  in the filesystem.
     * 
     *  This also creates new directories for any directories on the destination
     *  path that do not yet exist.
     * 
     *  @param source The source file as a path relative to the classpath.
     *  @param destination The file system path that the source file is copied to.
     */
    protected def copyFileFromClassPath(String source, String destination) {
        val sourceStream = this.class.getResourceAsStream(source)

        if (sourceStream === null) {
            throw new IOException(
                "A required target resource could not be found: " + source + "\n" +
                    "Perhaps a git submodule is missing or not up to date.\n" +
                    "See https://github.com/icyphy/lingua-franca/wiki/downloading-and-building#clone-the-lingua-franca-repository.\n" +
                    "Also try to refresh and clean the project explorer if working from eclipse.")
        }

        // Copy the file.
        try {
            // Make sure the directory exists
            val destFile = new File(destination);
            destFile.getParentFile().mkdirs();

            Files.copy(sourceStream, Paths.get(destination), StandardCopyOption.REPLACE_EXISTING);
        } catch (IOException ex) {
            throw new IOException(
                "A required target resource could not be copied: " + source + "\n" +
                    "Perhaps a git submodule is missing or not up to date.\n" +
                    "See https://github.com/icyphy/lingua-franca/wiki/downloading-and-building#clone-the-lingua-franca-repository.",
                ex)
        } finally {
            sourceStream.close()
        }
    }

    /**
     * Copy a list of files from a given source directory to a given destination directory.
     * @param srcDir The directory to copy files from.
     * @param dstDir The directory to copy files to.
     * @param files The files to copy.
     */
    protected def copyFilesFromClassPath(String srcDir, String dstDir, List<String> files) {
        for (file : files) {
            copyFileFromClassPath(srcDir + '/' + file, dstDir + File.separator + file)
        }
    }

    /** If the mode is INTEGRATED (the code generator is running in an
     *  an Eclipse IDE), then refresh the project. This will ensure that
     *  any generated files become visible in the project.
     */
    protected def refreshProject() {
        if (mode == Mode.INTEGRATED) {
            // Find name of current project
            val id = "((:?[a-z]|[A-Z]|_\\w)*)";
            var pattern = if (File.separator.equals("/")) { // Linux/Mac file separator
                    Pattern.compile("platform:" + File.separator + "resource" + File.separator + id + File.separator);
                } else { // Windows file separator
                    Pattern.compile(
                        "platform:" + File.separator + File.separator + "resource" + File.separator + File.separator +
                            id + File.separator + File.separator);
                }
            val matcher = pattern.matcher(code);
            var projName = ""
            if (matcher.find()) {
                projName = matcher.group(1)
            }
            try {
                val members = ResourcesPlugin.getWorkspace().root.members
                for (member : members) {
                    // Refresh current project, or simply entire workspace if project name was not found
                    if (projName == "" || projName.equals(member.fullPath.toString.substring(1))) {
                        member.refreshLocal(IResource.DEPTH_INFINITE, null)
                        println("Refreshed " + member.fullPath.toString)
                    }
                }
            } catch (IllegalStateException e) {
                println("Unable to refresh workspace: " + e)
            }
        }
    }

    /** Report a warning or error on the specified line of the specified resource.
     *  The caller should not throw an exception so execution can continue.
     *  This will print the error message to stderr.
     *  If running in INTEGRATED mode (within the Eclipse IDE), then this also
     *  adds a marker to the editor.
     *  @param message The error message.
     *  @param severity One of IMarker.SEVERITY_ERROR or IMarker.SEVERITY_WARNING
     *  @param line The line number or null if it is not known.
     *  @param object The Ecore object, or null if it is not known.
     *  @param resource The resource, or null if it is not known.
     */
    protected def report(String message, int severity, Integer line, EObject object, IResource resource) {
        if (severity === IMarker.SEVERITY_ERROR) {
            generatorErrorsOccurred = true;
        }
        val header = (severity === IMarker.SEVERITY_ERROR) ? "ERROR: " : "WARNING: "
        val lineAsString = (line === null) ? "" : "Line " + line
        var fullPath = resource?.fullPath?.toString
        if (fullPath === null) {
            if (object !== null && object.eResource !== null) {
                fullPath = FileConfig.toPathString(object.eResource)
            } 
        }
        if (fullPath === null) {
            if (line === null) {
                fullPath = ""
            } else {
                fullPath = "path unknown"
            }
        }
        val toPrint = header + fullPath + " " + lineAsString + "\n" + message
        System.err.println(toPrint)

        // If running in INTEGRATED mode, create a marker in the IDE for the error.
        // See: https://help.eclipse.org/2020-03/index.jsp?topic=%2Forg.eclipse.platform.doc.isv%2Fguide%2FresAdv_markers.htm
        if (mode === Mode.INTEGRATED) {
            var myResource = resource
            if (myResource === null && object !== null) {
                // Attempt to identify the IResource from the object.
                val eResource = object.eResource
                if (eResource !== null) {
                    val uri = new URI("file:/" + FileConfig.toPathString(eResource))
                    val workspaceRoot = ResourcesPlugin.getWorkspace().getRoot()
                    val files = workspaceRoot.findFilesForLocationURI(uri)
                    if (files !== null && files.length > 0 && files.get(0) !== null) {
                        myResource = files.get(0)
                    }
                }
            }
            // If the resource is still null, use the resource associated with
            // the top-level file.
            if (myResource === null) {
                myResource = iResource
            }
            if (myResource !== null) {
                val marker = myResource.createMarker(IMarker.PROBLEM)
                marker.setAttribute(IMarker.MESSAGE, message);
                if (line !== null) {
                    marker.setAttribute(IMarker.LINE_NUMBER, line);
                } else {
                    marker.setAttribute(IMarker.LINE_NUMBER, 1);
                }
                // Human-readable line number information.
                marker.setAttribute(IMarker.LOCATION, lineAsString);
                // Mark as an error or warning.
                marker.setAttribute(IMarker.SEVERITY, severity);
                marker.setAttribute(IMarker.PRIORITY, IMarker.PRIORITY_HIGH);

                marker.setAttribute(IMarker.USER_EDITABLE, false);

            // NOTE: It might be useful to set a start and end.
            // marker.setAttribute(IMarker.CHAR_START, 0);
            // marker.setAttribute(IMarker.CHAR_END, 5);
            }
        }

        // Return a string that can be inserted into the generated code.
        if (severity === IMarker.SEVERITY_ERROR) {
            return "[[ERROR: " + message + "]]"
        }
        return ""
    }

    /** Report a warning or error on the specified parse tree object in the
     *  current resource.
     *  The caller should not throw an exception so execution can continue.
     *  If running in INTEGRATED mode (within the Eclipse IDE), then this also
     *  adds a marker to the editor.
     *  @param message The error message.
     *  @param severity One of IMarker.SEVERITY_ERROR or IMarker.SEVERITY_WARNING
     *  @param object The parse tree object or null if not known.
     */
    protected def report(String message, int severity, EObject object) {
        var line = null as Integer
        if (object !== null) {
            val node = NodeModelUtils.getNode(object)
            if (node !== null) {
                line = node.getStartLine
            }
        }
        return report(message, severity, line, object, null)
    }

    /** Report a warning or error on the specified parse tree object in the
     *  current resource.
     *  The caller should not throw an exception so execution can continue.
     *  If running in INTEGRATED mode (within the Eclipse IDE), then this also
     *  adds a marker to the editor.
     *  @param message The error message.
     *  @param severity One of IMarker.SEVERITY_ERROR or IMarker.SEVERITY_WARNING
     *  @param resource The resource.
     */
    protected def report(String message, int severity, Integer line, IResource resource) {
        return report(message, severity, line, null, resource)
    }

    /** Report an error.
     *  @param message The error message.
     */
    protected def reportError(String message) {
        return report(message, IMarker.SEVERITY_ERROR, null)
    }

    /** Report an error on the specified parse tree object.
     *  @param object The parse tree object.
     *  @param message The error message.
     */
    protected def reportError(EObject object, String message) {
        return report(message, IMarker.SEVERITY_ERROR, object)
    }

    /** Report a warning on the specified parse tree object.
     *  @param object The parse tree object.
     *  @param message The error message.
     */
    protected def reportWarning(EObject object, String message) {
        return report(message, IMarker.SEVERITY_WARNING, object)
    }

    /** Reduce the indentation by one level for generated code
     *  in the default code buffer.
     */
    protected def unindent() {
        unindent(code)
    }

    /** Reduce the indentation by one level for generated code
     *  in the specified code buffer.
     */
    protected def unindent(StringBuilder builder) {
        var indent = indentation.get(builder)
        if (indent !== null) {
            val end = indent.length - 4;
            if (end < 0) {
                indent = ""
            } else {
                indent = indent.substring(0, end)
            }
            indentation.put(builder, indent)
        }
    }

    /**
     * Create a list of default parameter initializers in target code.
     * 
     * @param param The parameter to create initializers for
     * @return A list of initializers in target code
     */
    protected def getInitializerList(Parameter param) {
        var list = new LinkedList<String>();

        for (i : param?.init) {
            if (param.isOfTimeType) {
                list.add(i.targetTime)
            } else {
                list.add(i.targetValue)
            }
        }
        return list
    }

    /**
     * Create a list of state initializers in target code.
     * 
     * @param state The state variable to create initializers for
     * @return A list of initializers in target code
     */
    protected def List<String> getInitializerList(StateVar state) {
        if (!state.isInitialized) {
            return null
        }

        var list = new LinkedList<String>();

        for (i : state?.init) {
            if (i.parameter !== null) {
                list.add(i.parameter.targetReference)
            } else if (state.isOfTimeType) {
                list.add(i.targetTime)
            } else {
                list.add(i.targetValue)
            }
        }
        return list
    }

    /**
     * Create a list of parameter initializers in target code in the context
     * of an reactor instantiation.
     * 
     * This respects the parameter assignments given in the reactor
     * instantiation and falls back to the reactors default initializers
     * if no value is assigned to it. 
     * 
     * @param param The parameter to create initializers for
     * @return A list of initializers in target code
     */
    protected def getInitializerList(Parameter param, Instantiation i) {
        if (i === null || param === null) {
            return null
        }

        val assignments = i.parameters.filter[p|p.lhs === param]

        if (assignments.size == 0) {
            // the parameter was not overwritten in the instantiation
            return param.initializerList
        } else {
            // the parameter was overwritten in the instantiation
            var list = new LinkedList<String>();
            for (init : assignments.get(0)?.rhs) {
                if (param.isOfTimeType) {
                    list.add(init.targetTime)
                } else {
                    list.add(init.targetValue)
                }
            }
            return list
        }
    }

    /**
     * Generate target code for a parameter reference.
     * 
     * @param param The parameter to generate code for
     * @return Parameter reference in target code
     */
    protected def String getTargetReference(Parameter param) {
        return param.name
    }

    // // Utility functions supporting multiports.
    /**
     * If the argument is a multiport, return a list of strings
     * describing the width of the port, and otherwise, return null.
     * If the list is empty, then the width is variable (specified
     * as '[]'). Otherwise, it is a list of integers and/or parameter
     * references obtained by getTargetReference().
     * @param variable The port.
     * @return The width specification for a multiport or null if it is
     *  not a multiport.
     */
    protected def List<String> multiportWidthSpec(Variable variable) {
        var result = null as LinkedList<String>
        if (variable instanceof Port) {
            if (variable.widthSpec !== null) {
                result = new LinkedList<String>()
                if (!variable.widthSpec.ofVariableLength) {
                    for (term : variable.widthSpec.terms) {
                        if (term.parameter !== null) {
                            result.add(getTargetReference(term.parameter))
                        } else {
                            result.add('' + term.width)
                        }
                    }
                }
            }
        }
        return result
    }

    /**
     * If the argument is a multiport, then return a string that
     * gives the width as an expression, and otherwise, return null.
     * The string will be empty if the width is variable (specified
     * as '[]'). Otherwise, if is a single term or a sum of terms
     * (separated by '+'), where each term is either an integer
     * or a parameter reference in the target language.
     */
    protected def String multiportWidthExpression(Variable variable) {
        val spec = multiportWidthSpec(variable)
        if (spec !== null) {
            return spec.join(' + ')
        }
        return null
    }

    /**
     * Return true if the specified port is a multiport.
     * @param port The port.
     * @return True if the port is a multiport.
     */
    def boolean isMultiport(Port port) {
        port.widthSpec !== null
    }

    // //////////////////////////////////////////////////
    // // Private functions
    /**
     * Get textual representation of a time in the target language.
     * This is a separate function from 
     * getTargetTime to avoid producing invalid RTI
     * code for targets that override timeInTargetLanguage
     * to return a C-incompatible time type.
     * 
     * @param v A time AST node
     * @return An RTI-compatible (ie. C target) time string
     */
    protected def getRTITime(Delay d) {
        var TimeValue time
        if (d.parameter !== null) {
            return d.toText
        }

        time = new TimeValue(d.interval, d.unit)

        if (time.unit != TimeUnit.NONE) {
            return time.unit.name() + '(' + time.time + ')'
        } else {
            return time.time.toString()
        }
    }

    /** Analyze the resource (the .lf file) that is being parsed
     *  to determine whether code is being mapped to single or to
     *  multiple target machines. If it is being mapped to multiple
     *  machines, then set the 'federates' list, the 'federateIDs'
     *  map, and the 'federationRTIHost' and 'federationRTIPort'
     *  variables.
     * 
     *  In addition, analyze the connections between federates.
     *  Ensure that every cycle has a non-zero delay (microstep
     *  delays will not be sufficient). Construct the dependency
     *  graph between federates. And replace connections between
     *  federates with a pair of reactions, one triggered by
     *  the sender's output port, and the other triggered by
     *  an action.
     * 
     *  This class is target independent, so the target code
     *  generator still has quite a bit of work to do.
     *  It needs to provide the body of the sending and
     *  receiving reactions. It also needs to provide the
     *  runtime infrastructure that uses the dependency
     *  information between federates. See the C target
     *  for a reference implementation.
     */
    private def analyzeFederates() {
        // Next, if there actually are federates, analyze the topology
        // interconnecting them and replace the connections between them
        // with an action and two reactions.
        val mainDefn = this.mainDef?.reactorClass.toDefinition

        if (this.mainDef === null || !mainDefn.isFederated) {
            // Ensure federates is never empty.
            var federateInstance = new FederateInstance(null, 0, 0, this)
            federates.add(federateInstance)
            federateByID.put(0, federateInstance)
        } else {
            // The Lingua Franca program is federated
            isFederated = true
            if (mainDefn.host !== null) {
                // Get the host information, if specified.
                // If not specified, this defaults to 'localhost'
                if (mainDefn.host.addr !== null) {
                    federationRTIProperties.put('host', mainDefn.host.addr)
                }
                // Get the port information, if specified.
                // If not specified, this defaults to 14045
                if (mainDefn.host.port !== 0) {
                    federationRTIProperties.put('port', mainDefn.host.port)
                }
                // Get the user information, if specified.
                if (mainDefn.host.user !== null) {
                    federationRTIProperties.put('user', mainDefn.host.user)
                }
            // Get the directory information, if specified.
            /* FIXME
             * if (mainDef.reactorClass.host.dir !== null) {
             *     federationRTIProperties.put('dir', mainDef.reactorClass.host.dir)                
             * }
             */
            }

            // Create a FederateInstance for each top-level reactor.
            for (instantiation : mainDefn.allInstantiations) {
                var bankWidth = ASTUtils.width(instantiation.widthSpec);
                if (bankWidth < 0) {
                    reportError(instantiation, "Cannot determine bank width!");
                    // Continue with a bank width of 1.
                    bankWidth = 1;
                }
                // Create one federate instance for each reactor instance in the bank of reactors.
                val federateInstances = new LinkedList<FederateInstance>();
                for (var i = 0; i < bankWidth; i++) {
                    // Assign an integer ID to the federate.
                    var federateID = federates.length
                    var federateInstance = new FederateInstance(instantiation, federateID, i, this)
                    federateInstance.bankIndex = i;
                    federates.add(federateInstance)
                    federateInstances.add(federateInstance)
                    federateByID.put(federateID, federateInstance)

                    if (instantiation.host !== null) {
                        federateInstance.host = instantiation.host.addr
                        // The following could be 0.
                        federateInstance.port = instantiation.host.port
                        // The following could be null.
                        federateInstance.user = instantiation.host.user
                        /* FIXME: The at keyword should support a directory component.
                         * federateInstance.dir = instantiation.host.dir
                         */
                    }
                }
                if (federatesByInstantiation === null) {
                    federatesByInstantiation = new LinkedHashMap<Instantiation, List<FederateInstance>>();
                }
                federatesByInstantiation.put(instantiation, federateInstances);
            }

            // In a federated execution, we need keepalive to be true,
            // otherwise a federate could exit simply because it hasn't received
            // any messages.
            if (federates.size > 1) {
                targetConfig.keepalive = true
            }

            // Analyze the connection topology of federates.
            // First, find all the connections between federates.
            // For each connection between federates, replace it in the
            // AST with an action (which inherits the delay) and two reactions.
            // The action will be physical for physical connections and logical
            // for logical connections.
            var connectionsToRemove = new LinkedList<Connection>()
            for (connection : mainDefn.connections) {
                // Each connection object may represent more than one physical connection between
                // federates because of banks and multiports. We need to generate communciation
                // for each of these. This iteration assumes the balance of the connection has been
                // checked.
                var rightIndex = 0;
                var rightPort = connection.rightPorts.get(rightIndex++);
                var rightBankIndex = 0;
                var rightChannelIndex = 0;
                var rightPortWidth = width((rightPort.variable as Port).widthSpec);
                for (leftPort: connection.leftPorts) {
                    var leftPortWidth = width((leftPort.variable as Port).widthSpec);
                    for (var leftBankIndex = 0; leftBankIndex < width(leftPort.container.widthSpec); leftBankIndex++) {
                        var leftChannelIndex = 0;
                        while (rightPort !== null) {
                            var minWidth = (leftPortWidth - leftChannelIndex < rightPortWidth - rightChannelIndex)
                                    ? leftPortWidth - leftChannelIndex
                                    : rightPortWidth - rightChannelIndex;
                            for (var j = 0; j < minWidth; j++) {
                            
                                // Finally, we have a specific connection.
                                // Replace the connection in the AST with an action
                                // (which inherits the delay) and two reactions.
                                // The action will be physical if the connection physical and
                                // otherwise will be logical.
                                val leftFederate = federatesByInstantiation.get(leftPort.container).get(leftBankIndex);
                                val rightFederate = federatesByInstantiation.get(rightPort.container).get(rightBankIndex);

                                // Set up dependency information.
                                if (
                                    leftFederate !== rightFederate
                                    && !connection.physical
                                    && targetConfig.coordination !== CoordinationType.DECENTRALIZED
                                ) {
                                    var dependsOn = rightFederate.dependsOn.get(leftFederate)
                                    if (dependsOn === null) {
                                        dependsOn = new LinkedHashSet<Delay>()
                                        rightFederate.dependsOn.put(leftFederate, dependsOn)
                                    }
                                    if (connection.delay !== null) {
                                        dependsOn.add(connection.delay)
                                    }
                                    var sendsTo = leftFederate.sendsTo.get(rightFederate)
                                    if (sendsTo === null) {
                                        sendsTo = new LinkedHashSet<Delay>()
                                        leftFederate.sendsTo.put(rightFederate, sendsTo)
                                    }
                                    if (connection.delay !== null) {
                                        sendsTo.add(connection.delay)
                                    }
                                }
                                                                
                                ASTUtils.makeCommunication(
                                    connection, 
                                    leftFederate, leftBankIndex, leftChannelIndex,
                                    rightFederate, rightBankIndex, rightChannelIndex,
                                    this, targetConfig.coordination
                                )
                            
                                leftChannelIndex++;
                                rightChannelIndex++;
                                if (rightChannelIndex >= rightPortWidth) {
                                    // Ran out of channels on the right.
                                    // First, check whether there is another bank reactor.
                                    if (rightBankIndex < width(rightPort.container.widthSpec) - 1) {
                                        rightBankIndex++;
                                        rightChannelIndex = 0;
                                    } else if (rightIndex >= connection.rightPorts.size()) {
                                        // We are done.
                                        rightPort = null;
                                        rightBankIndex = 0;
                                        rightChannelIndex = 0;
                                    } else {
                                        rightBankIndex = 0;
                                        rightPort = connection.rightPorts.get(rightIndex++);
                                        rightChannelIndex = 0;
                                        rightPortWidth = width((rightPort.variable as Port).widthSpec);
                                    }
                                }
                            }
                        }
                    }
//>>>>>>> master
                }
                // To avoid concurrent modification exception, collect a list
                // of connections to remove.
                connectionsToRemove.add(connection)
            }
            for (connection : connectionsToRemove) {
                // Remove the original connection for the parent.
                mainDefn.connections.remove(connection)
            }
        }
    }

    /**
     * Determine which mode the compiler is running in.
     */
    private def setMode() {
        val resource = fileConfig.resource
        if (resource.URI.isPlatform) {
            mode = Mode.INTEGRATED
        } else if (resource.URI.isFile) {
            mode = Mode.STANDALONE
        } else {
            mode = Mode.UNDEFINED
            System.err.println("ERROR: Source file protocol is not recognized: " + resource.URI);
        }
    }

    def printInfo() {
        println("Generating code for: " + fileConfig.resource.getURI.toString)
        println('******** mode: ' + mode)
        println('******** source file: ' + fileConfig.srcFile) // FIXME: redundant
        println('******** generated sources: ' + fileConfig.getSrcGenPath)
    }

    /**
     * Execute a process while forwarding output and error streams.
     * 
     * Executing a process directly with `processBuiler.start()` could
     * lead to a deadlock as the subprocess blocks when output or error
     * buffers are full. This method ensures that output and error messages
     * are continuously read and forwards them to the given streams.
     * 
     * @param processBuilder The process to be executed.
     * @param outStream The stream to forward the process' output to.
     * @param errStream The stream to forward the process' error messages to.
     * @author{Christian Menard <christian.menard@tu-dresden.de}
     */
    private def runSubprocess(ProcessBuilder processBuilder, List<OutputStream> outStream,
        List<OutputStream> errStream) {
        val process = processBuilder.start()

        var outThread = new Thread([|
            var buffer = newByteArrayOfSize(64)
            var len = process.getInputStream().read(buffer)
            while (len != -1) {
                for (os : outStream) {
                    os.write(buffer, 0, len)
                }
                len = process.getInputStream().read(buffer)
            }
        ])
        outThread.start()

        var errThread = new Thread([|
            var buffer = newByteArrayOfSize(64)
            var len = process.getErrorStream().read(buffer)
            while (len != -1) {
                for (es : errStream) {
                    es.write(buffer, 0, len)
                }
                len = process.getErrorStream().read(buffer)
            }
        ])
        errThread.start()

        val returnCode = process.waitFor()
        outThread.join()
        errThread.join()

        return returnCode
    }

    /**
     * Return true if the target supports generics (i.e., parametric
     * polymorphism), false otherwise.
     */
    abstract def boolean supportsGenerics()

    abstract def String getTargetTimeType()

    abstract def String getTargetTagType()

    abstract def String getTargetTagIntervalType()

    abstract def String getTargetUndefinedType()

    abstract def String getTargetFixedSizeListType(String baseType, Integer size)

    abstract def String getTargetVariableSizeListType(String baseType);

    /**
     * Return the Targets enum for the current target
     */
    abstract def Target getTarget()

    /**
     * Return a string representing the specified type in the target language.
     * @param type The type.
     */
    def String getTargetType(InferredType type) {
        if (type.isUndefined) {
            return targetUndefinedType
        } else if (type.isTime) {
            if (type.isFixedSizeList) {
                return targetTimeType.getTargetFixedSizeListType(type.listSize)
            } else if (type.isVariableSizeList) {
                return targetTimeType.targetVariableSizeListType
            } else {
                return targetTimeType
            }
        } else if (type.isFixedSizeList) {
            return type.baseType.getTargetFixedSizeListType(type.listSize)
        } else if (type.isVariableSizeList) {
            return type.baseType.targetVariableSizeListType
        }
        return type.toText
    }

    protected def getTargetType(Parameter p) {
        return p.inferredType.targetType
    }

    protected def getTargetType(StateVar s) {
        return s.inferredType.targetType
    }

    protected def getTargetType(Action a) {
        return a.inferredType.targetType
    }

    protected def getTargetType(Port p) {
        return p.inferredType.targetType
    }

    protected def getTargetType(Type t) {
        InferredType.fromAST(t).targetType
    }

    /**
     * Get textual representation of a time in the target language.
     * 
     * @param t A time AST node
     * @return A time string in the target language
     */
    protected def getTargetTime(Time t) {
        val value = new TimeValue(t.interval, t.unit)
        return value.timeInTargetLanguage
    }

    /**
     * Get textual representation of a value in the target language.
     * 
     * If the value evaluates to 0, it is interpreted as a normal value.
     * 
     * @param v A time AST node
     * @return A time string in the target language
     */
    protected def getTargetValue(Value v) {
        if (v.time !== null) {
            return v.time.targetTime
        }
        return v.toText
    }

    /**
     * Get textual representation of a value in the target language.
     * 
     * If the value evaluates to 0, it is interpreted as a time.
     * 
     * @param v A time AST node
     * @return A time string in the target language
     */
    protected def getTargetTime(Value v) {
        if (v.time !== null) {
            return v.time.targetTime
        } else if (v.isZero) {
            val value = new TimeValue(0, TimeUnit.NONE)
            return value.timeInTargetLanguage
        }
        return v.toText
    }

    protected def getTargetTime(Delay d) {
        if (d.parameter !== null) {
            return d.toText
        } else {
            return new TimeValue(d.interval, d.unit).timeInTargetLanguage
        }
    }

    /**
     * Write the source code to file.
     * @param code The code to be written.
     * @param path The file to write the code to.
     */
    protected def writeSourceCodeToFile(byte[] code, String path) {
        // Write the generated code to the output file.
        var fOut = new FileOutputStream(new File(path), false);
        fOut.write(code)
        fOut.close()
    }
    
}<|MERGE_RESOLUTION|>--- conflicted
+++ resolved
@@ -403,52 +403,10 @@
 
         // Collect the reactors defined in this resource (i.e., file in Eclipse speak) and (non-main)
         // reactors defined in imported resources.
-<<<<<<< HEAD
-        val reactors = new InstantiationGraph(resource, false).nodes
-
-        // Add to the known resources the resource that is the main file.
-        this.resources.add(resource)
-        // Add to the known resources all imported files.
-        for (r : reactors) {
-            this.resources.add(r.eResource)
-        }
-
-        for (r : this.resources) {
-            if (r !== this.fileConfig.resource) {
-                // FIXME: create import graph to match import statements to erroneous resources.
-                // The following only works for direct imports...
-                val issues = (r as XtextResource).resourceServiceProvider.resourceValidator.validate(r, CheckMode.ALL,
-                    null)
-                for (issue : issues) {
-                    val imp = resource.allContents.filter(Import).
-                        findFirst[r.URI.toString().endsWith(it.importURI)] as Import
-                    reportError(imp, '''Unresolved compilation issues in '«imp.importURI»'.''')
-                }
-            }
-        }
-        
-        // If federates are specified in the target, create a mapping
-        // from Instantiations in the main reactor to federate names.
-        // Also create a list of federate names or a list with a single
-        // empty name if there are no federates specified.
-        // This must be done before desugaring delays below.
-        resource.analyzeFederates
-        
-        for (r : this.resources) {
-            // Replace connections in this resources that are annotated with the 
-            // "after" keyword by ones that go through a delay reactor. 
-            r.insertGeneratedDelays(this)
-            
-        }
-        
-        // Assuming all AST transformations have completed, build the instantiation graph.
-        this.instantiationGraph = new InstantiationGraph(resource, false) // FIXME: obtain this from the validator instead
-=======
         setResources(context)
         
         // Reroute connections that have delays associated with them via generated delay reactors.
         transformDelays()
->>>>>>> 680846be
 
         // Invoke this function a second time because transformations may have introduced new reactors!
         setReactorsAndInstantiationGraph()
