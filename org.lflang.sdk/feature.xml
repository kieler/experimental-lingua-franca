<?xml version="1.0" encoding="UTF-8"?>
<feature
      id="org.lflang.sdk"
      label="Lingua Franca SDK"
<<<<<<< HEAD
      version="0.1.0">
=======
      version="0.2.0.qualifier">
>>>>>>> 5d952b27

   <requires>
      <import feature="org.eclipse.xtext.runtime" version="2.8.0" match="greaterOrEqual"/>
      <import plugin="org.jetbrains.kotlin.bundled-compiler"/>
   </requires>

   <plugin
         id="org.lflang"
         download-size="0"
         install-size="0"
         version="0.0.0"
         unpack="false"/>

   <plugin
         id="org.lflang.ide"
         download-size="0"
         install-size="0"
         version="0.0.0"
         unpack="false"/>

   <plugin
         id="org.lflang.ui"
         download-size="0"
         install-size="0"
         version="0.0.0"
         unpack="false"/>

   <plugin
         id="org.lflang.diagram"
         download-size="0"
         install-size="0"
         version="0.0.0"
         unpack="false"/>

   <plugin
         id="org.lflang.product"
         download-size="0"
         install-size="0"
         version="0.0.0"
         unpack="false"/>

</feature><|MERGE_RESOLUTION|>--- conflicted
+++ resolved
@@ -2,11 +2,7 @@
 <feature
       id="org.lflang.sdk"
       label="Lingua Franca SDK"
-<<<<<<< HEAD
-      version="0.1.0">
-=======
       version="0.2.0.qualifier">
->>>>>>> 5d952b27
 
    <requires>
       <import feature="org.eclipse.xtext.runtime" version="2.8.0" match="greaterOrEqual"/>
