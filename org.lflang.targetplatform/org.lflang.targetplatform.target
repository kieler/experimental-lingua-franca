<?xml version="1.0" encoding="UTF-8" standalone="no"?>
<?pde version="3.8"?>
<target name="Generated from Lingua Franca" sequenceNumber="8">
  <locations>
    <location includeAllPlatforms="false" includeConfigurePhase="true" includeMode="planner" includeSource="false" type="InstallableUnit">
      <unit id="jakarta.xml.bind" version="0.0.0"/>
      <unit id="javaewah" version="0.0.0"/>
      <unit id="javax.xml" version="0.0.0"/>
      <unit id="net.i2p.crypto.eddsa" version="0.0.0"/>
      <unit id="org.aopalliance" version="0.0.0"/>
      <unit id="org.apache.sshd.osgi" version="0.0.0"/>
      <unit id="org.apache.sshd.sftp" version="0.0.0"/>
      <unit id="org.eclipse.cdt.feature.group" version="0.0.0"/>
      <unit id="org.eclipse.egit.feature.group" version="0.0.0"/>
      <unit id="org.eclipse.emf" version="0.0.0"/>
      <unit id="org.eclipse.emf.transaction" version="0.0.0"/>
      <unit id="org.eclipse.epp.mpc.feature.group" version="0.0.0"/>
      <unit id="org.eclipse.equinox.executable.feature.group" version="0.0.0"/>
      <unit id="org.eclipse.jdt.feature.group" version="0.0.0"/>
      <unit id="org.eclipse.lsp4e" version="0.0.0"/>
      <unit id="org.eclipse.lsp4e.debug" version="0.0.0"/>
      <unit id="org.eclipse.m2e.jdt" version="0.0.0"/>
      <unit id="org.eclipse.platform.doc.isv" version="0.0.0"/>
      <unit id="org.eclipse.platform.feature.group" version="0.0.0"/>
      <unit id="org.eclipse.tm4e.languageconfiguration" version="0.0.0"/>
<<<<<<< HEAD
      <unit id="org.eclipse.wildwebdeveloper.embedder.node.macos.x86_64" version="0.0.0"/>
      <unit id="org.eclipse.wildwebdeveloper.embedder.node.linux.x86_64" version="0.0.0"/>
      <unit id="org.eclipse.wildwebdeveloper.xml.feature.feature.group" version="0.0.0"/>
=======
>>>>>>> d2f0d90b
      <unit id="org.eclipse.xtext.sdk.feature.group" version="0.0.0"/>
      <unit id="org.jsoup" version="0.0.0"/>
      <repository location="http://download.eclipse.org/releases/2021-06"/>
    </location>
    <location includeAllPlatforms="false" includeConfigurePhase="true" includeMode="planner" includeSource="false" type="InstallableUnit">
      <unit id="org.python.pydev.feature.feature.group" version="0.0.0"/>
      <repository location="https://www.pydev.org/updates/"/>
    </location>
    <location includeAllPlatforms="false" includeConfigurePhase="true" includeMode="planner" includeSource="false" type="InstallableUnit">
      <unit id="de.cau.cs.kieler.klighd.freehep.feature.feature.group" version="0.0.0"/>
      <unit id="de.cau.cs.kieler.klighd.ui.contrib3x" version="0.0.0"/>
      <unit id="de.cau.cs.kieler.klighd.view.feature.feature.group" version="0.0.0"/>
      <repository location="https://kieler.github.io/KLighD/v2.0.0/"/>
    </location>
    <location includeAllPlatforms="false" includeConfigurePhase="true" includeMode="planner" includeSource="false" type="InstallableUnit">
      <unit id="org.eclipse.elk.graphviz.feature.feature.group" version="0.0.0"/>
      <unit id="org.eclipse.elk.sdk.feature.feature.group" version="0.0.0"/>
      <unit id="org.eclipse.elk.ui.feature.feature.group" version="0.0.0"/>
      <repository location="http://download.eclipse.org/elk/updates/releases/0.7.1/"/>
    </location>
    <location includeAllPlatforms="false" includeConfigurePhase="true" includeMode="planner" includeSource="false" type="InstallableUnit">
      <unit id="org.eclipse.wildwebdeveloper.feature.feature.group" version="0.0.0"/>
      <repository location="http://download.eclipse.org/wildwebdeveloper/releases/latest/"/>
    </location>
    <location includeAllPlatforms="false" includeConfigurePhase="true" includeMode="planner" includeSource="false" type="InstallableUnit">
      <unit id="org.jetbrains.kotlin.feature.feature.group" version="0.0.0"/>
      <repository location="https://dl.bintray.com/jetbrains/kotlin/eclipse-plugin/last/"/>
    </location>
    <location includeAllPlatforms="false" includeConfigurePhase="true" includeMode="planner" includeSource="false" type="InstallableUnit">
      <unit id="org.eclipse.contribution.weaving.feature.group" version="0.0.0"/>
      <repository location="http://download.eclipse.org/tools/ajdt/410/dev/update"/>
    </location>
    <location includeAllPlatforms="false" includeConfigurePhase="true" includeMode="planner" includeSource="false" type="InstallableUnit">
      <unit id="de.cau.cs.kieler.klighd.freehep.feature.feature.group" version="0.0.0"/>
      <unit id="de.cau.cs.kieler.klighd.ui.contrib3x" version="0.0.0"/>
      <unit id="de.cau.cs.kieler.klighd.view.feature.feature.group" version="0.0.0"/>
      <repository location="https://kieler.github.io/KLighD/v2.0.0/"/>
    </location>
    <location includeAllPlatforms="false" includeConfigurePhase="true" includeMode="planner" includeSource="false" type="InstallableUnit">
      <unit id="com.google.inject" version="0.0.0"/>
      <unit id="jakarta.activation" version="0.0.0"/>
      <unit id="javax.activation" version="0.0.0"/>
      <repository location="http://download.eclipse.org/tools/orbit/downloads/drops/R20210602031627/repository/"/>
    </location>
  </locations>
</target><|MERGE_RESOLUTION|>--- conflicted
+++ resolved
@@ -23,12 +23,6 @@
       <unit id="org.eclipse.platform.doc.isv" version="0.0.0"/>
       <unit id="org.eclipse.platform.feature.group" version="0.0.0"/>
       <unit id="org.eclipse.tm4e.languageconfiguration" version="0.0.0"/>
-<<<<<<< HEAD
-      <unit id="org.eclipse.wildwebdeveloper.embedder.node.macos.x86_64" version="0.0.0"/>
-      <unit id="org.eclipse.wildwebdeveloper.embedder.node.linux.x86_64" version="0.0.0"/>
-      <unit id="org.eclipse.wildwebdeveloper.xml.feature.feature.group" version="0.0.0"/>
-=======
->>>>>>> d2f0d90b
       <unit id="org.eclipse.xtext.sdk.feature.group" version="0.0.0"/>
       <unit id="org.jsoup" version="0.0.0"/>
       <repository location="http://download.eclipse.org/releases/2021-06"/>
